// SPDX-License-Identifier: GPL-2.0

#include "mali_pixel_mod.h"
#include <linux/module.h>

MODULE_LICENSE("GPL");
MODULE_DESCRIPTION("Pixel platform integration for GPU");
MODULE_AUTHOR("<sidaths@google.com>");
MODULE_VERSION("1.0");
<<<<<<< HEAD
=======
MODULE_SOFTDEP("pre: pixel_stat_sysfs");
MODULE_SOFTDEP("pre: slc_pmon");
MODULE_SOFTDEP("pre: slc_dummy");
MODULE_SOFTDEP("pre: slc_acpm");

extern struct kobject *pixel_stat_kobj;

struct kobject *pixel_stat_gpu_kobj;

static int mali_pixel_init_pixel_stats(void)
{
	struct kobject *pixel_stat = pixel_stat_kobj;

	WARN_ON(pixel_stat_kobj == NULL);

	pixel_stat_gpu_kobj = kobject_create_and_add("gpu", pixel_stat);
	if (!pixel_stat_gpu_kobj)
		return -ENOMEM;

	return 0;
}
>>>>>>> 4574bd28

static int __init mali_pixel_init(void)
{
	int ret = 0;

#ifdef CONFIG_MALI_PIXEL_STATS
	ret = mali_pixel_init_pixel_stats();
#endif
	if (ret)
		goto fail_pixel_stats;

#ifdef CONFIG_MALI_MEMORY_GROUP_MANAGER
	ret = platform_driver_register(&memory_group_manager_driver);
#endif
	if (ret)
		goto fail_mgm;

#ifdef CONFIG_MALI_PRIORITY_CONTROL_MANAGER
	ret = platform_driver_register(&priority_control_manager_driver);
#endif
	if (ret)
		goto fail_pcm;

#ifdef CONFIG_MALI_PROTECTED_MEMORY_ALLOCATOR
	ret = platform_driver_register(&protected_memory_allocator_driver);
#endif
	if (ret)
		goto fail_pma;

	goto exit;

fail_pma:
#ifdef CONFIG_MALI_PRIORITY_CONTROL_MANAGER
	platform_driver_unregister(&priority_control_manager_driver);
#endif

fail_pcm:
#ifdef CONFIG_MALI_MEMORY_GROUP_MANAGER
	platform_driver_unregister(&memory_group_manager_driver);
#endif

fail_pixel_stats:
	/* nothing to clean up here */
fail_mgm:
	/* nothing to clean up here */

exit:
	return ret;
}
module_init(mali_pixel_init);

static void __exit mali_pixel_exit(void)
{
#ifdef CONFIG_MALI_PROTECTED_MEMORY_ALLOCATOR
	platform_driver_unregister(&protected_memory_allocator_driver);
#endif
#ifdef CONFIG_MALI_PRIORITY_CONTROL_MANAGER
	platform_driver_unregister(&priority_control_manager_driver);
#endif
#ifdef CONFIG_MALI_MEMORY_GROUP_MANAGER
	platform_driver_unregister(&memory_group_manager_driver);
#endif
}
module_exit(mali_pixel_exit);<|MERGE_RESOLUTION|>--- conflicted
+++ resolved
@@ -7,30 +7,9 @@
 MODULE_DESCRIPTION("Pixel platform integration for GPU");
 MODULE_AUTHOR("<sidaths@google.com>");
 MODULE_VERSION("1.0");
-<<<<<<< HEAD
-=======
-MODULE_SOFTDEP("pre: pixel_stat_sysfs");
 MODULE_SOFTDEP("pre: slc_pmon");
 MODULE_SOFTDEP("pre: slc_dummy");
 MODULE_SOFTDEP("pre: slc_acpm");
-
-extern struct kobject *pixel_stat_kobj;
-
-struct kobject *pixel_stat_gpu_kobj;
-
-static int mali_pixel_init_pixel_stats(void)
-{
-	struct kobject *pixel_stat = pixel_stat_kobj;
-
-	WARN_ON(pixel_stat_kobj == NULL);
-
-	pixel_stat_gpu_kobj = kobject_create_and_add("gpu", pixel_stat);
-	if (!pixel_stat_gpu_kobj)
-		return -ENOMEM;
-
-	return 0;
-}
->>>>>>> 4574bd28
 
 static int __init mali_pixel_init(void)
 {
