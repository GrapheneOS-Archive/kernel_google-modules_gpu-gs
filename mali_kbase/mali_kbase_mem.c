// SPDX-License-Identifier: GPL-2.0
/*
 *
 * (C) COPYRIGHT 2010-2021 ARM Limited. All rights reserved.
 *
 * This program is free software and is provided to you under the terms of the
 * GNU General Public License version 2 as published by the Free Software
 * Foundation, and any use by you of this program is subject to the terms
 * of such GNU license.
 *
 * This program is distributed in the hope that it will be useful,
 * but WITHOUT ANY WARRANTY; without even the implied warranty of
 * MERCHANTABILITY or FITNESS FOR A PARTICULAR PURPOSE. See the
 * GNU General Public License for more details.
 *
 * You should have received a copy of the GNU General Public License
 * along with this program; if not, you can access it online at
 * http://www.gnu.org/licenses/gpl-2.0.html.
 *
 */

/**
 * Base kernel memory APIs
 */
#include <linux/dma-buf.h>
#include <linux/kernel.h>
#include <linux/bug.h>
#include <linux/compat.h>
#include <linux/version.h>
#include <linux/log2.h>
#ifdef CONFIG_OF
#include <linux/of_platform.h>
#endif

#include <mali_kbase_config.h>
#include <mali_kbase.h>
#include <gpu/mali_kbase_gpu_regmap.h>
#include <mali_kbase_cache_policy.h>
#include <mali_kbase_hw.h>
#include <tl/mali_kbase_tracepoints.h>
#include <mali_kbase_native_mgm.h>
#include <mali_kbase_mem_pool_group.h>
#include <mmu/mali_kbase_mmu.h>
#include <mali_kbase_config_defaults.h>
#include <mali_kbase_trace_gpu_mem.h>

/*
 * Alignment of objects allocated by the GPU inside a just-in-time memory
 * region whose size is given by an end address
 *
 * This is the alignment of objects allocated by the GPU, but possibly not
 * fully written to. When taken into account with
 * KBASE_GPU_ALLOCATED_OBJECT_MAX_BYTES it gives the maximum number of bytes
 * that the JIT memory report size can exceed the actual backed memory size.
 */
#define KBASE_GPU_ALLOCATED_OBJECT_ALIGN_BYTES (128u)

/*
 * Maximum size of objects allocated by the GPU inside a just-in-time memory
 * region whose size is given by an end address
 *
 * This is the maximum size of objects allocated by the GPU, but possibly not
 * fully written to. When taken into account with
 * KBASE_GPU_ALLOCATED_OBJECT_ALIGN_BYTES it gives the maximum number of bytes
 * that the JIT memory report size can exceed the actual backed memory size.
 */
#define KBASE_GPU_ALLOCATED_OBJECT_MAX_BYTES (512u)


/* Forward declarations */
static void free_partial_locked(struct kbase_context *kctx,
		struct kbase_mem_pool *pool, struct tagged_addr tp);

static size_t kbase_get_num_cpu_va_bits(struct kbase_context *kctx)
{
#if defined(CONFIG_ARM64)
	/* VA_BITS can be as high as 48 bits, but all bits are available for
	 * both user and kernel.
	 */
	size_t cpu_va_bits = VA_BITS;
#elif defined(CONFIG_X86_64)
	/* x86_64 can access 48 bits of VA, but the 48th is used to denote
	 * kernel (1) vs userspace (0), so the max here is 47.
	 */
	size_t cpu_va_bits = 47;
#elif defined(CONFIG_ARM) || defined(CONFIG_X86_32)
	size_t cpu_va_bits = sizeof(void *) * BITS_PER_BYTE;
#else
#error "Unknown CPU VA width for this architecture"
#endif

#ifdef CONFIG_64BIT
	if (kbase_ctx_flag(kctx, KCTX_COMPAT))
		cpu_va_bits = 32;
#endif

	return cpu_va_bits;
}

/* This function finds out which RB tree the given pfn from the GPU VA belongs
 * to based on the memory zone the pfn refers to
 */
static struct rb_root *kbase_gpu_va_to_rbtree(struct kbase_context *kctx,
								    u64 gpu_pfn)
{
	struct rb_root *rbtree = NULL;
	struct kbase_reg_zone *exec_va_zone =
		kbase_ctx_reg_zone_get(kctx, KBASE_REG_ZONE_EXEC_VA);

	/* The gpu_pfn can only be greater than the starting pfn of the EXEC_VA
	 * zone if this has been initialized.
	 */
	if (gpu_pfn >= exec_va_zone->base_pfn)
		rbtree = &kctx->reg_rbtree_exec;
	else {
		u64 same_va_end;

#ifdef CONFIG_64BIT
		if (kbase_ctx_flag(kctx, KCTX_COMPAT)) {
#endif /* CONFIG_64BIT */
			same_va_end = KBASE_REG_ZONE_CUSTOM_VA_BASE;
#ifdef CONFIG_64BIT
		} else {
			struct kbase_reg_zone *same_va_zone =
				kbase_ctx_reg_zone_get(kctx,
						       KBASE_REG_ZONE_SAME_VA);
			same_va_end = kbase_reg_zone_end_pfn(same_va_zone);
		}
#endif /* CONFIG_64BIT */

		if (gpu_pfn >= same_va_end)
			rbtree = &kctx->reg_rbtree_custom;
		else
			rbtree = &kctx->reg_rbtree_same;
	}

	return rbtree;
}

/* This function inserts a region into the tree. */
static void kbase_region_tracker_insert(struct kbase_va_region *new_reg)
{
	u64 start_pfn = new_reg->start_pfn;
	struct rb_node **link = NULL;
	struct rb_node *parent = NULL;
	struct rb_root *rbtree = NULL;

	rbtree = new_reg->rbtree;

	link = &(rbtree->rb_node);
	/* Find the right place in the tree using tree search */
	while (*link) {
		struct kbase_va_region *old_reg;

		parent = *link;
		old_reg = rb_entry(parent, struct kbase_va_region, rblink);

		/* RBTree requires no duplicate entries. */
		KBASE_DEBUG_ASSERT(old_reg->start_pfn != start_pfn);

		if (old_reg->start_pfn > start_pfn)
			link = &(*link)->rb_left;
		else
			link = &(*link)->rb_right;
	}

	/* Put the new node there, and rebalance tree */
	rb_link_node(&(new_reg->rblink), parent, link);

	rb_insert_color(&(new_reg->rblink), rbtree);
}

static struct kbase_va_region *find_region_enclosing_range_rbtree(
		struct rb_root *rbtree, u64 start_pfn, size_t nr_pages)
{
	struct rb_node *rbnode;
	struct kbase_va_region *reg;
	u64 end_pfn = start_pfn + nr_pages;

	rbnode = rbtree->rb_node;

	while (rbnode) {
		u64 tmp_start_pfn, tmp_end_pfn;

		reg = rb_entry(rbnode, struct kbase_va_region, rblink);
		tmp_start_pfn = reg->start_pfn;
		tmp_end_pfn = reg->start_pfn + reg->nr_pages;

		/* If start is lower than this, go left. */
		if (start_pfn < tmp_start_pfn)
			rbnode = rbnode->rb_left;
		/* If end is higher than this, then go right. */
		else if (end_pfn > tmp_end_pfn)
			rbnode = rbnode->rb_right;
		else	/* Enclosing */
			return reg;
	}

	return NULL;
}

struct kbase_va_region *kbase_find_region_enclosing_address(
		struct rb_root *rbtree, u64 gpu_addr)
{
	u64 gpu_pfn = gpu_addr >> PAGE_SHIFT;
	struct rb_node *rbnode;
	struct kbase_va_region *reg;

	rbnode = rbtree->rb_node;

	while (rbnode) {
		u64 tmp_start_pfn, tmp_end_pfn;

		reg = rb_entry(rbnode, struct kbase_va_region, rblink);
		tmp_start_pfn = reg->start_pfn;
		tmp_end_pfn = reg->start_pfn + reg->nr_pages;

		/* If start is lower than this, go left. */
		if (gpu_pfn < tmp_start_pfn)
			rbnode = rbnode->rb_left;
		/* If end is higher than this, then go right. */
		else if (gpu_pfn >= tmp_end_pfn)
			rbnode = rbnode->rb_right;
		else	/* Enclosing */
			return reg;
	}

	return NULL;
}

/* Find region enclosing given address. */
struct kbase_va_region *kbase_region_tracker_find_region_enclosing_address(
		struct kbase_context *kctx, u64 gpu_addr)
{
	u64 gpu_pfn = gpu_addr >> PAGE_SHIFT;
	struct rb_root *rbtree = NULL;

	KBASE_DEBUG_ASSERT(kctx != NULL);

	lockdep_assert_held(&kctx->reg_lock);

	rbtree = kbase_gpu_va_to_rbtree(kctx, gpu_pfn);

	return kbase_find_region_enclosing_address(rbtree, gpu_addr);
}

KBASE_EXPORT_TEST_API(kbase_region_tracker_find_region_enclosing_address);

struct kbase_va_region *kbase_find_region_base_address(
		struct rb_root *rbtree, u64 gpu_addr)
{
	u64 gpu_pfn = gpu_addr >> PAGE_SHIFT;
	struct rb_node *rbnode = NULL;
	struct kbase_va_region *reg = NULL;

	rbnode = rbtree->rb_node;

	while (rbnode) {
		reg = rb_entry(rbnode, struct kbase_va_region, rblink);
		if (reg->start_pfn > gpu_pfn)
			rbnode = rbnode->rb_left;
		else if (reg->start_pfn < gpu_pfn)
			rbnode = rbnode->rb_right;
		else
			return reg;
	}

	return NULL;
}

/* Find region with given base address */
struct kbase_va_region *kbase_region_tracker_find_region_base_address(
		struct kbase_context *kctx, u64 gpu_addr)
{
	u64 gpu_pfn = gpu_addr >> PAGE_SHIFT;
	struct rb_root *rbtree = NULL;

	lockdep_assert_held(&kctx->reg_lock);

	rbtree = kbase_gpu_va_to_rbtree(kctx, gpu_pfn);

	return kbase_find_region_base_address(rbtree, gpu_addr);
}

KBASE_EXPORT_TEST_API(kbase_region_tracker_find_region_base_address);

/* Find region meeting given requirements */
static struct kbase_va_region *kbase_region_tracker_find_region_meeting_reqs(
		struct kbase_va_region *reg_reqs,
		size_t nr_pages, size_t align_offset, size_t align_mask,
		u64 *out_start_pfn)
{
	struct rb_node *rbnode = NULL;
	struct kbase_va_region *reg = NULL;
	struct rb_root *rbtree = NULL;

	/* Note that this search is a linear search, as we do not have a target
	 * address in mind, so does not benefit from the rbtree search
	 */
	rbtree = reg_reqs->rbtree;

	for (rbnode = rb_first(rbtree); rbnode; rbnode = rb_next(rbnode)) {
		reg = rb_entry(rbnode, struct kbase_va_region, rblink);
		if ((reg->nr_pages >= nr_pages) &&
				(reg->flags & KBASE_REG_FREE)) {
			/* Check alignment */
			u64 start_pfn = reg->start_pfn;

			/* When align_offset == align, this sequence is
			 * equivalent to:
			 *   (start_pfn + align_mask) & ~(align_mask)
			 *
			 * Otherwise, it aligns to n*align + offset, for the
			 * lowest value n that makes this still >start_pfn
			 */
			start_pfn += align_mask;
			start_pfn -= (start_pfn - align_offset) & (align_mask);

			if (!(reg_reqs->flags & KBASE_REG_GPU_NX)) {
				/* Can't end at 4GB boundary */
				if (0 == ((start_pfn + nr_pages) & BASE_MEM_PFN_MASK_4GB))
					start_pfn += align_offset;

				/* Can't start at 4GB boundary */
				if (0 == (start_pfn & BASE_MEM_PFN_MASK_4GB))
					start_pfn += align_offset;

				if (!((start_pfn + nr_pages) & BASE_MEM_PFN_MASK_4GB) ||
				    !(start_pfn & BASE_MEM_PFN_MASK_4GB))
					continue;
			} else if (reg_reqs->flags &
					KBASE_REG_GPU_VA_SAME_4GB_PAGE) {
				u64 end_pfn = start_pfn + nr_pages - 1;

				if ((start_pfn & ~BASE_MEM_PFN_MASK_4GB) !=
				    (end_pfn & ~BASE_MEM_PFN_MASK_4GB))
					start_pfn = end_pfn & ~BASE_MEM_PFN_MASK_4GB;
			}

			if ((start_pfn >= reg->start_pfn) &&
					(start_pfn <= (reg->start_pfn + reg->nr_pages - 1)) &&
					((start_pfn + nr_pages - 1) <= (reg->start_pfn + reg->nr_pages - 1))) {
				*out_start_pfn = start_pfn;
				return reg;
			}
		}
	}

	return NULL;
}

/**
 * Remove a region object from the global list.
 * @reg: Region object to remove
 *
 * The region reg is removed, possibly by merging with other free and
 * compatible adjacent regions.  It must be called with the context
 * region lock held. The associated memory is not released (see
 * kbase_free_alloced_region). Internal use only.
 */
int kbase_remove_va_region(struct kbase_va_region *reg)
{
	struct rb_node *rbprev;
	struct kbase_va_region *prev = NULL;
	struct rb_node *rbnext;
	struct kbase_va_region *next = NULL;
	struct rb_root *reg_rbtree = NULL;

	int merged_front = 0;
	int merged_back = 0;
	int err = 0;

	reg_rbtree = reg->rbtree;

	/* Try to merge with the previous block first */
	rbprev = rb_prev(&(reg->rblink));
	if (rbprev) {
		prev = rb_entry(rbprev, struct kbase_va_region, rblink);
		if (prev->flags & KBASE_REG_FREE) {
			/* We're compatible with the previous VMA, merge with
			 * it
			 */
			WARN_ON((prev->flags & KBASE_REG_ZONE_MASK) !=
					    (reg->flags & KBASE_REG_ZONE_MASK));
			prev->nr_pages += reg->nr_pages;
			rb_erase(&(reg->rblink), reg_rbtree);
			reg = prev;
			merged_front = 1;
		}
	}

	/* Try to merge with the next block second */
	/* Note we do the lookup here as the tree may have been rebalanced. */
	rbnext = rb_next(&(reg->rblink));
	if (rbnext) {
		/* We're compatible with the next VMA, merge with it */
		next = rb_entry(rbnext, struct kbase_va_region, rblink);
		if (next->flags & KBASE_REG_FREE) {
			WARN_ON((next->flags & KBASE_REG_ZONE_MASK) !=
					    (reg->flags & KBASE_REG_ZONE_MASK));
			next->start_pfn = reg->start_pfn;
			next->nr_pages += reg->nr_pages;
			rb_erase(&(reg->rblink), reg_rbtree);
			merged_back = 1;
			if (merged_front) {
				/* We already merged with prev, free it */
				kfree(reg);
			}
		}
	}

	/* If we failed to merge then we need to add a new block */
	if (!(merged_front || merged_back)) {
		/*
		 * We didn't merge anything. Add a new free
		 * placeholder and remove the original one.
		 */
		struct kbase_va_region *free_reg;

		free_reg = kbase_alloc_free_region(reg_rbtree,
				reg->start_pfn, reg->nr_pages,
				reg->flags & KBASE_REG_ZONE_MASK);
		if (!free_reg) {
			err = -ENOMEM;
			goto out;
		}
		rb_replace_node(&(reg->rblink), &(free_reg->rblink), reg_rbtree);
	}

 out:
	return err;
}

KBASE_EXPORT_TEST_API(kbase_remove_va_region);

/**
 * kbase_insert_va_region_nolock - Insert a VA region to the list,
 * replacing the existing one.
 *
 * @new_reg: The new region to insert
 * @at_reg: The region to replace
 * @start_pfn: The Page Frame Number to insert at
 * @nr_pages: The number of pages of the region
 */
static int kbase_insert_va_region_nolock(struct kbase_va_region *new_reg,
		struct kbase_va_region *at_reg, u64 start_pfn, size_t nr_pages)
{
	struct rb_root *reg_rbtree = NULL;
	int err = 0;

	reg_rbtree = at_reg->rbtree;

	/* Must be a free region */
	KBASE_DEBUG_ASSERT((at_reg->flags & KBASE_REG_FREE) != 0);
	/* start_pfn should be contained within at_reg */
	KBASE_DEBUG_ASSERT((start_pfn >= at_reg->start_pfn) && (start_pfn < at_reg->start_pfn + at_reg->nr_pages));
	/* at least nr_pages from start_pfn should be contained within at_reg */
	KBASE_DEBUG_ASSERT(start_pfn + nr_pages <= at_reg->start_pfn + at_reg->nr_pages);

	new_reg->start_pfn = start_pfn;
	new_reg->nr_pages = nr_pages;

	/* Regions are a whole use, so swap and delete old one. */
	if (at_reg->start_pfn == start_pfn && at_reg->nr_pages == nr_pages) {
		rb_replace_node(&(at_reg->rblink), &(new_reg->rblink),
								reg_rbtree);
		kfree(at_reg);
	}
	/* New region replaces the start of the old one, so insert before. */
	else if (at_reg->start_pfn == start_pfn) {
		at_reg->start_pfn += nr_pages;
		KBASE_DEBUG_ASSERT(at_reg->nr_pages >= nr_pages);
		at_reg->nr_pages -= nr_pages;

		kbase_region_tracker_insert(new_reg);
	}
	/* New region replaces the end of the old one, so insert after. */
	else if ((at_reg->start_pfn + at_reg->nr_pages) == (start_pfn + nr_pages)) {
		at_reg->nr_pages -= nr_pages;

		kbase_region_tracker_insert(new_reg);
	}
	/* New region splits the old one, so insert and create new */
	else {
		struct kbase_va_region *new_front_reg;

		new_front_reg = kbase_alloc_free_region(reg_rbtree,
				at_reg->start_pfn,
				start_pfn - at_reg->start_pfn,
				at_reg->flags & KBASE_REG_ZONE_MASK);

		if (new_front_reg) {
			at_reg->nr_pages -= nr_pages + new_front_reg->nr_pages;
			at_reg->start_pfn = start_pfn + nr_pages;

			kbase_region_tracker_insert(new_front_reg);
			kbase_region_tracker_insert(new_reg);
		} else {
			err = -ENOMEM;
		}
	}

	return err;
}

/**
 * kbase_add_va_region - Add a VA region to the region list for a context.
 *
 * @kctx: kbase context containing the region
 * @reg: the region to add
 * @addr: the address to insert the region at
 * @nr_pages: the number of pages in the region
 * @align: the minimum alignment in pages
 */
int kbase_add_va_region(struct kbase_context *kctx,
		struct kbase_va_region *reg, u64 addr,
		size_t nr_pages, size_t align)
{
	int err = 0;
	struct kbase_device *kbdev = kctx->kbdev;
	int cpu_va_bits = kbase_get_num_cpu_va_bits(kctx);
	int gpu_pc_bits =
		kbdev->gpu_props.props.core_props.log2_program_counter_size;

	KBASE_DEBUG_ASSERT(kctx != NULL);
	KBASE_DEBUG_ASSERT(reg != NULL);

	lockdep_assert_held(&kctx->reg_lock);

	/* The executable allocation from the SAME_VA zone would already have an
	 * appropriately aligned GPU VA chosen for it.
	 * Also the executable allocation from EXEC_VA zone doesn't need the
	 * special alignment.
	 */
	if (!(reg->flags & KBASE_REG_GPU_NX) && !addr &&
	    ((reg->flags & KBASE_REG_ZONE_MASK) != KBASE_REG_ZONE_EXEC_VA)) {
		if (cpu_va_bits > gpu_pc_bits) {
			align = max(align, (size_t)((1ULL << gpu_pc_bits)
						>> PAGE_SHIFT));
		}
	}

	do {
		err = kbase_add_va_region_rbtree(kbdev, reg, addr, nr_pages,
				align);
		if (err != -ENOMEM)
			break;

		/*
		 * If the allocation is not from the same zone as JIT
		 * then don't retry, we're out of VA and there is
		 * nothing which can be done about it.
		 */
		if ((reg->flags & KBASE_REG_ZONE_MASK) !=
				KBASE_REG_ZONE_CUSTOM_VA)
			break;
	} while (kbase_jit_evict(kctx));

	return err;
}

KBASE_EXPORT_TEST_API(kbase_add_va_region);

/**
 * kbase_add_va_region_rbtree - Insert a region into its corresponding rbtree
 *
 * Insert a region into the rbtree that was specified when the region was
 * created. If addr is 0 a free area in the rbtree is used, otherwise the
 * specified address is used.
 *
 * @kbdev: The kbase device
 * @reg: The region to add
 * @addr: The address to add the region at, or 0 to map at any available address
 * @nr_pages: The size of the region in pages
 * @align: The minimum alignment in pages
 */
int kbase_add_va_region_rbtree(struct kbase_device *kbdev,
		struct kbase_va_region *reg,
		u64 addr, size_t nr_pages, size_t align)
{
	struct device *const dev = kbdev->dev;
	struct rb_root *rbtree = NULL;
	struct kbase_va_region *tmp;
	u64 gpu_pfn = addr >> PAGE_SHIFT;
	int err = 0;

	rbtree = reg->rbtree;

	if (!align)
		align = 1;

	/* must be a power of 2 */
	KBASE_DEBUG_ASSERT(is_power_of_2(align));
	KBASE_DEBUG_ASSERT(nr_pages > 0);

	/* Path 1: Map a specific address. Find the enclosing region,
	 * which *must* be free.
	 */
	if (gpu_pfn) {
		KBASE_DEBUG_ASSERT(!(gpu_pfn & (align - 1)));

		tmp = find_region_enclosing_range_rbtree(rbtree, gpu_pfn,
				nr_pages);
		if (kbase_is_region_invalid(tmp)) {
			dev_warn(dev, "Enclosing region not found or invalid: 0x%08llx gpu_pfn, %zu nr_pages", gpu_pfn, nr_pages);
			err = -ENOMEM;
			goto exit;
		} else if (!kbase_is_region_free(tmp)) {
			dev_warn(dev, "!(tmp->flags & KBASE_REG_FREE): tmp->start_pfn=0x%llx tmp->flags=0x%lx tmp->nr_pages=0x%zx gpu_pfn=0x%llx nr_pages=0x%zx\n",
					tmp->start_pfn, tmp->flags,
					tmp->nr_pages, gpu_pfn, nr_pages);
			err = -ENOMEM;
			goto exit;
		}

		err = kbase_insert_va_region_nolock(reg, tmp, gpu_pfn,
				nr_pages);
		if (err) {
			dev_warn(dev, "Failed to insert va region");
			err = -ENOMEM;
		}
	} else {
		/* Path 2: Map any free address which meets the requirements. */
		u64 start_pfn;
		size_t align_offset = align;
		size_t align_mask = align - 1;

#if !MALI_USE_CSF
		if ((reg->flags & KBASE_REG_TILER_ALIGN_TOP)) {
			WARN(align > 1, "%s with align %lx might not be honored for KBASE_REG_TILER_ALIGN_TOP memory",
					__func__,
					(unsigned long)align);
			align_mask = reg->extension - 1;
			align_offset = reg->extension - reg->initial_commit;
		}
#endif /* !MALI_USE_CSF */

		tmp = kbase_region_tracker_find_region_meeting_reqs(reg,
				nr_pages, align_offset, align_mask,
				&start_pfn);
		if (tmp) {
			err = kbase_insert_va_region_nolock(reg, tmp,
							start_pfn, nr_pages);
			if (unlikely(err)) {
				dev_warn(dev, "Failed to insert region: 0x%08llx start_pfn, %zu nr_pages",
					start_pfn, nr_pages);
			}
		} else {
			dev_dbg(dev, "Failed to find a suitable region: %zu nr_pages, %zu align_offset, %zu align_mask\n",
				nr_pages, align_offset, align_mask);
			err = -ENOMEM;
		}
	}

exit:
	return err;
}

/*
 * @brief Initialize the internal region tracker data structure.
 */
static void kbase_region_tracker_ds_init(struct kbase_context *kctx,
		struct kbase_va_region *same_va_reg,
		struct kbase_va_region *custom_va_reg)
{
	kctx->reg_rbtree_same = RB_ROOT;
	kbase_region_tracker_insert(same_va_reg);

	/* Although custom_va_reg and exec_va_reg don't always exist,
	 * initialize unconditionally because of the mem_view debugfs
	 * implementation which relies on them being empty.
	 *
	 * The difference between the two is that the EXEC_VA region
	 * is never initialized at this stage.
	 */
	kctx->reg_rbtree_custom = RB_ROOT;
	kctx->reg_rbtree_exec = RB_ROOT;

	if (custom_va_reg)
		kbase_region_tracker_insert(custom_va_reg);
}

static void kbase_region_tracker_erase_rbtree(struct rb_root *rbtree)
{
	struct rb_node *rbnode;
	struct kbase_va_region *reg;

	do {
		rbnode = rb_first(rbtree);
		if (rbnode) {
			rb_erase(rbnode, rbtree);
			reg = rb_entry(rbnode, struct kbase_va_region, rblink);
			WARN_ON(reg->va_refcnt != 1);
			/* Reset the start_pfn - as the rbtree is being
			 * destroyed and we've already erased this region, there
			 * is no further need to attempt to remove it.
			 * This won't affect the cleanup if the region was
			 * being used as a sticky resource as the cleanup
			 * related to sticky resources anyways need to be
			 * performed before the term of region tracker.
			 */
			reg->start_pfn = 0;
			kbase_free_alloced_region(reg);
		}
	} while (rbnode);
}

void kbase_region_tracker_term(struct kbase_context *kctx)
{
	kbase_gpu_vm_lock(kctx);
	kbase_region_tracker_erase_rbtree(&kctx->reg_rbtree_same);
	kbase_region_tracker_erase_rbtree(&kctx->reg_rbtree_custom);
	kbase_region_tracker_erase_rbtree(&kctx->reg_rbtree_exec);
#if MALI_USE_CSF
	WARN_ON(!list_empty(&kctx->csf.event_pages_head));
#endif
	kbase_gpu_vm_unlock(kctx);
}

void kbase_region_tracker_term_rbtree(struct rb_root *rbtree)
{
	kbase_region_tracker_erase_rbtree(rbtree);
}

static size_t kbase_get_same_va_bits(struct kbase_context *kctx)
{
	return min(kbase_get_num_cpu_va_bits(kctx),
			(size_t) kctx->kbdev->gpu_props.mmu.va_bits);
}

int kbase_region_tracker_init(struct kbase_context *kctx)
{
	struct kbase_va_region *same_va_reg;
	struct kbase_va_region *custom_va_reg = NULL;
	size_t same_va_bits = kbase_get_same_va_bits(kctx);
	u64 custom_va_size = KBASE_REG_ZONE_CUSTOM_VA_SIZE;
	u64 gpu_va_limit = (1ULL << kctx->kbdev->gpu_props.mmu.va_bits) >> PAGE_SHIFT;
	u64 same_va_pages;
	u64 same_va_base = 1u;
	int err;

	/* Take the lock as kbase_free_alloced_region requires it */
	kbase_gpu_vm_lock(kctx);

	same_va_pages = (1ULL << (same_va_bits - PAGE_SHIFT)) - same_va_base;
	/* all have SAME_VA */
	same_va_reg =
		kbase_alloc_free_region(&kctx->reg_rbtree_same, same_va_base,
					same_va_pages, KBASE_REG_ZONE_SAME_VA);

	if (!same_va_reg) {
		err = -ENOMEM;
		goto fail_unlock;
	}
	kbase_ctx_reg_zone_init(kctx, KBASE_REG_ZONE_SAME_VA, same_va_base,
				same_va_pages);

#ifdef CONFIG_64BIT
	/* 32-bit clients have custom VA zones */
	if (kbase_ctx_flag(kctx, KCTX_COMPAT)) {
#endif
		if (gpu_va_limit <= KBASE_REG_ZONE_CUSTOM_VA_BASE) {
			err = -EINVAL;
			goto fail_free_same_va;
		}
		/* If the current size of TMEM is out of range of the
		 * virtual address space addressable by the MMU then
		 * we should shrink it to fit
		 */
		if ((KBASE_REG_ZONE_CUSTOM_VA_BASE + KBASE_REG_ZONE_CUSTOM_VA_SIZE) >= gpu_va_limit)
			custom_va_size = gpu_va_limit - KBASE_REG_ZONE_CUSTOM_VA_BASE;

		custom_va_reg = kbase_alloc_free_region(
				&kctx->reg_rbtree_custom,
				KBASE_REG_ZONE_CUSTOM_VA_BASE,
				custom_va_size, KBASE_REG_ZONE_CUSTOM_VA);

		if (!custom_va_reg) {
			err = -ENOMEM;
			goto fail_free_same_va;
		}
		kbase_ctx_reg_zone_init(kctx, KBASE_REG_ZONE_CUSTOM_VA,
					KBASE_REG_ZONE_CUSTOM_VA_BASE,
					custom_va_size);
#ifdef CONFIG_64BIT
	} else {
		custom_va_size = 0;
	}
#endif
	/* EXEC_VA zone's codepaths are slightly easier when its base_pfn is
	 * initially U64_MAX
	 */
	kbase_ctx_reg_zone_init(kctx, KBASE_REG_ZONE_EXEC_VA, U64_MAX, 0u);
	/* Other zones are 0: kbase_create_context() uses vzalloc */

	kbase_region_tracker_ds_init(kctx, same_va_reg, custom_va_reg);

	kctx->gpu_va_end = same_va_base + same_va_pages + custom_va_size;
	kctx->jit_va = false;

#if MALI_USE_CSF
	INIT_LIST_HEAD(&kctx->csf.event_pages_head);
#endif

	kbase_gpu_vm_unlock(kctx);
	return 0;

fail_free_same_va:
	kbase_free_alloced_region(same_va_reg);
fail_unlock:
	kbase_gpu_vm_unlock(kctx);
	return err;
}

static bool kbase_has_exec_va_zone_locked(struct kbase_context *kctx)
{
	struct kbase_reg_zone *exec_va_zone;

	lockdep_assert_held(&kctx->reg_lock);
	exec_va_zone = kbase_ctx_reg_zone_get(kctx, KBASE_REG_ZONE_EXEC_VA);

	return (exec_va_zone->base_pfn != U64_MAX);
}

bool kbase_has_exec_va_zone(struct kbase_context *kctx)
{
	bool has_exec_va_zone;

	kbase_gpu_vm_lock(kctx);
	has_exec_va_zone = kbase_has_exec_va_zone_locked(kctx);
	kbase_gpu_vm_unlock(kctx);

	return has_exec_va_zone;
}

/**
 * Determine if any allocations have been made on a context's region tracker
 * @kctx: KBase context
 *
 * Check the context to determine if any allocations have been made yet from
 * any of its zones. This check should be done before resizing a zone, e.g. to
 * make space to add a second zone.
 *
 * Whilst a zone without allocations can be resized whilst other zones have
 * allocations, we still check all of @kctx 's zones anyway: this is a stronger
 * guarantee and should be adhered to when creating new zones anyway.
 *
 * Allocations from kbdev zones are not counted.
 *
 * Return: true if any allocs exist on any zone, false otherwise
 */
bool kbase_region_tracker_has_allocs(struct kbase_context *kctx)
{
	unsigned int zone_idx;

	lockdep_assert_held(&kctx->reg_lock);

	for (zone_idx = 0; zone_idx < KBASE_REG_ZONE_MAX; ++zone_idx) {
		struct kbase_reg_zone *zone;
		struct kbase_va_region *reg;
		u64 zone_base_addr;
		unsigned long zone_bits = KBASE_REG_ZONE(zone_idx);
		unsigned long reg_zone;

		zone = kbase_ctx_reg_zone_get(kctx, zone_bits);
		zone_base_addr = zone->base_pfn << PAGE_SHIFT;

		reg = kbase_region_tracker_find_region_base_address(
			kctx, zone_base_addr);

		if (!zone->va_size_pages) {
			WARN(reg,
			     "Should not have found a region that starts at 0x%.16llx for zone 0x%lx",
			     (unsigned long long)zone_base_addr, zone_bits);
			continue;
		}

		if (WARN(!reg,
			 "There should always be a region that starts at 0x%.16llx for zone 0x%lx, couldn't find it",
			 (unsigned long long)zone_base_addr, zone_bits))
			return true; /* Safest return value */

		reg_zone = reg->flags & KBASE_REG_ZONE_MASK;
		if (WARN(reg_zone != zone_bits,
			 "The region that starts at 0x%.16llx should be in zone 0x%lx but was found in the wrong zone 0x%lx",
			 (unsigned long long)zone_base_addr, zone_bits,
			 reg_zone))
			return true; /* Safest return value */

		/* Unless the region is completely free, of the same size as
		 * the original zone, then it has allocs
		 */
		if ((!(reg->flags & KBASE_REG_FREE)) ||
		    (reg->nr_pages != zone->va_size_pages))
			return true;
	}

	/* All zones are the same size as originally made, so there are no
	 * allocs
	 */
	return false;
}

#ifdef CONFIG_64BIT
static int kbase_region_tracker_init_jit_64(struct kbase_context *kctx,
		u64 jit_va_pages)
{
	struct kbase_va_region *same_va_reg;
	struct kbase_reg_zone *same_va_zone;
	u64 same_va_zone_base_addr;
	const unsigned long same_va_zone_bits = KBASE_REG_ZONE_SAME_VA;
	struct kbase_va_region *custom_va_reg;
	u64 jit_va_start;

	lockdep_assert_held(&kctx->reg_lock);

	/*
	 * Modify the same VA free region after creation. The caller has
	 * ensured that allocations haven't been made, as any allocations could
	 * cause an overlap to happen with existing same VA allocations and the
	 * custom VA zone.
	 */
	same_va_zone = kbase_ctx_reg_zone_get(kctx, same_va_zone_bits);
	same_va_zone_base_addr = same_va_zone->base_pfn << PAGE_SHIFT;

	same_va_reg = kbase_region_tracker_find_region_base_address(
		kctx, same_va_zone_base_addr);
	if (WARN(!same_va_reg,
		 "Already found a free region at the start of every zone, but now cannot find any region for zone base 0x%.16llx zone 0x%lx",
		 (unsigned long long)same_va_zone_base_addr, same_va_zone_bits))
		return -ENOMEM;

	/* kbase_region_tracker_has_allocs() in the caller has already ensured
	 * that all of the zones have no allocs, so no need to check that again
	 * on same_va_reg
	 */
	WARN_ON((!(same_va_reg->flags & KBASE_REG_FREE)) ||
		same_va_reg->nr_pages != same_va_zone->va_size_pages);

	if (same_va_reg->nr_pages < jit_va_pages ||
	    same_va_zone->va_size_pages < jit_va_pages)
		return -ENOMEM;

	/* It's safe to adjust the same VA zone now */
	same_va_reg->nr_pages -= jit_va_pages;
	same_va_zone->va_size_pages -= jit_va_pages;
	jit_va_start = kbase_reg_zone_end_pfn(same_va_zone);

	/*
	 * Create a custom VA zone at the end of the VA for allocations which
	 * JIT can use so it doesn't have to allocate VA from the kernel.
	 */
	custom_va_reg =
		kbase_alloc_free_region(&kctx->reg_rbtree_custom, jit_va_start,
					jit_va_pages, KBASE_REG_ZONE_CUSTOM_VA);

	/*
	 * The context will be destroyed if we fail here so no point
	 * reverting the change we made to same_va.
	 */
	if (!custom_va_reg)
		return -ENOMEM;
	/* Since this is 64-bit, the custom zone will not have been
	 * initialized, so initialize it now
	 */
	kbase_ctx_reg_zone_init(kctx, KBASE_REG_ZONE_CUSTOM_VA, jit_va_start,
				jit_va_pages);

	kbase_region_tracker_insert(custom_va_reg);
	return 0;
}
#endif

int kbase_region_tracker_init_jit(struct kbase_context *kctx, u64 jit_va_pages,
		int max_allocations, int trim_level, int group_id,
		u64 phys_pages_limit)
{
	int err = 0;

	if (trim_level < 0 || trim_level > BASE_JIT_MAX_TRIM_LEVEL)
		return -EINVAL;

	if (group_id < 0 || group_id >= MEMORY_GROUP_MANAGER_NR_GROUPS)
		return -EINVAL;

	if (phys_pages_limit > jit_va_pages)
		return -EINVAL;

#if MALI_JIT_PRESSURE_LIMIT_BASE
	if (phys_pages_limit != jit_va_pages)
		kbase_ctx_flag_set(kctx, KCTX_JPL_ENABLED);
#endif /* MALI_JIT_PRESSURE_LIMIT_BASE */

	kbase_gpu_vm_lock(kctx);

	/* Verify that a JIT_VA zone has not been created already. */
	if (kctx->jit_va) {
		err = -EINVAL;
		goto exit_unlock;
	}

	/* If in 64-bit, we always lookup the SAME_VA zone. To ensure it has no
	 * allocs, we can ensure there are no allocs anywhere.
	 *
	 * This check is also useful in 32-bit, just to make sure init of the
	 * zone is always done before any allocs.
	 */
	if (kbase_region_tracker_has_allocs(kctx)) {
		err = -ENOMEM;
		goto exit_unlock;
	}

#ifdef CONFIG_64BIT
	if (!kbase_ctx_flag(kctx, KCTX_COMPAT))
		err = kbase_region_tracker_init_jit_64(kctx, jit_va_pages);
#endif
	/*
	 * Nothing to do for 32-bit clients, JIT uses the existing
	 * custom VA zone.
	 */

	if (!err) {
		kctx->jit_max_allocations = max_allocations;
		kctx->trim_level = trim_level;
		kctx->jit_va = true;
		kctx->jit_group_id = group_id;
#if MALI_JIT_PRESSURE_LIMIT_BASE
		kctx->jit_phys_pages_limit = phys_pages_limit;
		dev_dbg(kctx->kbdev->dev, "phys_pages_limit set to %llu\n",
				phys_pages_limit);
#endif /* MALI_JIT_PRESSURE_LIMIT_BASE */
	}

exit_unlock:
	kbase_gpu_vm_unlock(kctx);

	return err;
}

int kbase_region_tracker_init_exec(struct kbase_context *kctx, u64 exec_va_pages)
{
	struct kbase_va_region *exec_va_reg;
	struct kbase_reg_zone *exec_va_zone;
	struct kbase_reg_zone *target_zone;
	struct kbase_va_region *target_reg;
	u64 target_zone_base_addr;
	unsigned long target_zone_bits;
	u64 exec_va_start;
	int err;

	/* The EXEC_VA zone shall be created by making space either:
	 * - for 64-bit clients, at the end of the process's address space
	 * - for 32-bit clients, in the CUSTOM zone
	 *
	 * Firstly, verify that the number of EXEC_VA pages requested by the
	 * client is reasonable and then make sure that it is not greater than
	 * the address space itself before calculating the base address of the
	 * new zone.
	 */
	if (exec_va_pages == 0 || exec_va_pages > KBASE_REG_ZONE_EXEC_VA_MAX_PAGES)
		return -EINVAL;

	kbase_gpu_vm_lock(kctx);

	/* Verify that we've not already created a EXEC_VA zone, and that the
	 * EXEC_VA zone must come before JIT's CUSTOM_VA.
	 */
	if (kbase_has_exec_va_zone_locked(kctx) || kctx->jit_va) {
		err = -EPERM;
		goto exit_unlock;
	}

	if (exec_va_pages > kctx->gpu_va_end) {
		err = -ENOMEM;
		goto exit_unlock;
	}

	/* Verify no allocations have already been made */
	if (kbase_region_tracker_has_allocs(kctx)) {
		err = -ENOMEM;
		goto exit_unlock;
	}

#ifdef CONFIG_64BIT
	if (kbase_ctx_flag(kctx, KCTX_COMPAT)) {
#endif
		/* 32-bit client: take from CUSTOM_VA zone */
		target_zone_bits = KBASE_REG_ZONE_CUSTOM_VA;
#ifdef CONFIG_64BIT
	} else {
		/* 64-bit client: take from SAME_VA zone */
		target_zone_bits = KBASE_REG_ZONE_SAME_VA;
	}
#endif
	target_zone = kbase_ctx_reg_zone_get(kctx, target_zone_bits);
	target_zone_base_addr = target_zone->base_pfn << PAGE_SHIFT;

	target_reg = kbase_region_tracker_find_region_base_address(
		kctx, target_zone_base_addr);
	if (WARN(!target_reg,
		 "Already found a free region at the start of every zone, but now cannot find any region for zone base 0x%.16llx zone 0x%lx",
		 (unsigned long long)target_zone_base_addr, target_zone_bits)) {
		err = -ENOMEM;
		goto exit_unlock;
	}
	/* kbase_region_tracker_has_allocs() above has already ensured that all
	 * of the zones have no allocs, so no need to check that again on
	 * target_reg
	 */
	WARN_ON((!(target_reg->flags & KBASE_REG_FREE)) ||
		target_reg->nr_pages != target_zone->va_size_pages);

	if (target_reg->nr_pages <= exec_va_pages ||
	    target_zone->va_size_pages <= exec_va_pages) {
		err = -ENOMEM;
		goto exit_unlock;
	}

	/* Taken from the end of the target zone */
	exec_va_start = kbase_reg_zone_end_pfn(target_zone) - exec_va_pages;

	exec_va_reg = kbase_alloc_free_region(&kctx->reg_rbtree_exec,
			exec_va_start,
			exec_va_pages,
			KBASE_REG_ZONE_EXEC_VA);
	if (!exec_va_reg) {
		err = -ENOMEM;
		goto exit_unlock;
	}
	/* Update EXEC_VA zone
	 *
	 * not using kbase_ctx_reg_zone_init() - it was already initialized
	 */
	exec_va_zone = kbase_ctx_reg_zone_get(kctx, KBASE_REG_ZONE_EXEC_VA);
	exec_va_zone->base_pfn = exec_va_start;
	exec_va_zone->va_size_pages = exec_va_pages;

	/* Update target zone and corresponding region */
	target_reg->nr_pages -= exec_va_pages;
	target_zone->va_size_pages -= exec_va_pages;

	kbase_region_tracker_insert(exec_va_reg);
	err = 0;

exit_unlock:
	kbase_gpu_vm_unlock(kctx);
	return err;
}

#if MALI_USE_CSF
void kbase_mcu_shared_interface_region_tracker_term(struct kbase_device *kbdev)
{
	kbase_region_tracker_term_rbtree(&kbdev->csf.shared_reg_rbtree);
}

int kbase_mcu_shared_interface_region_tracker_init(struct kbase_device *kbdev)
{
	struct kbase_va_region *shared_reg;
	u64 shared_reg_start_pfn;
	u64 shared_reg_size;

	shared_reg_start_pfn = KBASE_REG_ZONE_MCU_SHARED_BASE;
	shared_reg_size = KBASE_REG_ZONE_MCU_SHARED_SIZE;

	kbdev->csf.shared_reg_rbtree = RB_ROOT;

	shared_reg = kbase_alloc_free_region(&kbdev->csf.shared_reg_rbtree,
					shared_reg_start_pfn,
					shared_reg_size,
					KBASE_REG_ZONE_MCU_SHARED);
	if (!shared_reg)
		return -ENOMEM;

	kbase_region_tracker_insert(shared_reg);
	return 0;
}
#endif

int kbase_mem_init(struct kbase_device *kbdev)
{
	int err = 0;
	struct kbasep_mem_device *memdev;
#ifdef CONFIG_OF
	struct device_node *mgm_node = NULL;
#endif

	KBASE_DEBUG_ASSERT(kbdev);

	memdev = &kbdev->memdev;

	kbase_mem_pool_group_config_set_max_size(&kbdev->mem_pool_defaults,
		KBASE_MEM_POOL_MAX_SIZE_KCTX);

	/* Initialize memory usage */
	atomic_set(&memdev->used_pages, 0);

	spin_lock_init(&kbdev->gpu_mem_usage_lock);
	kbdev->total_gpu_pages = 0;
	kbdev->process_root = RB_ROOT;
	kbdev->dma_buf_root = RB_ROOT;
	mutex_init(&kbdev->dma_buf_lock);

#ifdef IR_THRESHOLD
	atomic_set(&memdev->ir_threshold, IR_THRESHOLD);
#else
	atomic_set(&memdev->ir_threshold, DEFAULT_IR_THRESHOLD);
#endif

	kbdev->mgm_dev = &kbase_native_mgm_dev;

#ifdef CONFIG_OF
	/* Check to see whether or not a platform-specific memory group manager
	 * is configured and available.
	 */
	mgm_node = of_parse_phandle(kbdev->dev->of_node,
		"physical-memory-group-manager", 0);
	if (!mgm_node) {
		dev_info(kbdev->dev,
			"No memory group manager is configured\n");
	} else {
		struct platform_device *const pdev =
			of_find_device_by_node(mgm_node);

		if (!pdev) {
			dev_err(kbdev->dev,
				"The configured memory group manager was not found\n");
		} else {
			kbdev->mgm_dev = platform_get_drvdata(pdev);
			if (!kbdev->mgm_dev) {
				dev_info(kbdev->dev,
					"Memory group manager is not ready\n");
				err = -EPROBE_DEFER;
			} else if (!try_module_get(kbdev->mgm_dev->owner)) {
				dev_err(kbdev->dev,
					"Failed to get memory group manger module\n");
				err = -ENODEV;
				kbdev->mgm_dev = NULL;
			} else {
				dev_info(kbdev->dev,
					"Memory group manager successfully loaded\n");
			}
		}
		of_node_put(mgm_node);
	}
#endif

	if (likely(!err)) {
		struct kbase_mem_pool_group_config mem_pool_defaults;

		kbase_mem_pool_group_config_set_max_size(&mem_pool_defaults,
			KBASE_MEM_POOL_MAX_SIZE_KBDEV);

		err = kbase_mem_pool_group_init(&kbdev->mem_pools, kbdev,
			&mem_pool_defaults, NULL);
	}

	return err;
}

void kbase_mem_halt(struct kbase_device *kbdev)
{
	CSTD_UNUSED(kbdev);
}

void kbase_mem_term(struct kbase_device *kbdev)
{
	struct kbasep_mem_device *memdev;
	int pages;

	KBASE_DEBUG_ASSERT(kbdev);

	memdev = &kbdev->memdev;

	pages = atomic_read(&memdev->used_pages);
	if (pages != 0)
		dev_warn(kbdev->dev, "%s: %d pages in use!\n", __func__, pages);

	kbase_mem_pool_group_term(&kbdev->mem_pools);

	WARN_ON(kbdev->total_gpu_pages);
	WARN_ON(!RB_EMPTY_ROOT(&kbdev->process_root));
	WARN_ON(!RB_EMPTY_ROOT(&kbdev->dma_buf_root));
	mutex_destroy(&kbdev->dma_buf_lock);

	if (kbdev->mgm_dev)
		module_put(kbdev->mgm_dev->owner);
}
KBASE_EXPORT_TEST_API(kbase_mem_term);

/**
 * Allocate a free region object.
 * @rbtree:    Backlink to the red-black tree of memory regions.
 * @start_pfn: The Page Frame Number in GPU virtual address space.
 * @nr_pages:  The size of the region in pages.
 * @zone:      KBASE_REG_ZONE_CUSTOM_VA or KBASE_REG_ZONE_SAME_VA
 *
 * The allocated object is not part of any list yet, and is flagged as
 * KBASE_REG_FREE. No mapping is allocated yet.
 *
 * zone is KBASE_REG_ZONE_CUSTOM_VA or KBASE_REG_ZONE_SAME_VA.
 *
 */
struct kbase_va_region *kbase_alloc_free_region(struct rb_root *rbtree,
		u64 start_pfn, size_t nr_pages, int zone)
{
	struct kbase_va_region *new_reg;

	KBASE_DEBUG_ASSERT(rbtree != NULL);

	/* zone argument should only contain zone related region flags */
	KBASE_DEBUG_ASSERT((zone & ~KBASE_REG_ZONE_MASK) == 0);
	KBASE_DEBUG_ASSERT(nr_pages > 0);
	/* 64-bit address range is the max */
	KBASE_DEBUG_ASSERT(start_pfn + nr_pages <= (U64_MAX / PAGE_SIZE));

	new_reg = kzalloc(sizeof(*new_reg), GFP_KERNEL);

	if (!new_reg)
		return NULL;

	new_reg->va_refcnt = 1;
	new_reg->cpu_alloc = NULL; /* no alloc bound yet */
	new_reg->gpu_alloc = NULL; /* no alloc bound yet */
	new_reg->rbtree = rbtree;
	new_reg->flags = zone | KBASE_REG_FREE;

	new_reg->flags |= KBASE_REG_GROWABLE;

	new_reg->start_pfn = start_pfn;
	new_reg->nr_pages = nr_pages;

	INIT_LIST_HEAD(&new_reg->jit_node);
	INIT_LIST_HEAD(&new_reg->link);

	return new_reg;
}

KBASE_EXPORT_TEST_API(kbase_alloc_free_region);

static struct kbase_context *kbase_reg_flags_to_kctx(
		struct kbase_va_region *reg)
{
	struct kbase_context *kctx = NULL;
	struct rb_root *rbtree = reg->rbtree;

	switch (reg->flags & KBASE_REG_ZONE_MASK) {
	case KBASE_REG_ZONE_CUSTOM_VA:
		kctx = container_of(rbtree, struct kbase_context,
				reg_rbtree_custom);
		break;
	case KBASE_REG_ZONE_SAME_VA:
		kctx = container_of(rbtree, struct kbase_context,
				reg_rbtree_same);
		break;
	case KBASE_REG_ZONE_EXEC_VA:
		kctx = container_of(rbtree, struct kbase_context,
				reg_rbtree_exec);
		break;
	default:
		WARN(1, "Unknown zone in region: flags=0x%lx\n", reg->flags);
		break;
	}

	return kctx;
}

/**
 * Free a region object.
 * @reg: Region
 *
 * The described region must be freed of any mapping.
 *
 * If the region is not flagged as KBASE_REG_FREE, the region's
 * alloc object will be released.
 * It is a bug if no alloc object exists for non-free regions.
 *
 */
void kbase_free_alloced_region(struct kbase_va_region *reg)
{
#if MALI_USE_CSF
	if ((reg->flags & KBASE_REG_ZONE_MASK) ==
			KBASE_REG_ZONE_MCU_SHARED) {
		kfree(reg);
		return;
	}
#endif
	if (!(reg->flags & KBASE_REG_FREE)) {
		struct kbase_context *kctx = kbase_reg_flags_to_kctx(reg);

		if (WARN_ON(!kctx))
			return;

		if (WARN_ON(kbase_is_region_invalid(reg)))
			return;

		dev_dbg(kctx->kbdev->dev, "Freeing memory region %p\n",
			(void *)reg);
#if MALI_USE_CSF
		if (reg->flags & KBASE_REG_CSF_EVENT)
			kbase_unlink_event_mem_page(kctx, reg);
#endif

		mutex_lock(&kctx->jit_evict_lock);

		/*
		 * The physical allocation should have been removed from the
		 * eviction list before this function is called. However, in the
		 * case of abnormal process termination or the app leaking the
		 * memory kbase_mem_free_region is not called so it can still be
		 * on the list at termination time of the region tracker.
		 */
		if (!list_empty(&reg->gpu_alloc->evict_node)) {
			mutex_unlock(&kctx->jit_evict_lock);

			/*
			 * Unlink the physical allocation before unmaking it
			 * evictable so that the allocation isn't grown back to
			 * its last backed size as we're going to unmap it
			 * anyway.
			 */
			reg->cpu_alloc->reg = NULL;
			if (reg->cpu_alloc != reg->gpu_alloc)
				reg->gpu_alloc->reg = NULL;

			/*
			 * If a region has been made evictable then we must
			 * unmake it before trying to free it.
			 * If the memory hasn't been reclaimed it will be
			 * unmapped and freed below, if it has been reclaimed
			 * then the operations below are no-ops.
			 */
			if (reg->flags & KBASE_REG_DONT_NEED) {
				KBASE_DEBUG_ASSERT(reg->cpu_alloc->type ==
						   KBASE_MEM_TYPE_NATIVE);
				kbase_mem_evictable_unmake(reg->gpu_alloc);
			}
		} else {
			mutex_unlock(&kctx->jit_evict_lock);
		}

		/*
		 * Remove the region from the sticky resource metadata
		 * list should it be there.
		 */
		kbase_sticky_resource_release_force(kctx, NULL,
				reg->start_pfn << PAGE_SHIFT);

		kbase_mem_phy_alloc_put(reg->cpu_alloc);
		kbase_mem_phy_alloc_put(reg->gpu_alloc);

		reg->flags |= KBASE_REG_VA_FREED;
		kbase_va_region_alloc_put(kctx, reg);
	} else {
		kfree(reg);
	}
}

KBASE_EXPORT_TEST_API(kbase_free_alloced_region);

int kbase_gpu_mmap(struct kbase_context *kctx, struct kbase_va_region *reg, u64 addr, size_t nr_pages, size_t align)
{
	int err;
	size_t i = 0;
	unsigned long attr;
	unsigned long mask = ~KBASE_REG_MEMATTR_MASK;
	unsigned long gwt_mask = ~0;
	int group_id;
	struct kbase_mem_phy_alloc *alloc;

#ifdef CONFIG_MALI_CINSTR_GWT
	if (kctx->gwt_enabled)
		gwt_mask = ~KBASE_REG_GPU_WR;
#endif

	if ((kctx->kbdev->system_coherency == COHERENCY_ACE) &&
		(reg->flags & KBASE_REG_SHARE_BOTH))
		attr = KBASE_REG_MEMATTR_INDEX(AS_MEMATTR_INDEX_OUTER_WA);
	else
		attr = KBASE_REG_MEMATTR_INDEX(AS_MEMATTR_INDEX_WRITE_ALLOC);

	KBASE_DEBUG_ASSERT(kctx != NULL);
	KBASE_DEBUG_ASSERT(reg != NULL);

	err = kbase_add_va_region(kctx, reg, addr, nr_pages, align);
	if (err)
		return err;

	alloc = reg->gpu_alloc;
	group_id = alloc->group_id;

	if (reg->gpu_alloc->type == KBASE_MEM_TYPE_ALIAS) {
		u64 const stride = alloc->imported.alias.stride;

		KBASE_DEBUG_ASSERT(alloc->imported.alias.aliased);
		for (i = 0; i < alloc->imported.alias.nents; i++) {
			if (alloc->imported.alias.aliased[i].alloc) {
				err = kbase_mmu_insert_pages(kctx->kbdev,
						&kctx->mmu,
						reg->start_pfn + (i * stride),
						alloc->imported.alias.aliased[i].alloc->pages + alloc->imported.alias.aliased[i].offset,
						alloc->imported.alias.aliased[i].length,
						reg->flags & gwt_mask,
						kctx->as_nr,
						group_id);
				if (err)
					goto bad_insert;

				/* Note: mapping count is tracked at alias
				 * creation time
				 */
			} else {
				err = kbase_mmu_insert_single_page(kctx,
					reg->start_pfn + i * stride,
					kctx->aliasing_sink_page,
					alloc->imported.alias.aliased[i].length,
					(reg->flags & mask & gwt_mask) | attr,
					group_id);

				if (err)
					goto bad_insert;
			}
		}
	} else {
		err = kbase_mmu_insert_pages(kctx->kbdev,
				&kctx->mmu,
				reg->start_pfn,
				kbase_get_gpu_phy_pages(reg),
				kbase_reg_current_backed_size(reg),
				reg->flags & gwt_mask,
				kctx->as_nr,
				group_id);
		if (err)
			goto bad_insert;
		kbase_mem_phy_alloc_gpu_mapped(alloc);
	}

	if (reg->flags & KBASE_REG_IMPORT_PAD &&
	    !WARN_ON(reg->nr_pages < reg->gpu_alloc->nents) &&
	    reg->gpu_alloc->type == KBASE_MEM_TYPE_IMPORTED_UMM &&
	    reg->gpu_alloc->imported.umm.current_mapping_usage_count) {
		/* For padded imported dma-buf memory, map the dummy aliasing
		 * page from the end of the dma-buf pages, to the end of the
		 * region using a read only mapping.
		 *
		 * Only map when it's imported dma-buf memory that is currently
		 * mapped.
		 *
		 * Assume reg->gpu_alloc->nents is the number of actual pages
		 * in the dma-buf memory.
		 */
		err = kbase_mmu_insert_single_page(kctx,
				reg->start_pfn + reg->gpu_alloc->nents,
				kctx->aliasing_sink_page,
				reg->nr_pages - reg->gpu_alloc->nents,
				(reg->flags | KBASE_REG_GPU_RD) &
				~KBASE_REG_GPU_WR,
				KBASE_MEM_GROUP_SINK);
		if (err)
			goto bad_insert;
	}

	return err;

bad_insert:
	kbase_mmu_teardown_pages(kctx->kbdev, &kctx->mmu,
				 reg->start_pfn, reg->nr_pages,
				 kctx->as_nr);

	kbase_remove_va_region(reg);

	return err;
}

KBASE_EXPORT_TEST_API(kbase_gpu_mmap);

static void kbase_jd_user_buf_unmap(struct kbase_context *kctx,
		struct kbase_mem_phy_alloc *alloc, bool writeable);

int kbase_gpu_munmap(struct kbase_context *kctx, struct kbase_va_region *reg)
{
	int err = 0;

	if (reg->start_pfn == 0)
		return 0;

	if (!reg->gpu_alloc)
		return -EINVAL;

	/* Tear down down GPU page tables, depending on memory type. */
	switch (reg->gpu_alloc->type) {
	case KBASE_MEM_TYPE_ALIAS: /* Fall-through */
	case KBASE_MEM_TYPE_IMPORTED_UMM:
		err = kbase_mmu_teardown_pages(kctx->kbdev, &kctx->mmu,
				reg->start_pfn, reg->nr_pages, kctx->as_nr);
		break;
	default:
		err = kbase_mmu_teardown_pages(kctx->kbdev, &kctx->mmu,
			reg->start_pfn, kbase_reg_current_backed_size(reg),
			kctx->as_nr);
		break;
	}

	/* Update tracking, and other cleanup, depending on memory type. */
	switch (reg->gpu_alloc->type) {
	case KBASE_MEM_TYPE_ALIAS:
		/* We mark the source allocs as unmapped from the GPU when
		 * putting reg's allocs
		 */
		break;
	case KBASE_MEM_TYPE_IMPORTED_USER_BUF: {
			struct kbase_alloc_import_user_buf *user_buf =
				&reg->gpu_alloc->imported.user_buf;

			if (user_buf->current_mapping_usage_count & PINNED_ON_IMPORT) {
				user_buf->current_mapping_usage_count &=
					~PINNED_ON_IMPORT;

				/* The allocation could still have active mappings. */
				if (user_buf->current_mapping_usage_count == 0) {
					kbase_jd_user_buf_unmap(kctx, reg->gpu_alloc,
						(reg->flags & KBASE_REG_GPU_WR));
				}
			}
		}
		/* Fall-through */
	default:
		kbase_mem_phy_alloc_gpu_unmapped(reg->gpu_alloc);
		break;
	}

	return err;
}

static struct kbase_cpu_mapping *kbasep_find_enclosing_cpu_mapping(
		struct kbase_context *kctx,
		unsigned long uaddr, size_t size, u64 *offset)
{
	struct vm_area_struct *vma;
	struct kbase_cpu_mapping *map;
	unsigned long vm_pgoff_in_region;
	unsigned long vm_off_in_region;
	unsigned long map_start;
	size_t map_size;

	lockdep_assert_held(kbase_mem_get_process_mmap_lock());

	if ((uintptr_t) uaddr + size < (uintptr_t) uaddr) /* overflow check */
		return NULL;

	vma = find_vma_intersection(current->mm, uaddr, uaddr+size);

	if (!vma || vma->vm_start > uaddr)
		return NULL;
	if (vma->vm_ops != &kbase_vm_ops)
		/* Not ours! */
		return NULL;

	map = vma->vm_private_data;

	if (map->kctx != kctx)
		/* Not from this context! */
		return NULL;

	vm_pgoff_in_region = vma->vm_pgoff - map->region->start_pfn;
	vm_off_in_region = vm_pgoff_in_region << PAGE_SHIFT;
	map_start = vma->vm_start - vm_off_in_region;
	map_size = map->region->nr_pages << PAGE_SHIFT;

	if ((uaddr + size) > (map_start + map_size))
		/* Not within the CPU mapping */
		return NULL;

	*offset = (uaddr - vma->vm_start) + vm_off_in_region;

	return map;
}

int kbasep_find_enclosing_cpu_mapping_offset(
		struct kbase_context *kctx,
		unsigned long uaddr, size_t size, u64 *offset)
{
	struct kbase_cpu_mapping *map;

	kbase_os_mem_map_lock(kctx);

	map = kbasep_find_enclosing_cpu_mapping(kctx, uaddr, size, offset);

	kbase_os_mem_map_unlock(kctx);

	if (!map)
		return -EINVAL;

	return 0;
}

KBASE_EXPORT_TEST_API(kbasep_find_enclosing_cpu_mapping_offset);

int kbasep_find_enclosing_gpu_mapping_start_and_offset(struct kbase_context *kctx,
		u64 gpu_addr, size_t size, u64 *start, u64 *offset)
{
	struct kbase_va_region *region;

	kbase_gpu_vm_lock(kctx);

	region = kbase_region_tracker_find_region_enclosing_address(kctx, gpu_addr);

	if (!region) {
		kbase_gpu_vm_unlock(kctx);
		return -EINVAL;
	}

	*start = region->start_pfn << PAGE_SHIFT;

	*offset = gpu_addr - *start;

	if (((region->start_pfn + region->nr_pages) << PAGE_SHIFT) < (gpu_addr + size)) {
		kbase_gpu_vm_unlock(kctx);
		return -EINVAL;
	}

	kbase_gpu_vm_unlock(kctx);

	return 0;
}

KBASE_EXPORT_TEST_API(kbasep_find_enclosing_gpu_mapping_start_and_offset);

void kbase_sync_single(struct kbase_context *kctx,
		struct tagged_addr t_cpu_pa, struct tagged_addr t_gpu_pa,
		off_t offset, size_t size, enum kbase_sync_type sync_fn)
{
	struct page *cpu_page;
	phys_addr_t cpu_pa = as_phys_addr_t(t_cpu_pa);
	phys_addr_t gpu_pa = as_phys_addr_t(t_gpu_pa);

	cpu_page = pfn_to_page(PFN_DOWN(cpu_pa));

	if (likely(cpu_pa == gpu_pa)) {
		dma_addr_t dma_addr;

		BUG_ON(!cpu_page);
		BUG_ON(offset + size > PAGE_SIZE);

		dma_addr = kbase_dma_addr(cpu_page) + offset;
		if (sync_fn == KBASE_SYNC_TO_CPU)
			dma_sync_single_for_cpu(kctx->kbdev->dev, dma_addr,
					size, DMA_BIDIRECTIONAL);
		else if (sync_fn == KBASE_SYNC_TO_DEVICE)
			dma_sync_single_for_device(kctx->kbdev->dev, dma_addr,
					size, DMA_BIDIRECTIONAL);
	} else {
		void *src = NULL;
		void *dst = NULL;
		struct page *gpu_page;

		if (WARN(!gpu_pa, "No GPU PA found for infinite cache op"))
			return;

		gpu_page = pfn_to_page(PFN_DOWN(gpu_pa));

		if (sync_fn == KBASE_SYNC_TO_DEVICE) {
			src = ((unsigned char *)kmap(cpu_page)) + offset;
			dst = ((unsigned char *)kmap(gpu_page)) + offset;
		} else if (sync_fn == KBASE_SYNC_TO_CPU) {
			dma_sync_single_for_cpu(kctx->kbdev->dev,
					kbase_dma_addr(gpu_page) + offset,
					size, DMA_BIDIRECTIONAL);
			src = ((unsigned char *)kmap(gpu_page)) + offset;
			dst = ((unsigned char *)kmap(cpu_page)) + offset;
		}
		memcpy(dst, src, size);
		kunmap(gpu_page);
		kunmap(cpu_page);
		if (sync_fn == KBASE_SYNC_TO_DEVICE)
			dma_sync_single_for_device(kctx->kbdev->dev,
					kbase_dma_addr(gpu_page) + offset,
					size, DMA_BIDIRECTIONAL);
	}
}

static int kbase_do_syncset(struct kbase_context *kctx,
		struct basep_syncset *sset, enum kbase_sync_type sync_fn)
{
	int err = 0;
	struct kbase_va_region *reg;
	struct kbase_cpu_mapping *map;
	unsigned long start;
	size_t size;
	struct tagged_addr *cpu_pa;
	struct tagged_addr *gpu_pa;
	u64 page_off, page_count;
	u64 i;
	u64 offset;

	kbase_os_mem_map_lock(kctx);
	kbase_gpu_vm_lock(kctx);

	/* find the region where the virtual address is contained */
	reg = kbase_region_tracker_find_region_enclosing_address(kctx,
			sset->mem_handle.basep.handle);
	if (kbase_is_region_invalid_or_free(reg)) {
		dev_warn(kctx->kbdev->dev, "Can't find a valid region at VA 0x%016llX",
				sset->mem_handle.basep.handle);
		err = -EINVAL;
		goto out_unlock;
	}

	/*
	 * Handle imported memory before checking for KBASE_REG_CPU_CACHED. The
	 * CPU mapping cacheability is defined by the owner of the imported
	 * memory, and not by kbase, therefore we must assume that any imported
	 * memory may be cached.
	 */
	if (kbase_mem_is_imported(reg->gpu_alloc->type)) {
		err = kbase_mem_do_sync_imported(kctx, reg, sync_fn);
		goto out_unlock;
	}

	if (!(reg->flags & KBASE_REG_CPU_CACHED))
		goto out_unlock;

	start = (uintptr_t)sset->user_addr;
	size = (size_t)sset->size;

	map = kbasep_find_enclosing_cpu_mapping(kctx, start, size, &offset);
	if (!map) {
		dev_warn(kctx->kbdev->dev, "Can't find CPU mapping 0x%016lX for VA 0x%016llX",
				start, sset->mem_handle.basep.handle);
		err = -EINVAL;
		goto out_unlock;
	}

	page_off = offset >> PAGE_SHIFT;
	offset &= ~PAGE_MASK;
	page_count = (size + offset + (PAGE_SIZE - 1)) >> PAGE_SHIFT;
	cpu_pa = kbase_get_cpu_phy_pages(reg);
	gpu_pa = kbase_get_gpu_phy_pages(reg);

	if (page_off > reg->nr_pages ||
			page_off + page_count > reg->nr_pages) {
		/* Sync overflows the region */
		err = -EINVAL;
		goto out_unlock;
	}

	/* Sync first page */
	if (as_phys_addr_t(cpu_pa[page_off])) {
		size_t sz = MIN(((size_t) PAGE_SIZE - offset), size);

		kbase_sync_single(kctx, cpu_pa[page_off], gpu_pa[page_off],
				offset, sz, sync_fn);
	}

	/* Sync middle pages (if any) */
	for (i = 1; page_count > 2 && i < page_count - 1; i++) {
		/* we grow upwards, so bail on first non-present page */
		if (!as_phys_addr_t(cpu_pa[page_off + i]))
			break;

		kbase_sync_single(kctx, cpu_pa[page_off + i],
				gpu_pa[page_off + i], 0, PAGE_SIZE, sync_fn);
	}

	/* Sync last page (if any) */
	if (page_count > 1 &&
	    as_phys_addr_t(cpu_pa[page_off + page_count - 1])) {
		size_t sz = ((start + size - 1) & ~PAGE_MASK) + 1;

		kbase_sync_single(kctx, cpu_pa[page_off + page_count - 1],
				gpu_pa[page_off + page_count - 1], 0, sz,
				sync_fn);
	}

out_unlock:
	kbase_gpu_vm_unlock(kctx);
	kbase_os_mem_map_unlock(kctx);
	return err;
}

int kbase_sync_now(struct kbase_context *kctx, struct basep_syncset *sset)
{
	int err = -EINVAL;

	KBASE_DEBUG_ASSERT(kctx != NULL);
	KBASE_DEBUG_ASSERT(sset != NULL);

	if (sset->mem_handle.basep.handle & ~PAGE_MASK) {
		dev_warn(kctx->kbdev->dev,
				"mem_handle: passed parameter is invalid");
		return -EINVAL;
	}

	switch (sset->type) {
	case BASE_SYNCSET_OP_MSYNC:
		err = kbase_do_syncset(kctx, sset, KBASE_SYNC_TO_DEVICE);
		break;

	case BASE_SYNCSET_OP_CSYNC:
		err = kbase_do_syncset(kctx, sset, KBASE_SYNC_TO_CPU);
		break;

	default:
		dev_warn(kctx->kbdev->dev, "Unknown msync op %d\n", sset->type);
		break;
	}

	return err;
}

KBASE_EXPORT_TEST_API(kbase_sync_now);

/* vm lock must be held */
int kbase_mem_free_region(struct kbase_context *kctx, struct kbase_va_region *reg)
{
	int err;

	KBASE_DEBUG_ASSERT(kctx != NULL);
	KBASE_DEBUG_ASSERT(reg != NULL);
	dev_dbg(kctx->kbdev->dev, "%s %p in kctx %p\n",
		__func__, (void *)reg, (void *)kctx);
	lockdep_assert_held(&kctx->reg_lock);

	if (reg->flags & KBASE_REG_NO_USER_FREE) {
		dev_warn(kctx->kbdev->dev, "Attempt to free GPU memory whose freeing by user space is forbidden!\n");
		return -EINVAL;
	}

	/*
	 * Unlink the physical allocation before unmaking it evictable so
	 * that the allocation isn't grown back to its last backed size
	 * as we're going to unmap it anyway.
	 */
	reg->cpu_alloc->reg = NULL;
	if (reg->cpu_alloc != reg->gpu_alloc)
		reg->gpu_alloc->reg = NULL;

	/*
	 * If a region has been made evictable then we must unmake it
	 * before trying to free it.
	 * If the memory hasn't been reclaimed it will be unmapped and freed
	 * below, if it has been reclaimed then the operations below are no-ops.
	 */
	if (reg->flags & KBASE_REG_DONT_NEED) {
		KBASE_DEBUG_ASSERT(reg->cpu_alloc->type ==
				   KBASE_MEM_TYPE_NATIVE);
		kbase_mem_evictable_unmake(reg->gpu_alloc);
	}

	err = kbase_gpu_munmap(kctx, reg);
	if (err) {
		dev_warn(kctx->kbdev->dev, "Could not unmap from the GPU...\n");
		goto out;
	}

	/* This will also free the physical pages */
	kbase_free_alloced_region(reg);

 out:
	return err;
}

KBASE_EXPORT_TEST_API(kbase_mem_free_region);

/**
 * Free the region from the GPU and unregister it.
 * @kctx:  KBase context
 * @gpu_addr: GPU address to free
 *
 * This function implements the free operation on a memory segment.
 * It will loudly fail if called with outstanding mappings.
 */
int kbase_mem_free(struct kbase_context *kctx, u64 gpu_addr)
{
	int err = 0;
	struct kbase_va_region *reg;

	KBASE_DEBUG_ASSERT(kctx != NULL);
	dev_dbg(kctx->kbdev->dev, "%s 0x%llx in kctx %p\n",
		__func__, gpu_addr, (void *)kctx);

	if ((gpu_addr & ~PAGE_MASK) && (gpu_addr >= PAGE_SIZE)) {
		dev_warn(kctx->kbdev->dev, "kbase_mem_free: gpu_addr parameter is invalid");
		return -EINVAL;
	}

	if (gpu_addr == 0) {
		dev_warn(kctx->kbdev->dev, "gpu_addr 0 is reserved for the ringbuffer and it's an error to try to free it using kbase_mem_free\n");
		return -EINVAL;
	}
	kbase_gpu_vm_lock(kctx);

	if (gpu_addr >= BASE_MEM_COOKIE_BASE &&
	    gpu_addr < BASE_MEM_FIRST_FREE_ADDRESS) {
		int cookie = PFN_DOWN(gpu_addr - BASE_MEM_COOKIE_BASE);

		reg = kctx->pending_regions[cookie];
		if (!reg) {
			err = -EINVAL;
			goto out_unlock;
		}

		/* ask to unlink the cookie as we'll free it */

		kctx->pending_regions[cookie] = NULL;
		bitmap_set(kctx->cookies, cookie, 1);

		kbase_free_alloced_region(reg);
	} else {
		/* A real GPU va */
		/* Validate the region */
		reg = kbase_region_tracker_find_region_base_address(kctx, gpu_addr);
		if (kbase_is_region_invalid_or_free(reg)) {
			dev_warn(kctx->kbdev->dev, "kbase_mem_free called with nonexistent gpu_addr 0x%llX",
					gpu_addr);
			err = -EINVAL;
			goto out_unlock;
		}

		if ((reg->flags & KBASE_REG_ZONE_MASK) == KBASE_REG_ZONE_SAME_VA) {
			/* SAME_VA must be freed through munmap */
			dev_warn(kctx->kbdev->dev, "%s called on SAME_VA memory 0x%llX", __func__,
					gpu_addr);
			err = -EINVAL;
			goto out_unlock;
		}
		err = kbase_mem_free_region(kctx, reg);
	}

 out_unlock:
	kbase_gpu_vm_unlock(kctx);
	return err;
}

KBASE_EXPORT_TEST_API(kbase_mem_free);

int kbase_update_region_flags(struct kbase_context *kctx,
		struct kbase_va_region *reg, unsigned long flags)
{
	KBASE_DEBUG_ASSERT(reg != NULL);
	KBASE_DEBUG_ASSERT((flags & ~((1ul << BASE_MEM_FLAGS_NR_BITS) - 1)) == 0);

	reg->flags |= kbase_cache_enabled(flags, reg->nr_pages);
	/* all memory is now growable */
	reg->flags |= KBASE_REG_GROWABLE;

	if (flags & BASE_MEM_GROW_ON_GPF)
		reg->flags |= KBASE_REG_PF_GROW;

	if (flags & BASE_MEM_PROT_CPU_WR)
		reg->flags |= KBASE_REG_CPU_WR;

	if (flags & BASE_MEM_PROT_CPU_RD)
		reg->flags |= KBASE_REG_CPU_RD;

	if (flags & BASE_MEM_PROT_GPU_WR)
		reg->flags |= KBASE_REG_GPU_WR;

	if (flags & BASE_MEM_PROT_GPU_RD)
		reg->flags |= KBASE_REG_GPU_RD;

	if (0 == (flags & BASE_MEM_PROT_GPU_EX))
		reg->flags |= KBASE_REG_GPU_NX;

	if (!kbase_device_is_cpu_coherent(kctx->kbdev)) {
		if (flags & BASE_MEM_COHERENT_SYSTEM_REQUIRED &&
				!(flags & BASE_MEM_UNCACHED_GPU))
			return -EINVAL;
	} else if (flags & (BASE_MEM_COHERENT_SYSTEM |
			BASE_MEM_COHERENT_SYSTEM_REQUIRED)) {
		reg->flags |= KBASE_REG_SHARE_BOTH;
	}

	if (!(reg->flags & KBASE_REG_SHARE_BOTH) &&
			flags & BASE_MEM_COHERENT_LOCAL) {
		reg->flags |= KBASE_REG_SHARE_IN;
	}

#if !MALI_USE_CSF
	if (flags & BASE_MEM_TILER_ALIGN_TOP)
		reg->flags |= KBASE_REG_TILER_ALIGN_TOP;
#endif /* !MALI_USE_CSF */

#if MALI_USE_CSF
	if (flags & BASE_MEM_CSF_EVENT) {
		reg->flags |= KBASE_REG_CSF_EVENT;
		reg->flags |= KBASE_REG_PERMANENT_KERNEL_MAPPING;

		if (!(reg->flags & KBASE_REG_SHARE_BOTH)) {
			/* On non coherent platforms need to map as uncached on
			 * both sides.
			 */
			reg->flags &= ~KBASE_REG_CPU_CACHED;
			reg->flags &= ~KBASE_REG_GPU_CACHED;
		}
	}
#endif

	/* Set up default MEMATTR usage */
	if (!(reg->flags & KBASE_REG_GPU_CACHED)) {
		if (kctx->kbdev->mmu_mode->flags &
				KBASE_MMU_MODE_HAS_NON_CACHEABLE) {
			/* Override shareability, and MEMATTR for uncached */
			reg->flags &= ~(KBASE_REG_SHARE_IN | KBASE_REG_SHARE_BOTH);
			reg->flags |= KBASE_REG_MEMATTR_INDEX(AS_MEMATTR_INDEX_NON_CACHEABLE);
		} else {
			dev_warn(kctx->kbdev->dev,
				"Can't allocate GPU uncached memory due to MMU in Legacy Mode\n");
			return -EINVAL;
		}
#if MALI_USE_CSF
	} else if (reg->flags & KBASE_REG_CSF_EVENT) {
		WARN_ON(!(reg->flags & KBASE_REG_SHARE_BOTH));

		reg->flags |=
			KBASE_REG_MEMATTR_INDEX(AS_MEMATTR_INDEX_SHARED);
#endif
	} else if (kctx->kbdev->system_coherency == COHERENCY_ACE &&
		(reg->flags & KBASE_REG_SHARE_BOTH)) {
		reg->flags |=
			KBASE_REG_MEMATTR_INDEX(AS_MEMATTR_INDEX_DEFAULT_ACE);
	} else {
		reg->flags |=
			KBASE_REG_MEMATTR_INDEX(AS_MEMATTR_INDEX_DEFAULT);
	}

	if (flags & BASEP_MEM_PERMANENT_KERNEL_MAPPING)
		reg->flags |= KBASE_REG_PERMANENT_KERNEL_MAPPING;

	if (flags & BASEP_MEM_NO_USER_FREE)
		reg->flags |= KBASE_REG_NO_USER_FREE;

	if (flags & BASE_MEM_GPU_VA_SAME_4GB_PAGE)
		reg->flags |= KBASE_REG_GPU_VA_SAME_4GB_PAGE;

	return 0;
}

int kbase_alloc_phy_pages_helper(struct kbase_mem_phy_alloc *alloc,
		size_t nr_pages_requested)
{
	int new_page_count __maybe_unused;
	size_t nr_left = nr_pages_requested;
	int res;
	struct kbase_context *kctx;
	struct kbase_device *kbdev;
	struct tagged_addr *tp;

	if (WARN_ON(alloc->type != KBASE_MEM_TYPE_NATIVE) ||
	    WARN_ON(alloc->imported.native.kctx == NULL) ||
	    WARN_ON(alloc->group_id >= MEMORY_GROUP_MANAGER_NR_GROUPS)) {
		return -EINVAL;
	}

	if (alloc->reg) {
		if (nr_pages_requested > alloc->reg->nr_pages - alloc->nents)
			goto invalid_request;
	}

	kctx = alloc->imported.native.kctx;
	kbdev = kctx->kbdev;

	if (nr_pages_requested == 0)
		goto done; /*nothing to do*/

	new_page_count = atomic_add_return(
		nr_pages_requested, &kctx->used_pages);
	atomic_add(nr_pages_requested,
		&kctx->kbdev->memdev.used_pages);

	/* Increase mm counters before we allocate pages so that this
	 * allocation is visible to the OOM killer
	 */
	kbase_process_page_usage_inc(kctx, nr_pages_requested);

	tp = alloc->pages + alloc->nents;

#ifdef CONFIG_MALI_2MB_ALLOC
	/* Check if we have enough pages requested so we can allocate a large
	 * page (512 * 4KB = 2MB )
	 */
	if (nr_left >= (SZ_2M / SZ_4K)) {
		int nr_lp = nr_left / (SZ_2M / SZ_4K);

		res = kbase_mem_pool_alloc_pages(
			&kctx->mem_pools.large[alloc->group_id],
			 nr_lp * (SZ_2M / SZ_4K),
			 tp,
			 true);

		if (res > 0) {
			nr_left -= res;
			tp += res;
		}

		if (nr_left) {
			struct kbase_sub_alloc *sa, *temp_sa;

			spin_lock(&kctx->mem_partials_lock);

			list_for_each_entry_safe(sa, temp_sa,
						 &kctx->mem_partials, link) {
				int pidx = 0;

				while (nr_left) {
					pidx = find_next_zero_bit(sa->sub_pages,
								  SZ_2M / SZ_4K,
								  pidx);
					bitmap_set(sa->sub_pages, pidx, 1);
					*tp++ = as_tagged_tag(page_to_phys(sa->page +
									   pidx),
							      FROM_PARTIAL);
					nr_left--;

					if (bitmap_full(sa->sub_pages, SZ_2M / SZ_4K)) {
						/* unlink from partial list when full */
						list_del_init(&sa->link);
						break;
					}
				}
			}
			spin_unlock(&kctx->mem_partials_lock);
		}

		/* only if we actually have a chunk left <512. If more it indicates
		 * that we couldn't allocate a 2MB above, so no point to retry here.
		 */
		if (nr_left > 0 && nr_left < (SZ_2M / SZ_4K)) {
			/* create a new partial and suballocate the rest from it */
			struct page *np = NULL;

			do {
				int err;

				np = kbase_mem_pool_alloc(
					&kctx->mem_pools.large[
						alloc->group_id]);
				if (np)
					break;

				err = kbase_mem_pool_grow(
					&kctx->mem_pools.large[alloc->group_id],
					1);
				if (err)
					break;
			} while (1);

			if (np) {
				int i;
				struct kbase_sub_alloc *sa;
				struct page *p;

				sa = kmalloc(sizeof(*sa), GFP_KERNEL);
				if (!sa) {
					kbase_mem_pool_free(
						&kctx->mem_pools.large[
							alloc->group_id],
						np,
						false);
					goto no_new_partial;
				}

				/* store pointers back to the control struct */
				np->lru.next = (void *)sa;
				for (p = np; p < np + SZ_2M / SZ_4K; p++)
					p->lru.prev = (void *)np;
				INIT_LIST_HEAD(&sa->link);
				bitmap_zero(sa->sub_pages, SZ_2M / SZ_4K);
				sa->page = np;

				for (i = 0; i < nr_left; i++)
					*tp++ = as_tagged_tag(page_to_phys(np + i), FROM_PARTIAL);

				bitmap_set(sa->sub_pages, 0, nr_left);
				nr_left = 0;

				/* expose for later use */
				spin_lock(&kctx->mem_partials_lock);
				list_add(&sa->link, &kctx->mem_partials);
				spin_unlock(&kctx->mem_partials_lock);
			}
		}
	}
no_new_partial:
#endif

	if (nr_left) {
		res = kbase_mem_pool_alloc_pages(
			&kctx->mem_pools.small[alloc->group_id],
			nr_left, tp, false);
		if (res <= 0)
			goto alloc_failed;
	}

	KBASE_TLSTREAM_AUX_PAGESALLOC(
			kbdev,
			kctx->id,
			(u64)new_page_count);

	alloc->nents += nr_pages_requested;

	kbase_trace_gpu_mem_usage_inc(kctx->kbdev, kctx, nr_pages_requested);

done:
	return 0;

alloc_failed:
	/* rollback needed if got one or more 2MB but failed later */
	if (nr_left != nr_pages_requested) {
		size_t nr_pages_to_free = nr_pages_requested - nr_left;

		alloc->nents += nr_pages_to_free;

		kbase_process_page_usage_inc(kctx, nr_pages_to_free);
		atomic_add(nr_pages_to_free, &kctx->used_pages);
		atomic_add(nr_pages_to_free,
			&kctx->kbdev->memdev.used_pages);

		kbase_free_phy_pages_helper(alloc, nr_pages_to_free);
	}

	kbase_process_page_usage_dec(kctx, nr_pages_requested);
	atomic_sub(nr_pages_requested, &kctx->used_pages);
	atomic_sub(nr_pages_requested,
		&kctx->kbdev->memdev.used_pages);

invalid_request:
	return -ENOMEM;
}

struct tagged_addr *kbase_alloc_phy_pages_helper_locked(
		struct kbase_mem_phy_alloc *alloc, struct kbase_mem_pool *pool,
		size_t nr_pages_requested,
		struct kbase_sub_alloc **prealloc_sa)
{
	int new_page_count __maybe_unused;
	size_t nr_left = nr_pages_requested;
	int res;
	struct kbase_context *kctx;
	struct kbase_device *kbdev;
	struct tagged_addr *tp;
	struct tagged_addr *new_pages = NULL;

	KBASE_DEBUG_ASSERT(alloc->type == KBASE_MEM_TYPE_NATIVE);
	KBASE_DEBUG_ASSERT(alloc->imported.native.kctx);

	lockdep_assert_held(&pool->pool_lock);

#if !defined(CONFIG_MALI_2MB_ALLOC)
	WARN_ON(pool->order);
#endif

	if (alloc->reg) {
		if (nr_pages_requested > alloc->reg->nr_pages - alloc->nents)
			goto invalid_request;
	}

	kctx = alloc->imported.native.kctx;
	kbdev = kctx->kbdev;

	lockdep_assert_held(&kctx->mem_partials_lock);

	if (nr_pages_requested == 0)
		goto done; /*nothing to do*/

	new_page_count = atomic_add_return(
		nr_pages_requested, &kctx->used_pages);
	atomic_add(nr_pages_requested,
		&kctx->kbdev->memdev.used_pages);

	/* Increase mm counters before we allocate pages so that this
	 * allocation is visible to the OOM killer
	 */
	kbase_process_page_usage_inc(kctx, nr_pages_requested);

	tp = alloc->pages + alloc->nents;
	new_pages = tp;

#ifdef CONFIG_MALI_2MB_ALLOC
	if (pool->order) {
		int nr_lp = nr_left / (SZ_2M / SZ_4K);

		res = kbase_mem_pool_alloc_pages_locked(pool,
						 nr_lp * (SZ_2M / SZ_4K),
						 tp);

		if (res > 0) {
			nr_left -= res;
			tp += res;
		}

		if (nr_left) {
			struct kbase_sub_alloc *sa, *temp_sa;

			list_for_each_entry_safe(sa, temp_sa,
						 &kctx->mem_partials, link) {
				int pidx = 0;

				while (nr_left) {
					pidx = find_next_zero_bit(sa->sub_pages,
								  SZ_2M / SZ_4K,
								  pidx);
					bitmap_set(sa->sub_pages, pidx, 1);
					*tp++ = as_tagged_tag(page_to_phys(
							sa->page + pidx),
							FROM_PARTIAL);
					nr_left--;

					if (bitmap_full(sa->sub_pages,
							SZ_2M / SZ_4K)) {
						/* unlink from partial list when
						 * full
						 */
						list_del_init(&sa->link);
						break;
					}
				}
			}
		}

		/* only if we actually have a chunk left <512. If more it
		 * indicates that we couldn't allocate a 2MB above, so no point
		 * to retry here.
		 */
		if (nr_left > 0 && nr_left < (SZ_2M / SZ_4K)) {
			/* create a new partial and suballocate the rest from it
			 */
			struct page *np = NULL;

			np = kbase_mem_pool_alloc_locked(pool);

			if (np) {
				int i;
				struct kbase_sub_alloc *const sa = *prealloc_sa;
				struct page *p;

				/* store pointers back to the control struct */
				np->lru.next = (void *)sa;
				for (p = np; p < np + SZ_2M / SZ_4K; p++)
					p->lru.prev = (void *)np;
				INIT_LIST_HEAD(&sa->link);
				bitmap_zero(sa->sub_pages, SZ_2M / SZ_4K);
				sa->page = np;

				for (i = 0; i < nr_left; i++)
					*tp++ = as_tagged_tag(
							page_to_phys(np + i),
							FROM_PARTIAL);

				bitmap_set(sa->sub_pages, 0, nr_left);
				nr_left = 0;
				/* Indicate to user that we'll free this memory
				 * later.
				 */
				*prealloc_sa = NULL;

				/* expose for later use */
				list_add(&sa->link, &kctx->mem_partials);
			}
		}
		if (nr_left)
			goto alloc_failed;
	} else {
#endif
		res = kbase_mem_pool_alloc_pages_locked(pool,
						 nr_left,
						 tp);
		if (res <= 0)
			goto alloc_failed;
#ifdef CONFIG_MALI_2MB_ALLOC
	}
#endif

	KBASE_TLSTREAM_AUX_PAGESALLOC(
			kbdev,
			kctx->id,
			(u64)new_page_count);

	alloc->nents += nr_pages_requested;

	kbase_trace_gpu_mem_usage_inc(kctx->kbdev, kctx, nr_pages_requested);

done:
	return new_pages;

alloc_failed:
	/* rollback needed if got one or more 2MB but failed later */
	if (nr_left != nr_pages_requested) {
		size_t nr_pages_to_free = nr_pages_requested - nr_left;

		struct tagged_addr *start_free = alloc->pages + alloc->nents;

#ifdef CONFIG_MALI_2MB_ALLOC
		if (pool->order) {
			while (nr_pages_to_free) {
				if (is_huge_head(*start_free)) {
					kbase_mem_pool_free_pages_locked(
						pool, 512,
						start_free,
						false, /* not dirty */
						true); /* return to pool */
					nr_pages_to_free -= 512;
					start_free += 512;
				} else if (is_partial(*start_free)) {
					free_partial_locked(kctx, pool,
							*start_free);
					nr_pages_to_free--;
					start_free++;
				}
			}
		} else {
#endif
			kbase_mem_pool_free_pages_locked(pool,
					nr_pages_to_free,
					start_free,
					false, /* not dirty */
					true); /* return to pool */
#ifdef CONFIG_MALI_2MB_ALLOC
		}
#endif
	}

	kbase_process_page_usage_dec(kctx, nr_pages_requested);
	atomic_sub(nr_pages_requested, &kctx->used_pages);
	atomic_sub(nr_pages_requested, &kctx->kbdev->memdev.used_pages);

invalid_request:
	return NULL;
}

static void free_partial(struct kbase_context *kctx, int group_id, struct
		tagged_addr tp)
{
	struct page *p, *head_page;
	struct kbase_sub_alloc *sa;

	p = as_page(tp);
	head_page = (struct page *)p->lru.prev;
	sa = (struct kbase_sub_alloc *)head_page->lru.next;
	spin_lock(&kctx->mem_partials_lock);
	clear_bit(p - head_page, sa->sub_pages);
	if (bitmap_empty(sa->sub_pages, SZ_2M / SZ_4K)) {
		list_del(&sa->link);
		kbase_mem_pool_free(
			&kctx->mem_pools.large[group_id],
			head_page,
			true);
		kfree(sa);
	} else if (bitmap_weight(sa->sub_pages, SZ_2M / SZ_4K) ==
		   SZ_2M / SZ_4K - 1) {
		/* expose the partial again */
		list_add(&sa->link, &kctx->mem_partials);
	}
	spin_unlock(&kctx->mem_partials_lock);
}

int kbase_free_phy_pages_helper(
	struct kbase_mem_phy_alloc *alloc,
	size_t nr_pages_to_free)
{
	struct kbase_context *kctx = alloc->imported.native.kctx;
	struct kbase_device *kbdev = kctx->kbdev;
	bool syncback;
	bool reclaimed = (alloc->evicted != 0);
	struct tagged_addr *start_free;
	int new_page_count __maybe_unused;
	size_t freed = 0;

	if (WARN_ON(alloc->type != KBASE_MEM_TYPE_NATIVE) ||
	    WARN_ON(alloc->imported.native.kctx == NULL) ||
	    WARN_ON(alloc->nents < nr_pages_to_free) ||
	    WARN_ON(alloc->group_id >= MEMORY_GROUP_MANAGER_NR_GROUPS)) {
		return -EINVAL;
	}

	/* early out if nothing to do */
	if (nr_pages_to_free == 0)
		return 0;

	start_free = alloc->pages + alloc->nents - nr_pages_to_free;

	syncback = alloc->properties & KBASE_MEM_PHY_ALLOC_ACCESSED_CACHED;

	/* pad start_free to a valid start location */
	while (nr_pages_to_free && is_huge(*start_free) &&
	       !is_huge_head(*start_free)) {
		nr_pages_to_free--;
		start_free++;
	}

	while (nr_pages_to_free) {
		if (is_huge_head(*start_free)) {
			/* This is a 2MB entry, so free all the 512 pages that
			 * it points to
			 */
			kbase_mem_pool_free_pages(
				&kctx->mem_pools.large[alloc->group_id],
				512,
				start_free,
				syncback,
				reclaimed);
			nr_pages_to_free -= 512;
			start_free += 512;
			freed += 512;
		} else if (is_partial(*start_free)) {
			free_partial(kctx, alloc->group_id, *start_free);
			nr_pages_to_free--;
			start_free++;
			freed++;
		} else {
			struct tagged_addr *local_end_free;

			local_end_free = start_free;
			while (nr_pages_to_free &&
				!is_huge(*local_end_free) &&
				!is_partial(*local_end_free)) {
				local_end_free++;
				nr_pages_to_free--;
			}
			kbase_mem_pool_free_pages(
				&kctx->mem_pools.small[alloc->group_id],
				local_end_free - start_free,
				start_free,
				syncback,
				reclaimed);
			freed += local_end_free - start_free;
			start_free += local_end_free - start_free;
		}
	}

	alloc->nents -= freed;

	/*
	 * If the allocation was not evicted (i.e. evicted == 0) then
	 * the page accounting needs to be done.
	 */
	if (!reclaimed) {
		kbase_process_page_usage_dec(kctx, freed);
		new_page_count = atomic_sub_return(freed,
			&kctx->used_pages);
		atomic_sub(freed,
			&kctx->kbdev->memdev.used_pages);

		KBASE_TLSTREAM_AUX_PAGESALLOC(
			kbdev,
			kctx->id,
			(u64)new_page_count);

		kbase_trace_gpu_mem_usage_dec(kctx->kbdev, kctx, freed);
	}

	return 0;
}

static void free_partial_locked(struct kbase_context *kctx,
		struct kbase_mem_pool *pool, struct tagged_addr tp)
{
	struct page *p, *head_page;
	struct kbase_sub_alloc *sa;

	lockdep_assert_held(&pool->pool_lock);
	lockdep_assert_held(&kctx->mem_partials_lock);

	p = as_page(tp);
	head_page = (struct page *)p->lru.prev;
	sa = (struct kbase_sub_alloc *)head_page->lru.next;
	clear_bit(p - head_page, sa->sub_pages);
	if (bitmap_empty(sa->sub_pages, SZ_2M / SZ_4K)) {
		list_del(&sa->link);
		kbase_mem_pool_free_locked(pool, head_page, true);
		kfree(sa);
	} else if (bitmap_weight(sa->sub_pages, SZ_2M / SZ_4K) ==
		   SZ_2M / SZ_4K - 1) {
		/* expose the partial again */
		list_add(&sa->link, &kctx->mem_partials);
	}
}

void kbase_free_phy_pages_helper_locked(struct kbase_mem_phy_alloc *alloc,
		struct kbase_mem_pool *pool, struct tagged_addr *pages,
		size_t nr_pages_to_free)
{
	struct kbase_context *kctx = alloc->imported.native.kctx;
	struct kbase_device *kbdev = kctx->kbdev;
	bool syncback;
	bool reclaimed = (alloc->evicted != 0);
	struct tagged_addr *start_free;
	size_t freed = 0;

	KBASE_DEBUG_ASSERT(alloc->type == KBASE_MEM_TYPE_NATIVE);
	KBASE_DEBUG_ASSERT(alloc->imported.native.kctx);
	KBASE_DEBUG_ASSERT(alloc->nents >= nr_pages_to_free);

	lockdep_assert_held(&pool->pool_lock);
	lockdep_assert_held(&kctx->mem_partials_lock);

	/* early out if nothing to do */
	if (!nr_pages_to_free)
		return;

	start_free = pages;

	syncback = alloc->properties & KBASE_MEM_PHY_ALLOC_ACCESSED_CACHED;

	/* pad start_free to a valid start location */
	while (nr_pages_to_free && is_huge(*start_free) &&
	       !is_huge_head(*start_free)) {
		nr_pages_to_free--;
		start_free++;
	}

	while (nr_pages_to_free) {
		if (is_huge_head(*start_free)) {
			/* This is a 2MB entry, so free all the 512 pages that
			 * it points to
			 */
			WARN_ON(!pool->order);
			kbase_mem_pool_free_pages_locked(pool,
					512,
					start_free,
					syncback,
					reclaimed);
			nr_pages_to_free -= 512;
			start_free += 512;
			freed += 512;
		} else if (is_partial(*start_free)) {
			WARN_ON(!pool->order);
			free_partial_locked(kctx, pool, *start_free);
			nr_pages_to_free--;
			start_free++;
			freed++;
		} else {
			struct tagged_addr *local_end_free;

			WARN_ON(pool->order);
			local_end_free = start_free;
			while (nr_pages_to_free &&
			       !is_huge(*local_end_free) &&
			       !is_partial(*local_end_free)) {
				local_end_free++;
				nr_pages_to_free--;
			}
			kbase_mem_pool_free_pages_locked(pool,
					local_end_free - start_free,
					start_free,
					syncback,
					reclaimed);
			freed += local_end_free - start_free;
			start_free += local_end_free - start_free;
		}
	}

	alloc->nents -= freed;

	/*
	 * If the allocation was not evicted (i.e. evicted == 0) then
	 * the page accounting needs to be done.
	 */
	if (!reclaimed) {
		int new_page_count;

		kbase_process_page_usage_dec(kctx, freed);
		new_page_count = atomic_sub_return(freed,
			&kctx->used_pages);
		atomic_sub(freed,
			&kctx->kbdev->memdev.used_pages);

		KBASE_TLSTREAM_AUX_PAGESALLOC(
				kbdev,
				kctx->id,
				(u64)new_page_count);

		kbase_trace_gpu_mem_usage_dec(kctx->kbdev, kctx, freed);
	}
}

#if MALI_USE_CSF
/**
 * kbase_jd_user_buf_unpin_pages - Release the pinned pages of a user buffer.
 * @alloc: The allocation for the imported user buffer.
 */
static void kbase_jd_user_buf_unpin_pages(struct kbase_mem_phy_alloc *alloc);
#endif

void kbase_mem_kref_free(struct kref *kref)
{
	struct kbase_mem_phy_alloc *alloc;

	alloc = container_of(kref, struct kbase_mem_phy_alloc, kref);

	switch (alloc->type) {
	case KBASE_MEM_TYPE_NATIVE: {

		if (!WARN_ON(!alloc->imported.native.kctx)) {
			if (alloc->permanent_map)
				kbase_phy_alloc_mapping_term(
						alloc->imported.native.kctx,
						alloc);

			/*
			 * The physical allocation must have been removed from
			 * the eviction list before trying to free it.
			 */
			mutex_lock(
				&alloc->imported.native.kctx->jit_evict_lock);
			WARN_ON(!list_empty(&alloc->evict_node));
			mutex_unlock(
				&alloc->imported.native.kctx->jit_evict_lock);

			kbase_process_page_usage_dec(
					alloc->imported.native.kctx,
					alloc->imported.native.nr_struct_pages);
		}
		kbase_free_phy_pages_helper(alloc, alloc->nents);
		break;
	}
	case KBASE_MEM_TYPE_ALIAS: {
		/* just call put on the underlying phy allocs */
		size_t i;
		struct kbase_aliased *aliased;

		aliased = alloc->imported.alias.aliased;
		if (aliased) {
			for (i = 0; i < alloc->imported.alias.nents; i++)
				if (aliased[i].alloc) {
					kbase_mem_phy_alloc_gpu_unmapped(aliased[i].alloc);
					kbase_mem_phy_alloc_put(aliased[i].alloc);
				}
			vfree(aliased);
		}
		break;
	}
	case KBASE_MEM_TYPE_RAW:
		/* raw pages, external cleanup */
		break;
	case KBASE_MEM_TYPE_IMPORTED_UMM:
		if (!IS_ENABLED(CONFIG_MALI_DMA_BUF_MAP_ON_DEMAND)) {
			WARN_ONCE(alloc->imported.umm.current_mapping_usage_count != 1,
					"WARNING: expected excatly 1 mapping, got %d",
					alloc->imported.umm.current_mapping_usage_count);
			dma_buf_unmap_attachment(
					alloc->imported.umm.dma_attachment,
					alloc->imported.umm.sgt,
					DMA_BIDIRECTIONAL);
			kbase_remove_dma_buf_usage(alloc->imported.umm.kctx,
						   alloc);
		}
		dma_buf_detach(alloc->imported.umm.dma_buf,
			       alloc->imported.umm.dma_attachment);
		dma_buf_put(alloc->imported.umm.dma_buf);
		break;
	case KBASE_MEM_TYPE_IMPORTED_USER_BUF:
#if MALI_USE_CSF
		kbase_jd_user_buf_unpin_pages(alloc);
#endif
		if (alloc->imported.user_buf.mm)
			mmdrop(alloc->imported.user_buf.mm);
		if (alloc->properties & KBASE_MEM_PHY_ALLOC_LARGE)
			vfree(alloc->imported.user_buf.pages);
		else
			kfree(alloc->imported.user_buf.pages);
		break;
	default:
		WARN(1, "Unexecpted free of type %d\n", alloc->type);
		break;
	}

	/* Free based on allocation type */
	if (alloc->properties & KBASE_MEM_PHY_ALLOC_LARGE)
		vfree(alloc);
	else
		kfree(alloc);
}

KBASE_EXPORT_TEST_API(kbase_mem_kref_free);

int kbase_alloc_phy_pages(struct kbase_va_region *reg, size_t vsize, size_t size)
{
	KBASE_DEBUG_ASSERT(reg != NULL);
	KBASE_DEBUG_ASSERT(vsize > 0);

	/* validate user provided arguments */
	if (size > vsize || vsize > reg->nr_pages)
		goto out_term;

	/* Prevent vsize*sizeof from wrapping around.
	 * For instance, if vsize is 2**29+1, we'll allocate 1 byte and the alloc won't fail.
	 */
	if ((size_t) vsize > ((size_t) -1 / sizeof(*reg->cpu_alloc->pages)))
		goto out_term;

	KBASE_DEBUG_ASSERT(vsize != 0);

	if (kbase_alloc_phy_pages_helper(reg->cpu_alloc, size) != 0)
		goto out_term;

	reg->cpu_alloc->reg = reg;
	if (reg->cpu_alloc != reg->gpu_alloc) {
		if (kbase_alloc_phy_pages_helper(reg->gpu_alloc, size) != 0)
			goto out_rollback;
		reg->gpu_alloc->reg = reg;
	}

	return 0;

out_rollback:
	kbase_free_phy_pages_helper(reg->cpu_alloc, size);
out_term:
	return -1;
}

KBASE_EXPORT_TEST_API(kbase_alloc_phy_pages);

bool kbase_check_alloc_flags(unsigned long flags)
{
	/* Only known input flags should be set. */
	if (flags & ~BASE_MEM_FLAGS_INPUT_MASK)
		return false;

	/* At least one flag should be set */
	if (flags == 0)
		return false;

	/* Either the GPU or CPU must be reading from the allocated memory */
	if ((flags & (BASE_MEM_PROT_CPU_RD | BASE_MEM_PROT_GPU_RD)) == 0)
		return false;

	/* Either the GPU or CPU must be writing to the allocated memory */
	if ((flags & (BASE_MEM_PROT_CPU_WR | BASE_MEM_PROT_GPU_WR)) == 0)
		return false;

	/* GPU executable memory cannot:
	 * - Be written by the GPU
	 * - Be grown on GPU page fault
	 */
	if ((flags & BASE_MEM_PROT_GPU_EX) && (flags &
			(BASE_MEM_PROT_GPU_WR | BASE_MEM_GROW_ON_GPF)))
		return false;

#if !MALI_USE_CSF
	/* GPU executable memory also cannot have the top of its initial
	 * commit aligned to 'extension'
	 */
	if ((flags & BASE_MEM_PROT_GPU_EX) && (flags &
			BASE_MEM_TILER_ALIGN_TOP))
		return false;
#endif /* !MALI_USE_CSF */

	/* To have an allocation lie within a 4GB chunk is required only for
	 * TLS memory, which will never be used to contain executable code.
	 */
	if ((flags & BASE_MEM_GPU_VA_SAME_4GB_PAGE) && (flags &
			BASE_MEM_PROT_GPU_EX))
		return false;

#if !MALI_USE_CSF
	/* TLS memory should also not be used for tiler heap */
	if ((flags & BASE_MEM_GPU_VA_SAME_4GB_PAGE) && (flags &
			BASE_MEM_TILER_ALIGN_TOP))
		return false;
#endif /* !MALI_USE_CSF */

	/* GPU should have at least read or write access otherwise there is no
	 * reason for allocating.
	 */
	if ((flags & (BASE_MEM_PROT_GPU_RD | BASE_MEM_PROT_GPU_WR)) == 0)
		return false;

	/* BASE_MEM_IMPORT_SHARED is only valid for imported memory */
	if ((flags & BASE_MEM_IMPORT_SHARED) == BASE_MEM_IMPORT_SHARED)
		return false;

	/* BASE_MEM_IMPORT_SYNC_ON_MAP_UNMAP is only valid for imported memory
	 */
	if ((flags & BASE_MEM_IMPORT_SYNC_ON_MAP_UNMAP) ==
			BASE_MEM_IMPORT_SYNC_ON_MAP_UNMAP)
		return false;

	/* Should not combine BASE_MEM_COHERENT_LOCAL with
	 * BASE_MEM_COHERENT_SYSTEM
	 */
	if ((flags & (BASE_MEM_COHERENT_LOCAL | BASE_MEM_COHERENT_SYSTEM)) ==
			(BASE_MEM_COHERENT_LOCAL | BASE_MEM_COHERENT_SYSTEM))
		return false;

	return true;
}

bool kbase_check_import_flags(unsigned long flags)
{
	/* Only known input flags should be set. */
	if (flags & ~BASE_MEM_FLAGS_INPUT_MASK)
		return false;

	/* At least one flag should be set */
	if (flags == 0)
		return false;

	/* Imported memory cannot be GPU executable */
	if (flags & BASE_MEM_PROT_GPU_EX)
		return false;

	/* Imported memory cannot grow on page fault */
	if (flags & BASE_MEM_GROW_ON_GPF)
		return false;

#if !MALI_USE_CSF
	/* Imported memory cannot be aligned to the end of its initial commit */
	if (flags & BASE_MEM_TILER_ALIGN_TOP)
		return false;
#endif /* !MALI_USE_CSF */

	/* GPU should have at least read or write access otherwise there is no
	 * reason for importing.
	 */
	if ((flags & (BASE_MEM_PROT_GPU_RD | BASE_MEM_PROT_GPU_WR)) == 0)
		return false;

	/* Protected memory cannot be read by the CPU */
	if ((flags & BASE_MEM_PROTECTED) && (flags & BASE_MEM_PROT_CPU_RD))
		return false;

	return true;
}

int kbase_check_alloc_sizes(struct kbase_context *kctx, unsigned long flags,
			    u64 va_pages, u64 commit_pages, u64 large_extension)
{
	struct device *dev = kctx->kbdev->dev;
	int gpu_pc_bits = kctx->kbdev->gpu_props.props.core_props.log2_program_counter_size;
	u64 gpu_pc_pages_max = 1ULL << gpu_pc_bits >> PAGE_SHIFT;
	struct kbase_va_region test_reg;

	/* kbase_va_region's extension member can be of variable size, so check against that type */
	test_reg.extension = large_extension;

#define KBASE_MSG_PRE "GPU allocation attempted with "

	if (va_pages == 0) {
		dev_warn(dev, KBASE_MSG_PRE "0 va_pages!");
		return -EINVAL;
	}

	if (va_pages > KBASE_MEM_ALLOC_MAX_SIZE) {
		dev_warn(dev, KBASE_MSG_PRE "va_pages==%lld larger than KBASE_MEM_ALLOC_MAX_SIZE!",
				(unsigned long long)va_pages);
		return -ENOMEM;
	}

	/* Note: commit_pages is checked against va_pages during
	 * kbase_alloc_phy_pages()
	 */

	/* Limit GPU executable allocs to GPU PC size */
	if ((flags & BASE_MEM_PROT_GPU_EX) && (va_pages > gpu_pc_pages_max)) {
		dev_warn(dev, KBASE_MSG_PRE "BASE_MEM_PROT_GPU_EX and va_pages==%lld larger than GPU PC range %lld",
				(unsigned long long)va_pages,
				(unsigned long long)gpu_pc_pages_max);

		return -EINVAL;
	}

	if ((flags & BASE_MEM_GROW_ON_GPF) && (test_reg.extension == 0)) {
		dev_warn(dev, KBASE_MSG_PRE
			 "BASE_MEM_GROW_ON_GPF but extension == 0\n");
		return -EINVAL;
	}

#if !MALI_USE_CSF
	if ((flags & BASE_MEM_TILER_ALIGN_TOP) && (test_reg.extension == 0)) {
		dev_warn(dev, KBASE_MSG_PRE
			 "BASE_MEM_TILER_ALIGN_TOP but extension == 0\n");
		return -EINVAL;
	}

	if (!(flags & (BASE_MEM_GROW_ON_GPF | BASE_MEM_TILER_ALIGN_TOP)) &&
	    test_reg.extension != 0) {
		dev_warn(
			dev, KBASE_MSG_PRE
			"neither BASE_MEM_GROW_ON_GPF nor BASE_MEM_TILER_ALIGN_TOP set but extension != 0\n");
		return -EINVAL;
	}
#else
	if (!(flags & BASE_MEM_GROW_ON_GPF) && test_reg.extension != 0) {
		dev_warn(dev, KBASE_MSG_PRE
			 "BASE_MEM_GROW_ON_GPF not set but extension != 0\n");
		return -EINVAL;
	}
#endif /* !MALI_USE_CSF */

#if !MALI_USE_CSF
	/* BASE_MEM_TILER_ALIGN_TOP memory has a number of restrictions */
	if (flags & BASE_MEM_TILER_ALIGN_TOP) {
#define KBASE_MSG_PRE_FLAG KBASE_MSG_PRE "BASE_MEM_TILER_ALIGN_TOP and "
		unsigned long small_extension;

		if (large_extension >
		    BASE_MEM_TILER_ALIGN_TOP_EXTENSION_MAX_PAGES) {
			dev_warn(dev,
				 KBASE_MSG_PRE_FLAG
				 "extension==%lld pages exceeds limit %lld",
				 (unsigned long long)large_extension,
				 BASE_MEM_TILER_ALIGN_TOP_EXTENSION_MAX_PAGES);
			return -EINVAL;
		}
		/* For use with is_power_of_2, which takes unsigned long, so
		 * must ensure e.g. on 32-bit kernel it'll fit in that type
		 */
		small_extension = (unsigned long)large_extension;

		if (!is_power_of_2(small_extension)) {
			dev_warn(dev,
				 KBASE_MSG_PRE_FLAG
				 "extension==%ld not a non-zero power of 2",
				 small_extension);
			return -EINVAL;
		}

		if (commit_pages > large_extension) {
			dev_warn(dev,
				 KBASE_MSG_PRE_FLAG
				 "commit_pages==%ld exceeds extension==%ld",
				 (unsigned long)commit_pages,
				 (unsigned long)large_extension);
			return -EINVAL;
		}
#undef KBASE_MSG_PRE_FLAG
	}
#endif /* !MALI_USE_CSF */

	if ((flags & BASE_MEM_GPU_VA_SAME_4GB_PAGE) &&
	    (va_pages > (BASE_MEM_PFN_MASK_4GB + 1))) {
		dev_warn(dev, KBASE_MSG_PRE "BASE_MEM_GPU_VA_SAME_4GB_PAGE and va_pages==%lld greater than that needed for 4GB space",
				(unsigned long long)va_pages);
		return -EINVAL;
	}

	return 0;
#undef KBASE_MSG_PRE
}

/**
 * Acquire the per-context region list lock
 * @kctx:  KBase context
 */
void kbase_gpu_vm_lock(struct kbase_context *kctx)
{
	KBASE_DEBUG_ASSERT(kctx != NULL);
	mutex_lock(&kctx->reg_lock);
}

KBASE_EXPORT_TEST_API(kbase_gpu_vm_lock);

/**
 * Release the per-context region list lock
 * @kctx:  KBase context
 */
void kbase_gpu_vm_unlock(struct kbase_context *kctx)
{
	KBASE_DEBUG_ASSERT(kctx != NULL);
	mutex_unlock(&kctx->reg_lock);
}

KBASE_EXPORT_TEST_API(kbase_gpu_vm_unlock);

#ifdef CONFIG_DEBUG_FS
struct kbase_jit_debugfs_data {
	int (*func)(struct kbase_jit_debugfs_data *);
	struct mutex lock;
	struct kbase_context *kctx;
	u64 active_value;
	u64 pool_value;
	u64 destroy_value;
	char buffer[50];
};

static int kbase_jit_debugfs_common_open(struct inode *inode,
		struct file *file, int (*func)(struct kbase_jit_debugfs_data *))
{
	struct kbase_jit_debugfs_data *data;

	data = kzalloc(sizeof(*data), GFP_KERNEL);
	if (!data)
		return -ENOMEM;

	data->func = func;
	mutex_init(&data->lock);
	data->kctx = (struct kbase_context *) inode->i_private;

	file->private_data = data;

	return nonseekable_open(inode, file);
}

static ssize_t kbase_jit_debugfs_common_read(struct file *file,
		char __user *buf, size_t len, loff_t *ppos)
{
	struct kbase_jit_debugfs_data *data;
	size_t size;
	int ret;

	data = (struct kbase_jit_debugfs_data *) file->private_data;
	mutex_lock(&data->lock);

	if (*ppos) {
		size = strnlen(data->buffer, sizeof(data->buffer));
	} else {
		if (!data->func) {
			ret = -EACCES;
			goto out_unlock;
		}

		if (data->func(data)) {
			ret = -EACCES;
			goto out_unlock;
		}

		size = scnprintf(data->buffer, sizeof(data->buffer),
				"%llu,%llu,%llu\n", data->active_value,
				data->pool_value, data->destroy_value);
	}

	ret = simple_read_from_buffer(buf, len, ppos, data->buffer, size);

out_unlock:
	mutex_unlock(&data->lock);
	return ret;
}

static int kbase_jit_debugfs_common_release(struct inode *inode,
		struct file *file)
{
	kfree(file->private_data);
	return 0;
}

#define KBASE_JIT_DEBUGFS_DECLARE(__fops, __func) \
static int __fops ## _open(struct inode *inode, struct file *file) \
{ \
	return kbase_jit_debugfs_common_open(inode, file, __func); \
} \
static const struct file_operations __fops = { \
	.owner = THIS_MODULE, \
	.open = __fops ## _open, \
	.release = kbase_jit_debugfs_common_release, \
	.read = kbase_jit_debugfs_common_read, \
	.write = NULL, \
	.llseek = generic_file_llseek, \
}

static int kbase_jit_debugfs_count_get(struct kbase_jit_debugfs_data *data)
{
	struct kbase_context *kctx = data->kctx;
	struct list_head *tmp;

	mutex_lock(&kctx->jit_evict_lock);
	list_for_each(tmp, &kctx->jit_active_head) {
		data->active_value++;
	}

	list_for_each(tmp, &kctx->jit_pool_head) {
		data->pool_value++;
	}

	list_for_each(tmp, &kctx->jit_destroy_head) {
		data->destroy_value++;
	}
	mutex_unlock(&kctx->jit_evict_lock);

	return 0;
}
KBASE_JIT_DEBUGFS_DECLARE(kbase_jit_debugfs_count_fops,
		kbase_jit_debugfs_count_get);

static int kbase_jit_debugfs_vm_get(struct kbase_jit_debugfs_data *data)
{
	struct kbase_context *kctx = data->kctx;
	struct kbase_va_region *reg;

	mutex_lock(&kctx->jit_evict_lock);
	list_for_each_entry(reg, &kctx->jit_active_head, jit_node) {
		data->active_value += reg->nr_pages;
	}

	list_for_each_entry(reg, &kctx->jit_pool_head, jit_node) {
		data->pool_value += reg->nr_pages;
	}

	list_for_each_entry(reg, &kctx->jit_destroy_head, jit_node) {
		data->destroy_value += reg->nr_pages;
	}
	mutex_unlock(&kctx->jit_evict_lock);

	return 0;
}
KBASE_JIT_DEBUGFS_DECLARE(kbase_jit_debugfs_vm_fops,
		kbase_jit_debugfs_vm_get);

static int kbase_jit_debugfs_phys_get(struct kbase_jit_debugfs_data *data)
{
	struct kbase_context *kctx = data->kctx;
	struct kbase_va_region *reg;

	mutex_lock(&kctx->jit_evict_lock);
	list_for_each_entry(reg, &kctx->jit_active_head, jit_node) {
		data->active_value += reg->gpu_alloc->nents;
	}

	list_for_each_entry(reg, &kctx->jit_pool_head, jit_node) {
		data->pool_value += reg->gpu_alloc->nents;
	}

	list_for_each_entry(reg, &kctx->jit_destroy_head, jit_node) {
		data->destroy_value += reg->gpu_alloc->nents;
	}
	mutex_unlock(&kctx->jit_evict_lock);

	return 0;
}
KBASE_JIT_DEBUGFS_DECLARE(kbase_jit_debugfs_phys_fops,
		kbase_jit_debugfs_phys_get);

#if MALI_JIT_PRESSURE_LIMIT_BASE
static int kbase_jit_debugfs_used_get(struct kbase_jit_debugfs_data *data)
{
	struct kbase_context *kctx = data->kctx;
	struct kbase_va_region *reg;

#if !MALI_USE_CSF
	mutex_lock(&kctx->jctx.lock);
#endif /* !MALI_USE_CSF */
	mutex_lock(&kctx->jit_evict_lock);
	list_for_each_entry(reg, &kctx->jit_active_head, jit_node) {
		data->active_value += reg->used_pages;
	}
	mutex_unlock(&kctx->jit_evict_lock);
#if !MALI_USE_CSF
	mutex_unlock(&kctx->jctx.lock);
#endif /* !MALI_USE_CSF */

	return 0;
}

KBASE_JIT_DEBUGFS_DECLARE(kbase_jit_debugfs_used_fops,
		kbase_jit_debugfs_used_get);

static int kbase_mem_jit_trim_pages_from_region(struct kbase_context *kctx,
		struct kbase_va_region *reg, size_t pages_needed,
		size_t *freed, bool shrink);

static int kbase_jit_debugfs_trim_get(struct kbase_jit_debugfs_data *data)
{
	struct kbase_context *kctx = data->kctx;
	struct kbase_va_region *reg;

#if !MALI_USE_CSF
	mutex_lock(&kctx->jctx.lock);
#endif /* !MALI_USE_CSF */
	kbase_gpu_vm_lock(kctx);
	mutex_lock(&kctx->jit_evict_lock);
	list_for_each_entry(reg, &kctx->jit_active_head, jit_node) {
		int err;
		size_t freed = 0u;

		err = kbase_mem_jit_trim_pages_from_region(kctx, reg,
				SIZE_MAX, &freed, false);

		if (err) {
			/* Failed to calculate, try the next region */
			continue;
		}

		data->active_value += freed;
	}
	mutex_unlock(&kctx->jit_evict_lock);
	kbase_gpu_vm_unlock(kctx);
#if !MALI_USE_CSF
	mutex_unlock(&kctx->jctx.lock);
#endif /* !MALI_USE_CSF */

	return 0;
}

KBASE_JIT_DEBUGFS_DECLARE(kbase_jit_debugfs_trim_fops,
		kbase_jit_debugfs_trim_get);
#endif /* MALI_JIT_PRESSURE_LIMIT_BASE */

void kbase_jit_debugfs_init(struct kbase_context *kctx)
{
	/* prevent unprivileged use of debug file system
         * in old kernel version
         */
#if (KERNEL_VERSION(4, 7, 0) <= LINUX_VERSION_CODE)
	/* only for newer kernel version debug file system is safe */
	const mode_t mode = 0444;
#else
	const mode_t mode = 0400;
#endif

	/* Caller already ensures this, but we keep the pattern for
	 * maintenance safety.
	 */
	if (WARN_ON(!kctx) ||
		WARN_ON(IS_ERR_OR_NULL(kctx->kctx_dentry)))
		return;



	/* Debugfs entry for getting the number of JIT allocations. */
	debugfs_create_file("mem_jit_count", mode, kctx->kctx_dentry,
			kctx, &kbase_jit_debugfs_count_fops);

	/*
	 * Debugfs entry for getting the total number of virtual pages
	 * used by JIT allocations.
	 */
	debugfs_create_file("mem_jit_vm", mode, kctx->kctx_dentry,
			kctx, &kbase_jit_debugfs_vm_fops);

	/*
	 * Debugfs entry for getting the number of physical pages used
	 * by JIT allocations.
	 */
	debugfs_create_file("mem_jit_phys", mode, kctx->kctx_dentry,
			kctx, &kbase_jit_debugfs_phys_fops);
#if MALI_JIT_PRESSURE_LIMIT_BASE
	/*
	 * Debugfs entry for getting the number of pages used
	 * by JIT allocations for estimating the physical pressure
	 * limit.
	 */
	debugfs_create_file("mem_jit_used", mode, kctx->kctx_dentry,
			kctx, &kbase_jit_debugfs_used_fops);

	/*
	 * Debugfs entry for getting the number of pages that could
	 * be trimmed to free space for more JIT allocations.
	 */
	debugfs_create_file("mem_jit_trim", mode, kctx->kctx_dentry,
			kctx, &kbase_jit_debugfs_trim_fops);
#endif /* MALI_JIT_PRESSURE_LIMIT_BASE */
}
#endif /* CONFIG_DEBUG_FS */

/**
 * kbase_jit_destroy_worker - Deferred worker which frees JIT allocations
 * @work: Work item
 *
 * This function does the work of freeing JIT allocations whose physical
 * backing has been released.
 */
static void kbase_jit_destroy_worker(struct work_struct *work)
{
	struct kbase_context *kctx;
	struct kbase_va_region *reg;

	kctx = container_of(work, struct kbase_context, jit_work);
	do {
		mutex_lock(&kctx->jit_evict_lock);
		if (list_empty(&kctx->jit_destroy_head)) {
			mutex_unlock(&kctx->jit_evict_lock);
			break;
		}

		reg = list_first_entry(&kctx->jit_destroy_head,
				struct kbase_va_region, jit_node);

		list_del(&reg->jit_node);
		mutex_unlock(&kctx->jit_evict_lock);

		kbase_gpu_vm_lock(kctx);
		reg->flags &= ~KBASE_REG_NO_USER_FREE;
		kbase_mem_free_region(kctx, reg);
		kbase_gpu_vm_unlock(kctx);
	} while (1);
}

int kbase_jit_init(struct kbase_context *kctx)
{
	mutex_lock(&kctx->jit_evict_lock);
	INIT_LIST_HEAD(&kctx->jit_active_head);
	INIT_LIST_HEAD(&kctx->jit_pool_head);
	INIT_LIST_HEAD(&kctx->jit_destroy_head);
	INIT_WORK(&kctx->jit_work, kbase_jit_destroy_worker);

#if MALI_USE_CSF
	INIT_LIST_HEAD(&kctx->csf.kcpu_queues.jit_cmds_head);
	INIT_LIST_HEAD(&kctx->csf.kcpu_queues.jit_blocked_queues);
#else /* !MALI_USE_CSF */
	INIT_LIST_HEAD(&kctx->jctx.jit_atoms_head);
	INIT_LIST_HEAD(&kctx->jctx.jit_pending_alloc);
#endif /* MALI_USE_CSF */
	mutex_unlock(&kctx->jit_evict_lock);

	kctx->jit_max_allocations = 0;
	kctx->jit_current_allocations = 0;
	kctx->trim_level = 0;

	return 0;
}

/* Check if the allocation from JIT pool is of the same size as the new JIT
 * allocation and also, if BASE_JIT_ALLOC_MEM_TILER_ALIGN_TOP is set, meets
 * the alignment requirements.
 */
static bool meet_size_and_tiler_align_top_requirements(
	const struct kbase_va_region *walker,
	const struct base_jit_alloc_info *info)
{
	bool meet_reqs = true;

	if (walker->nr_pages != info->va_pages)
		meet_reqs = false;

#if !MALI_USE_CSF
	if (meet_reqs && (info->flags & BASE_JIT_ALLOC_MEM_TILER_ALIGN_TOP)) {
		size_t align = info->extension;
		size_t align_mask = align - 1;

		if ((walker->start_pfn + info->commit_pages) & align_mask)
			meet_reqs = false;
	}
#endif /* !MALI_USE_CSF */

	return meet_reqs;
}

#if MALI_JIT_PRESSURE_LIMIT_BASE
/* Function will guarantee *@freed will not exceed @pages_needed
 */
static int kbase_mem_jit_trim_pages_from_region(struct kbase_context *kctx,
		struct kbase_va_region *reg, size_t pages_needed,
		size_t *freed, bool shrink)
{
	int err = 0;
	size_t available_pages = 0u;
	const size_t old_pages = kbase_reg_current_backed_size(reg);
	size_t new_pages = old_pages;
	size_t to_free = 0u;
	size_t max_allowed_pages = old_pages;

#if !MALI_USE_CSF
	lockdep_assert_held(&kctx->jctx.lock);
#endif /* !MALI_USE_CSF */
	lockdep_assert_held(&kctx->reg_lock);

	/* Is this a JIT allocation that has been reported on? */
	if (reg->used_pages == reg->nr_pages)
		goto out;

	if (!(reg->flags & KBASE_REG_HEAP_INFO_IS_SIZE)) {
		/* For address based memory usage calculation, the GPU
		 * allocates objects of up to size 's', but aligns every object
		 * to alignment 'a', with a < s.
		 *
		 * It also doesn't have to write to all bytes in an object of
		 * size 's'.
		 *
		 * Hence, we can observe the GPU's address for the end of used
		 * memory being up to (s - a) bytes into the first unallocated
		 * page.
		 *
		 * We allow for this and only warn when it exceeds this bound
		 * (rounded up to page sized units). Note, this is allowed to
		 * exceed reg->nr_pages.
		 */
		max_allowed_pages += PFN_UP(
			KBASE_GPU_ALLOCATED_OBJECT_MAX_BYTES -
			KBASE_GPU_ALLOCATED_OBJECT_ALIGN_BYTES);
	} else if (reg->flags & KBASE_REG_TILER_ALIGN_TOP) {
		/* The GPU could report being ready to write to the next
		 * 'extension' sized chunk, but didn't actually write to it, so we
		 * can report up to 'extension' size pages more than the backed
		 * size.
		 *
		 * Note, this is allowed to exceed reg->nr_pages.
		 */
		max_allowed_pages += reg->extension;

		/* Also note that in these GPUs, the GPU may make a large (>1
		 * page) initial allocation but not actually write out to all
		 * of it. Hence it might report that a much higher amount of
		 * memory was used than actually was written to. This does not
		 * result in a real warning because on growing this memory we
		 * round up the size of the allocation up to an 'extension' sized
		 * chunk, hence automatically bringing the backed size up to
		 * the reported size.
		 */
	}

	if (old_pages < reg->used_pages) {
		/* Prevent overflow on available_pages, but only report the
		 * problem if it's in a scenario where used_pages should have
		 * been consistent with the backed size
		 *
		 * Note: In case of a size-based report, this legitimately
		 * happens in common use-cases: we allow for up to this size of
		 * memory being used, but depending on the content it doesn't
		 * have to use all of it.
		 *
		 * Hence, we're much more quiet about that in the size-based
		 * report case - it's not indicating a real problem, it's just
		 * for information
		 */
		if (max_allowed_pages < reg->used_pages) {
			if (!(reg->flags & KBASE_REG_HEAP_INFO_IS_SIZE))
				dev_warn(kctx->kbdev->dev,
						"%s: current backed pages %zu < reported used pages %zu (allowed to be up to %zu) on JIT 0x%llx vapages %zu\n",
						__func__,
						old_pages, reg->used_pages,
						max_allowed_pages,
						reg->start_pfn << PAGE_SHIFT,
						reg->nr_pages);
			else
				dev_dbg(kctx->kbdev->dev,
						"%s: no need to trim, current backed pages %zu < reported used pages %zu on size-report for JIT 0x%llx vapages %zu\n",
						__func__,
						old_pages, reg->used_pages,
						reg->start_pfn << PAGE_SHIFT,
						reg->nr_pages);
			}
		/* In any case, no error condition to report here, caller can
		 * try other regions
		 */

		goto out;
	}
	available_pages = old_pages - reg->used_pages;
	to_free = min(available_pages, pages_needed);

	if (shrink) {
		new_pages -= to_free;

		err = kbase_mem_shrink(kctx, reg, new_pages);
	}
out:
	trace_mali_jit_trim_from_region(reg, to_free, old_pages,
			available_pages, new_pages);
	*freed = to_free;
	return err;
}


/**
 * kbase_mem_jit_trim_pages - Trim JIT regions until sufficient pages have been
 * freed
 * @kctx: Pointer to the kbase context whose active JIT allocations will be
 * checked.
 * @pages_needed: The maximum number of pages to trim.
 *
 * This functions checks all active JIT allocations in @kctx for unused pages
 * at the end, and trim the backed memory regions of those allocations down to
 * the used portion and free the unused pages into the page pool.
 *
 * Specifying @pages_needed allows us to stop early when there's enough
 * physical memory freed to sufficiently bring down the total JIT physical page
 * usage (e.g. to below the pressure limit)
 *
 * Return: Total number of successfully freed pages
 */
static size_t kbase_mem_jit_trim_pages(struct kbase_context *kctx,
		size_t pages_needed)
{
	struct kbase_va_region *reg, *tmp;
	size_t total_freed = 0;

#if !MALI_USE_CSF
	lockdep_assert_held(&kctx->jctx.lock);
#endif /* !MALI_USE_CSF */
	lockdep_assert_held(&kctx->reg_lock);
	lockdep_assert_held(&kctx->jit_evict_lock);

	list_for_each_entry_safe(reg, tmp, &kctx->jit_active_head, jit_node) {
		int err;
		size_t freed = 0u;

		err = kbase_mem_jit_trim_pages_from_region(kctx, reg,
				pages_needed, &freed, true);

		if (err) {
			/* Failed to trim, try the next region */
			continue;
		}

		total_freed += freed;
		WARN_ON(freed > pages_needed);
		pages_needed -= freed;
		if (!pages_needed)
			break;
	}

	trace_mali_jit_trim(total_freed);

	return total_freed;
}
#endif /* MALI_JIT_PRESSURE_LIMIT_BASE */

static int kbase_jit_grow(struct kbase_context *kctx,
			  const struct base_jit_alloc_info *info,
			  struct kbase_va_region *reg,
			  struct kbase_sub_alloc **prealloc_sas)
{
	size_t delta;
	size_t pages_required;
	size_t old_size;
	struct kbase_mem_pool *pool;
	int ret = -ENOMEM;
	struct tagged_addr *gpu_pages;

	if (info->commit_pages > reg->nr_pages) {
		/* Attempted to grow larger than maximum size */
		return -EINVAL;
	}

	lockdep_assert_held(&kctx->reg_lock);

	/* Make the physical backing no longer reclaimable */
	if (!kbase_mem_evictable_unmake(reg->gpu_alloc))
		goto update_failed;

	if (reg->gpu_alloc->nents >= info->commit_pages)
		goto done;

	/* Grow the backing */
	old_size = reg->gpu_alloc->nents;

	/* Allocate some more pages */
	delta = info->commit_pages - reg->gpu_alloc->nents;
	pages_required = delta;

#ifdef CONFIG_MALI_2MB_ALLOC
	if (pages_required >= (SZ_2M / SZ_4K)) {
		pool = &kctx->mem_pools.large[kctx->jit_group_id];
		/* Round up to number of 2 MB pages required */
		pages_required += ((SZ_2M / SZ_4K) - 1);
		pages_required /= (SZ_2M / SZ_4K);
	} else {
#endif
		pool = &kctx->mem_pools.small[kctx->jit_group_id];
#ifdef CONFIG_MALI_2MB_ALLOC
	}
#endif

	if (reg->cpu_alloc != reg->gpu_alloc)
		pages_required *= 2;

	spin_lock(&kctx->mem_partials_lock);
	kbase_mem_pool_lock(pool);

	/* As we can not allocate memory from the kernel with the vm_lock held,
	 * grow the pool to the required size with the lock dropped. We hold the
	 * pool lock to prevent another thread from allocating from the pool
	 * between the grow and allocation.
	 */
	while (kbase_mem_pool_size(pool) < pages_required) {
		int pool_delta = pages_required - kbase_mem_pool_size(pool);
		int ret;

		kbase_mem_pool_unlock(pool);
		spin_unlock(&kctx->mem_partials_lock);

		kbase_gpu_vm_unlock(kctx);
		ret = kbase_mem_pool_grow(pool, pool_delta);
		kbase_gpu_vm_lock(kctx);

		if (ret)
			goto update_failed;

		spin_lock(&kctx->mem_partials_lock);
		kbase_mem_pool_lock(pool);
	}

	gpu_pages = kbase_alloc_phy_pages_helper_locked(reg->gpu_alloc, pool,
			delta, &prealloc_sas[0]);
	if (!gpu_pages) {
		kbase_mem_pool_unlock(pool);
		spin_unlock(&kctx->mem_partials_lock);
		goto update_failed;
	}

	if (reg->cpu_alloc != reg->gpu_alloc) {
		struct tagged_addr *cpu_pages;

		cpu_pages = kbase_alloc_phy_pages_helper_locked(reg->cpu_alloc,
				pool, delta, &prealloc_sas[1]);
		if (!cpu_pages) {
			kbase_free_phy_pages_helper_locked(reg->gpu_alloc,
					pool, gpu_pages, delta);
			kbase_mem_pool_unlock(pool);
			spin_unlock(&kctx->mem_partials_lock);
			goto update_failed;
		}
	}
	kbase_mem_pool_unlock(pool);
	spin_unlock(&kctx->mem_partials_lock);

	ret = kbase_mem_grow_gpu_mapping(kctx, reg, info->commit_pages,
			old_size);
	/*
	 * The grow failed so put the allocation back in the
	 * pool and return failure.
	 */
	if (ret)
		goto update_failed;

done:
	ret = 0;

	/* Update attributes of JIT allocation taken from the pool */
	reg->initial_commit = info->commit_pages;
	reg->extension = info->extension;

update_failed:
	return ret;
}

static void trace_jit_stats(struct kbase_context *kctx,
		u32 bin_id, u32 max_allocations)
{
	const u32 alloc_count =
		kctx->jit_current_allocations_per_bin[bin_id];
	struct kbase_device *kbdev = kctx->kbdev;

	struct kbase_va_region *walker;
	u32 va_pages = 0;
	u32 ph_pages = 0;

	mutex_lock(&kctx->jit_evict_lock);
	list_for_each_entry(walker, &kctx->jit_active_head, jit_node) {
		if (walker->jit_bin_id != bin_id)
			continue;

		va_pages += walker->nr_pages;
		ph_pages += walker->gpu_alloc->nents;
	}
	mutex_unlock(&kctx->jit_evict_lock);

	KBASE_TLSTREAM_AUX_JIT_STATS(kbdev, kctx->id, bin_id,
		max_allocations, alloc_count, va_pages, ph_pages);
}

#if MALI_JIT_PRESSURE_LIMIT_BASE
/**
 * get_jit_phys_backing() - calculate the physical backing of all JIT
 * allocations
 *
 * @kctx: Pointer to the kbase context whose active JIT allocations will be
 * checked
 *
 * Return: number of pages that are committed by JIT allocations
 */
static size_t get_jit_phys_backing(struct kbase_context *kctx)
{
	struct kbase_va_region *walker;
	size_t backing = 0;

	lockdep_assert_held(&kctx->jit_evict_lock);

	list_for_each_entry(walker, &kctx->jit_active_head, jit_node) {
		backing += kbase_reg_current_backed_size(walker);
	}

	return backing;
}

void kbase_jit_trim_necessary_pages(struct kbase_context *kctx,
				    size_t needed_pages)
{
	size_t jit_backing = 0;
	size_t pages_to_trim = 0;

#if !MALI_USE_CSF
	lockdep_assert_held(&kctx->jctx.lock);
#endif /* !MALI_USE_CSF */
	lockdep_assert_held(&kctx->reg_lock);
	lockdep_assert_held(&kctx->jit_evict_lock);

	jit_backing = get_jit_phys_backing(kctx);

	/* It is possible that this is the case - if this is the first
	 * allocation after "ignore_pressure_limit" allocation.
	 */
	if (jit_backing > kctx->jit_phys_pages_limit) {
		pages_to_trim += (jit_backing - kctx->jit_phys_pages_limit) +
				 needed_pages;
	} else {
		size_t backed_diff = kctx->jit_phys_pages_limit - jit_backing;

		if (needed_pages > backed_diff)
			pages_to_trim += needed_pages - backed_diff;
	}

	if (pages_to_trim) {
		size_t trimmed_pages =
			kbase_mem_jit_trim_pages(kctx, pages_to_trim);

		/* This should never happen - we already asserted that
		 * we are not violating JIT pressure limit in earlier
		 * checks, which means that in-flight JIT allocations
		 * must have enough unused pages to satisfy the new
		 * allocation
		 */
		WARN_ON(trimmed_pages < pages_to_trim);
	}
}
#endif /* MALI_JIT_PRESSURE_LIMIT_BASE */

/**
 * jit_allow_allocate() - check whether basic conditions are satisfied to allow
 * a new JIT allocation
 *
 * @kctx: Pointer to the kbase context
 * @info: Pointer to JIT allocation information for the new allocation
 * @ignore_pressure_limit: Flag to indicate whether JIT pressure limit check
 * should be ignored
 *
 * Return: true if allocation can be executed, false otherwise
 */
static bool jit_allow_allocate(struct kbase_context *kctx,
		const struct base_jit_alloc_info *info,
		bool ignore_pressure_limit)
{
#if MALI_USE_CSF
	lockdep_assert_held(&kctx->csf.kcpu_queues.lock);
#else
	lockdep_assert_held(&kctx->jctx.lock);
#endif

#if MALI_JIT_PRESSURE_LIMIT_BASE
	if (!ignore_pressure_limit &&
			((kctx->jit_phys_pages_limit <= kctx->jit_current_phys_pressure) ||
			(info->va_pages > (kctx->jit_phys_pages_limit - kctx->jit_current_phys_pressure)))) {
		dev_dbg(kctx->kbdev->dev,
			"Max JIT page allocations limit reached: active pages %llu, max pages %llu\n",
			kctx->jit_current_phys_pressure + info->va_pages,
			kctx->jit_phys_pages_limit);
		return false;
	}
#endif /* MALI_JIT_PRESSURE_LIMIT_BASE */

	if (kctx->jit_current_allocations >= kctx->jit_max_allocations) {
		/* Too many current allocations */
		dev_dbg(kctx->kbdev->dev,
			"Max JIT allocations limit reached: active allocations %d, max allocations %d\n",
			kctx->jit_current_allocations,
			kctx->jit_max_allocations);
		return false;
	}

	if (info->max_allocations > 0 &&
			kctx->jit_current_allocations_per_bin[info->bin_id] >=
			info->max_allocations) {
		/* Too many current allocations in this bin */
		dev_dbg(kctx->kbdev->dev,
			"Per bin limit of max JIT allocations reached: bin_id %d, active allocations %d, max allocations %d\n",
			info->bin_id,
			kctx->jit_current_allocations_per_bin[info->bin_id],
			info->max_allocations);
		return false;
	}

	return true;
}

static struct kbase_va_region *
find_reasonable_region(const struct base_jit_alloc_info *info,
		       struct list_head *pool_head, bool ignore_usage_id)
{
	struct kbase_va_region *closest_reg = NULL;
	struct kbase_va_region *walker;
	size_t current_diff = SIZE_MAX;

	list_for_each_entry(walker, pool_head, jit_node) {
		if ((ignore_usage_id ||
		     walker->jit_usage_id == info->usage_id) &&
		    walker->jit_bin_id == info->bin_id &&
		    meet_size_and_tiler_align_top_requirements(walker, info)) {
			size_t min_size, max_size, diff;

			/*
			 * The JIT allocations VA requirements have been met,
			 * it's suitable but other allocations might be a
			 * better fit.
			 */
			min_size = min_t(size_t, walker->gpu_alloc->nents,
					 info->commit_pages);
			max_size = max_t(size_t, walker->gpu_alloc->nents,
					 info->commit_pages);
			diff = max_size - min_size;

			if (current_diff > diff) {
				current_diff = diff;
				closest_reg = walker;
			}

			/* The allocation is an exact match */
			if (current_diff == 0)
				break;
		}
	}

	return closest_reg;
}

struct kbase_va_region *kbase_jit_allocate(struct kbase_context *kctx,
		const struct base_jit_alloc_info *info,
		bool ignore_pressure_limit)
{
	struct kbase_va_region *reg = NULL;
	struct kbase_sub_alloc *prealloc_sas[2] = { NULL, NULL };
	int i;

#if MALI_USE_CSF
	lockdep_assert_held(&kctx->csf.kcpu_queues.lock);
#else
	lockdep_assert_held(&kctx->jctx.lock);
#endif

	if (!jit_allow_allocate(kctx, info, ignore_pressure_limit))
		return NULL;

#ifdef CONFIG_MALI_2MB_ALLOC
	/* Preallocate memory for the sub-allocation structs */
	for (i = 0; i != ARRAY_SIZE(prealloc_sas); ++i) {
		prealloc_sas[i] = kmalloc(sizeof(*prealloc_sas[i]), GFP_KERNEL);
		if (!prealloc_sas[i])
			goto end;
	}
#endif

	kbase_gpu_vm_lock(kctx);
	mutex_lock(&kctx->jit_evict_lock);

	/*
	 * Scan the pool for an existing allocation which meets our
	 * requirements and remove it.
	 */
	if (info->usage_id != 0)
		/* First scan for an allocation with the same usage ID */
		reg = find_reasonable_region(info, &kctx->jit_pool_head, false);

	if (!reg)
		/* No allocation with the same usage ID, or usage IDs not in
		 * use. Search for an allocation we can reuse.
		 */
		reg = find_reasonable_region(info, &kctx->jit_pool_head, true);

	if (reg) {
#if MALI_JIT_PRESSURE_LIMIT_BASE
		size_t needed_pages = 0;
#endif /* MALI_JIT_PRESSURE_LIMIT_BASE */
		int ret;

		/*
		 * Remove the found region from the pool and add it to the
		 * active list.
		 */
		list_move(&reg->jit_node, &kctx->jit_active_head);

		WARN_ON(reg->gpu_alloc->evicted);

		/*
		 * Remove the allocation from the eviction list as it's no
		 * longer eligible for eviction. This must be done before
		 * dropping the jit_evict_lock
		 */
		list_del_init(&reg->gpu_alloc->evict_node);

#if MALI_JIT_PRESSURE_LIMIT_BASE
		if (!ignore_pressure_limit) {
			if (info->commit_pages > reg->gpu_alloc->nents)
				needed_pages = info->commit_pages -
					       reg->gpu_alloc->nents;

			/* Update early the recycled JIT region's estimate of
			 * used_pages to ensure it doesn't get trimmed
			 * undesirably. This is needed as the recycled JIT
			 * region has been added to the active list but the
			 * number of used pages for it would be zero, so it
			 * could get trimmed instead of other allocations only
			 * to be regrown later resulting in a breach of the JIT
			 * physical pressure limit.
			 * Also that trimming would disturb the accounting of
			 * physical pages, i.e. the VM stats, as the number of
			 * backing pages would have changed when the call to
			 * kbase_mem_evictable_unmark_reclaim is made.
			 *
			 * The second call to update pressure at the end of
			 * this function would effectively be a nop.
			 */
			kbase_jit_report_update_pressure(
				kctx, reg, info->va_pages,
				KBASE_JIT_REPORT_ON_ALLOC_OR_FREE);

			kbase_jit_request_phys_increase_locked(kctx,
							       needed_pages);
		}
#endif
		mutex_unlock(&kctx->jit_evict_lock);

		/* kbase_jit_grow() can release & reacquire 'kctx->reg_lock',
		 * so any state protected by that lock might need to be
		 * re-evaluated if more code is added here in future.
		 */
		ret = kbase_jit_grow(kctx, info, reg, prealloc_sas);

#if MALI_JIT_PRESSURE_LIMIT_BASE
		if (!ignore_pressure_limit)
			kbase_jit_done_phys_increase(kctx, needed_pages);
#endif /* MALI_JIT_PRESSURE_LIMIT_BASE */

		kbase_gpu_vm_unlock(kctx);

		if (ret < 0) {
			/*
			 * An update to an allocation from the pool failed,
			 * chances are slim a new allocation would fair any
			 * better so return the allocation to the pool and
			 * return the function with failure.
			 */
			dev_dbg(kctx->kbdev->dev,
				"JIT allocation resize failed: va_pages 0x%llx, commit_pages 0x%llx\n",
				info->va_pages, info->commit_pages);
#if MALI_JIT_PRESSURE_LIMIT_BASE
			/* Undo the early change made to the recycled JIT
			 * region's estimate of used_pages.
			 */
			if (!ignore_pressure_limit) {
				kbase_jit_report_update_pressure(
					kctx, reg, 0,
					KBASE_JIT_REPORT_ON_ALLOC_OR_FREE);
			}
#endif /* MALI_JIT_PRESSURE_LIMIT_BASE */
			mutex_lock(&kctx->jit_evict_lock);
			list_move(&reg->jit_node, &kctx->jit_pool_head);
			mutex_unlock(&kctx->jit_evict_lock);
			reg = NULL;
			goto end;
		}
	} else {
		/* No suitable JIT allocation was found so create a new one */
		u64 flags = BASE_MEM_PROT_CPU_RD | BASE_MEM_PROT_GPU_RD |
				BASE_MEM_PROT_GPU_WR | BASE_MEM_GROW_ON_GPF |
				BASE_MEM_COHERENT_LOCAL |
				BASEP_MEM_NO_USER_FREE;
		u64 gpu_addr;

#if !MALI_USE_CSF
		if (info->flags & BASE_JIT_ALLOC_MEM_TILER_ALIGN_TOP)
			flags |= BASE_MEM_TILER_ALIGN_TOP;
#endif /* !MALI_USE_CSF */

		flags |= base_mem_group_id_set(kctx->jit_group_id);
#if MALI_JIT_PRESSURE_LIMIT_BASE
		if (!ignore_pressure_limit) {
			flags |= BASEP_MEM_PERFORM_JIT_TRIM;
			/* The corresponding call to 'done_phys_increase' would
			 * be made inside the kbase_mem_alloc().
			 */
			kbase_jit_request_phys_increase_locked(
				kctx, info->commit_pages);
		}
#endif /* MALI_JIT_PRESSURE_LIMIT_BASE */

		mutex_unlock(&kctx->jit_evict_lock);
		kbase_gpu_vm_unlock(kctx);

		reg = kbase_mem_alloc(kctx, info->va_pages, info->commit_pages,
				      info->extension, &flags, &gpu_addr);
		if (!reg) {
			/* Most likely not enough GPU virtual space left for
			 * the new JIT allocation.
			 */
			dev_dbg(kctx->kbdev->dev,
				"Failed to allocate JIT memory: va_pages 0x%llx, commit_pages 0x%llx\n",
				info->va_pages, info->commit_pages);
			goto end;
		}

		if (!ignore_pressure_limit) {
			/* Due to enforcing of pressure limit, kbase_mem_alloc
			 * was instructed to perform the trimming which in turn
			 * would have ensured that the new JIT allocation is
			 * already in the jit_active_head list, so nothing to
			 * do here.
			 */
			WARN_ON(list_empty(&reg->jit_node));
		} else {
			mutex_lock(&kctx->jit_evict_lock);
			list_add(&reg->jit_node, &kctx->jit_active_head);
			mutex_unlock(&kctx->jit_evict_lock);
		}
	}

	trace_mali_jit_alloc(reg, info->id);

	kctx->jit_current_allocations++;
	kctx->jit_current_allocations_per_bin[info->bin_id]++;

	trace_jit_stats(kctx, info->bin_id, info->max_allocations);

	reg->jit_usage_id = info->usage_id;
	reg->jit_bin_id = info->bin_id;
	reg->flags |= KBASE_REG_ACTIVE_JIT_ALLOC;
#if MALI_JIT_PRESSURE_LIMIT_BASE
	if (info->flags & BASE_JIT_ALLOC_HEAP_INFO_IS_SIZE)
		reg->flags = reg->flags | KBASE_REG_HEAP_INFO_IS_SIZE;
	reg->heap_info_gpu_addr = info->heap_info_gpu_addr;
	kbase_jit_report_update_pressure(kctx, reg, info->va_pages,
			KBASE_JIT_REPORT_ON_ALLOC_OR_FREE);
#endif /* MALI_JIT_PRESSURE_LIMIT_BASE */

end:
	for (i = 0; i != ARRAY_SIZE(prealloc_sas); ++i)
		kfree(prealloc_sas[i]);

	return reg;
}

void kbase_jit_free(struct kbase_context *kctx, struct kbase_va_region *reg)
{
	u64 old_pages;

	/* JIT id not immediately available here, so use 0u */
	trace_mali_jit_free(reg, 0u);

	/* Get current size of JIT region */
	old_pages = kbase_reg_current_backed_size(reg);
	if (reg->initial_commit < old_pages) {
		/* Free trim_level % of region, but don't go below initial
		 * commit size
		 */
		u64 new_size = MAX(reg->initial_commit,
			div_u64(old_pages * (100 - kctx->trim_level), 100));
		u64 delta = old_pages - new_size;

		if (delta)
			kbase_mem_shrink(kctx, reg, old_pages - delta);
	}

#if MALI_JIT_PRESSURE_LIMIT_BASE
	reg->heap_info_gpu_addr = 0;
	kbase_jit_report_update_pressure(kctx, reg, 0,
			KBASE_JIT_REPORT_ON_ALLOC_OR_FREE);
#endif /* MALI_JIT_PRESSURE_LIMIT_BASE */

	kctx->jit_current_allocations--;
	kctx->jit_current_allocations_per_bin[reg->jit_bin_id]--;

	trace_jit_stats(kctx, reg->jit_bin_id, UINT_MAX);

	kbase_mem_evictable_mark_reclaim(reg->gpu_alloc);

	kbase_gpu_vm_lock(kctx);
	reg->flags |= KBASE_REG_DONT_NEED;
	reg->flags &= ~KBASE_REG_ACTIVE_JIT_ALLOC;
	kbase_mem_shrink_cpu_mapping(kctx, reg, 0, reg->gpu_alloc->nents);
	kbase_gpu_vm_unlock(kctx);

	/*
	 * Add the allocation to the eviction list and the jit pool, after this
	 * point the shrink can reclaim it, or it may be reused.
	 */
	mutex_lock(&kctx->jit_evict_lock);

	/* This allocation can't already be on a list. */
	WARN_ON(!list_empty(&reg->gpu_alloc->evict_node));
	list_add(&reg->gpu_alloc->evict_node, &kctx->evict_list);

	list_move(&reg->jit_node, &kctx->jit_pool_head);

	mutex_unlock(&kctx->jit_evict_lock);
}

void kbase_jit_backing_lost(struct kbase_va_region *reg)
{
	struct kbase_context *kctx = kbase_reg_flags_to_kctx(reg);

	if (WARN_ON(!kctx))
		return;

	lockdep_assert_held(&kctx->jit_evict_lock);

	/*
	 * JIT allocations will always be on a list, if the region
	 * is not on a list then it's not a JIT allocation.
	 */
	if (list_empty(&reg->jit_node))
		return;

	/*
	 * Freeing the allocation requires locks we might not be able
	 * to take now, so move the allocation to the free list and kick
	 * the worker which will do the freeing.
	 */
	list_move(&reg->jit_node, &kctx->jit_destroy_head);

	schedule_work(&kctx->jit_work);
}

bool kbase_jit_evict(struct kbase_context *kctx)
{
	struct kbase_va_region *reg = NULL;

	lockdep_assert_held(&kctx->reg_lock);

	/* Free the oldest allocation from the pool */
	mutex_lock(&kctx->jit_evict_lock);
	if (!list_empty(&kctx->jit_pool_head)) {
		reg = list_entry(kctx->jit_pool_head.prev,
				struct kbase_va_region, jit_node);
		list_del(&reg->jit_node);
		list_del_init(&reg->gpu_alloc->evict_node);
	}
	mutex_unlock(&kctx->jit_evict_lock);

	if (reg) {
		reg->flags &= ~KBASE_REG_NO_USER_FREE;
		kbase_mem_free_region(kctx, reg);
	}

	return (reg != NULL);
}

void kbase_jit_term(struct kbase_context *kctx)
{
	struct kbase_va_region *walker;

	/* Free all allocations for this context */

	kbase_gpu_vm_lock(kctx);
	mutex_lock(&kctx->jit_evict_lock);
	/* Free all allocations from the pool */
	while (!list_empty(&kctx->jit_pool_head)) {
		walker = list_first_entry(&kctx->jit_pool_head,
				struct kbase_va_region, jit_node);
		list_del(&walker->jit_node);
		list_del_init(&walker->gpu_alloc->evict_node);
		mutex_unlock(&kctx->jit_evict_lock);
		walker->flags &= ~KBASE_REG_NO_USER_FREE;
		kbase_mem_free_region(kctx, walker);
		mutex_lock(&kctx->jit_evict_lock);
	}

	/* Free all allocations from active list */
	while (!list_empty(&kctx->jit_active_head)) {
		walker = list_first_entry(&kctx->jit_active_head,
				struct kbase_va_region, jit_node);
		list_del(&walker->jit_node);
		list_del_init(&walker->gpu_alloc->evict_node);
		mutex_unlock(&kctx->jit_evict_lock);
		walker->flags &= ~KBASE_REG_NO_USER_FREE;
		kbase_mem_free_region(kctx, walker);
		mutex_lock(&kctx->jit_evict_lock);
	}
#if MALI_JIT_PRESSURE_LIMIT_BASE
	WARN_ON(kctx->jit_phys_pages_to_be_allocated);
#endif
	mutex_unlock(&kctx->jit_evict_lock);
	kbase_gpu_vm_unlock(kctx);

	/*
	 * Flush the freeing of allocations whose backing has been freed
	 * (i.e. everything in jit_destroy_head).
	 */
	cancel_work_sync(&kctx->jit_work);
}

#if MALI_JIT_PRESSURE_LIMIT_BASE
void kbase_trace_jit_report_gpu_mem_trace_enabled(struct kbase_context *kctx,
		struct kbase_va_region *reg, unsigned int flags)
{
	/* Offset to the location used for a JIT report within the GPU memory
	 *
	 * This constants only used for this debugging function - not useful
	 * anywhere else in kbase
	 */
	const u64 jit_report_gpu_mem_offset = sizeof(u64)*2;

	u64 addr_start;
	struct kbase_vmap_struct mapping;
	u64 *ptr;

	if (reg->heap_info_gpu_addr == 0ull)
		goto out;

	/* Nothing else to trace in the case the memory just contains the
	 * size. Other tracepoints already record the relevant area of memory.
	 */
	if (reg->flags & KBASE_REG_HEAP_INFO_IS_SIZE)
		goto out;

	addr_start = reg->heap_info_gpu_addr - jit_report_gpu_mem_offset;

	ptr = kbase_vmap(kctx, addr_start, KBASE_JIT_REPORT_GPU_MEM_SIZE,
			&mapping);
	if (!ptr) {
		dev_warn(kctx->kbdev->dev,
				"%s: JIT start=0x%llx unable to map memory near end pointer %llx\n",
				__func__, reg->start_pfn << PAGE_SHIFT,
				addr_start);
		goto out;
	}

	trace_mali_jit_report_gpu_mem(addr_start, reg->start_pfn << PAGE_SHIFT,
				ptr, flags);

	kbase_vunmap(kctx, &mapping);
out:
	return;
}
#endif /* MALI_JIT_PRESSURE_LIMIT_BASE */

#if MALI_JIT_PRESSURE_LIMIT_BASE
void kbase_jit_report_update_pressure(struct kbase_context *kctx,
		struct kbase_va_region *reg, u64 new_used_pages,
		unsigned int flags)
{
	u64 diff;

#if !MALI_USE_CSF
	lockdep_assert_held(&kctx->jctx.lock);
#endif /* !MALI_USE_CSF */

	trace_mali_jit_report_pressure(reg, new_used_pages,
		kctx->jit_current_phys_pressure + new_used_pages -
			reg->used_pages,
		flags);

	if (WARN_ON(new_used_pages > reg->nr_pages))
		return;

	if (reg->used_pages > new_used_pages) {
		/* We reduced the number of used pages */
		diff = reg->used_pages - new_used_pages;

		if (!WARN_ON(diff > kctx->jit_current_phys_pressure))
			kctx->jit_current_phys_pressure -= diff;

		reg->used_pages = new_used_pages;
	} else {
		/* We increased the number of used pages */
		diff = new_used_pages - reg->used_pages;

		if (!WARN_ON(diff > U64_MAX - kctx->jit_current_phys_pressure))
			kctx->jit_current_phys_pressure += diff;

		reg->used_pages = new_used_pages;
	}

}
#endif /* MALI_JIT_PRESSURE_LIMIT_BASE */

<<<<<<< HEAD
bool kbase_has_exec_va_zone(struct kbase_context *kctx)
{
	bool has_exec_va_zone;

	kbase_gpu_vm_lock(kctx);
	has_exec_va_zone = (kctx->exec_va_start != U64_MAX);
	kbase_gpu_vm_unlock(kctx);

	return has_exec_va_zone;
}

static inline void unpin_user_buf_page(struct page *page)
{
#if KERNEL_VERSION(5, 9, 0) > LINUX_VERSION_CODE
	put_page(page);
#else
	unpin_user_page(page);
#endif
}

=======
>>>>>>> 8037b534
#if MALI_USE_CSF
static void kbase_jd_user_buf_unpin_pages(struct kbase_mem_phy_alloc *alloc)
{
	if (alloc->nents) {
		struct page **pages = alloc->imported.user_buf.pages;
		long i;

		WARN_ON(alloc->nents != alloc->imported.user_buf.nr_pages);

		for (i = 0; i < alloc->nents; i++)
			unpin_user_buf_page(pages[i]);
	}
}
#endif

int kbase_jd_user_buf_pin_pages(struct kbase_context *kctx,
		struct kbase_va_region *reg)
{
	struct kbase_mem_phy_alloc *alloc = reg->gpu_alloc;
	struct page **pages = alloc->imported.user_buf.pages;
	unsigned long address = alloc->imported.user_buf.address;
	struct mm_struct *mm = alloc->imported.user_buf.mm;
	long pinned_pages;
	long i;

	if (WARN_ON(alloc->type != KBASE_MEM_TYPE_IMPORTED_USER_BUF))
		return -EINVAL;

	if (alloc->nents) {
		if (WARN_ON(alloc->nents != alloc->imported.user_buf.nr_pages))
			return -EINVAL;
		else
			return 0;
	}

	if (WARN_ON(reg->gpu_alloc->imported.user_buf.mm != current->mm))
		return -EINVAL;

#if KERNEL_VERSION(4, 6, 0) > LINUX_VERSION_CODE
	pinned_pages = get_user_pages(NULL, mm,
			address,
			alloc->imported.user_buf.nr_pages,
#if KERNEL_VERSION(4, 4, 168) <= LINUX_VERSION_CODE && \
KERNEL_VERSION(4, 5, 0) > LINUX_VERSION_CODE
			reg->flags & KBASE_REG_GPU_WR ? FOLL_WRITE : 0,
			pages, NULL);
#else
			reg->flags & KBASE_REG_GPU_WR,
			0, pages, NULL);
#endif
#elif KERNEL_VERSION(4, 9, 0) > LINUX_VERSION_CODE
	pinned_pages = get_user_pages_remote(NULL, mm,
			address,
			alloc->imported.user_buf.nr_pages,
			reg->flags & KBASE_REG_GPU_WR,
			0, pages, NULL);
#elif KERNEL_VERSION(4, 10, 0) > LINUX_VERSION_CODE
	pinned_pages = get_user_pages_remote(NULL, mm,
			address,
			alloc->imported.user_buf.nr_pages,
			reg->flags & KBASE_REG_GPU_WR ? FOLL_WRITE : 0,
			pages, NULL);
#elif KERNEL_VERSION(5, 9, 0) > LINUX_VERSION_CODE
	pinned_pages = get_user_pages_remote(NULL, mm,
			address,
			alloc->imported.user_buf.nr_pages,
			reg->flags & KBASE_REG_GPU_WR ? FOLL_WRITE : 0,
			pages, NULL, NULL);
#else
	pinned_pages = pin_user_pages_remote(mm,
			address,
			alloc->imported.user_buf.nr_pages,
			reg->flags & KBASE_REG_GPU_WR ? FOLL_WRITE : 0,
			pages, NULL, NULL);
#endif

	if (pinned_pages <= 0)
		return pinned_pages;

	if (pinned_pages != alloc->imported.user_buf.nr_pages) {
		for (i = 0; i < pinned_pages; i++)
			unpin_user_buf_page(pages[i]);
		return -ENOMEM;
	}

	alloc->nents = pinned_pages;

	return 0;
}

static int kbase_jd_user_buf_map(struct kbase_context *kctx,
		struct kbase_va_region *reg)
{
	long pinned_pages;
	struct kbase_mem_phy_alloc *alloc;
	struct page **pages;
	struct tagged_addr *pa;
	long i;
	unsigned long address;
	struct device *dev;
	unsigned long offset;
	unsigned long local_size;
	unsigned long gwt_mask = ~0;
	int err = kbase_jd_user_buf_pin_pages(kctx, reg);

	if (err)
		return err;

	alloc = reg->gpu_alloc;
	pa = kbase_get_gpu_phy_pages(reg);
	address = alloc->imported.user_buf.address;
	pinned_pages = alloc->nents;
	pages = alloc->imported.user_buf.pages;
	dev = kctx->kbdev->dev;
	offset = address & ~PAGE_MASK;
	local_size = alloc->imported.user_buf.size;

	for (i = 0; i < pinned_pages; i++) {
		dma_addr_t dma_addr;
		unsigned long min;

		min = MIN(PAGE_SIZE - offset, local_size);
		dma_addr = dma_map_page(dev, pages[i],
				offset, min,
				DMA_BIDIRECTIONAL);
		if (dma_mapping_error(dev, dma_addr))
			goto unwind;

		alloc->imported.user_buf.dma_addrs[i] = dma_addr;
		pa[i] = as_tagged(page_to_phys(pages[i]));

		local_size -= min;
		offset = 0;
	}

#ifdef CONFIG_MALI_CINSTR_GWT
	if (kctx->gwt_enabled)
		gwt_mask = ~KBASE_REG_GPU_WR;
#endif

	err = kbase_mmu_insert_pages(kctx->kbdev, &kctx->mmu, reg->start_pfn,
			pa, kbase_reg_current_backed_size(reg),
			reg->flags & gwt_mask, kctx->as_nr,
			alloc->group_id);
	if (err == 0)
		return 0;

	/* fall down */
unwind:
	alloc->nents = 0;
	while (i--) {
		dma_unmap_page(kctx->kbdev->dev,
				alloc->imported.user_buf.dma_addrs[i],
				PAGE_SIZE, DMA_BIDIRECTIONAL);
	}

	while (++i < pinned_pages) {
		unpin_user_buf_page(pages[i]);
		pages[i] = NULL;
	}

	return err;
}

/* This function would also perform the work of unpinning pages on Job Manager
 * GPUs, which implies that a call to kbase_jd_user_buf_pin_pages() will NOT
 * have a corresponding call to kbase_jd_user_buf_unpin_pages().
 */
static void kbase_jd_user_buf_unmap(struct kbase_context *kctx,
		struct kbase_mem_phy_alloc *alloc, bool writeable)
{
	long i;
	struct page **pages;
	unsigned long size = alloc->imported.user_buf.size;

	KBASE_DEBUG_ASSERT(alloc->type == KBASE_MEM_TYPE_IMPORTED_USER_BUF);
	pages = alloc->imported.user_buf.pages;
	for (i = 0; i < alloc->imported.user_buf.nr_pages; i++) {
		unsigned long local_size;
		dma_addr_t dma_addr = alloc->imported.user_buf.dma_addrs[i];

		local_size = MIN(size, PAGE_SIZE - (dma_addr & ~PAGE_MASK));
		dma_unmap_page(kctx->kbdev->dev, dma_addr, local_size,
				DMA_BIDIRECTIONAL);
		if (writeable)
			set_page_dirty_lock(pages[i]);
#if !MALI_USE_CSF
		unpin_user_buf_page(pages[i]);
		pages[i] = NULL;
#endif

		size -= local_size;
	}
#if !MALI_USE_CSF
	alloc->nents = 0;
#endif
}

int kbase_mem_copy_to_pinned_user_pages(struct page **dest_pages,
		void *src_page, size_t *to_copy, unsigned int nr_pages,
		unsigned int *target_page_nr, size_t offset)
{
	void *target_page = kmap(dest_pages[*target_page_nr]);
	size_t chunk = PAGE_SIZE-offset;

	if (!target_page) {
		pr_err("%s: kmap failure", __func__);
		return -ENOMEM;
	}

	chunk = min(chunk, *to_copy);

	memcpy(target_page + offset, src_page, chunk);
	*to_copy -= chunk;

	kunmap(dest_pages[*target_page_nr]);

	*target_page_nr += 1;
	if (*target_page_nr >= nr_pages || *to_copy == 0)
		return 0;

	target_page = kmap(dest_pages[*target_page_nr]);
	if (!target_page) {
		pr_err("%s: kmap failure", __func__);
		return -ENOMEM;
	}

	KBASE_DEBUG_ASSERT(target_page);

	chunk = min(offset, *to_copy);
	memcpy(target_page, src_page + PAGE_SIZE-offset, chunk);
	*to_copy -= chunk;

	kunmap(dest_pages[*target_page_nr]);

	return 0;
}

struct kbase_mem_phy_alloc *kbase_map_external_resource(
		struct kbase_context *kctx, struct kbase_va_region *reg,
		struct mm_struct *locked_mm)
{
	int err;

	lockdep_assert_held(&kctx->reg_lock);

	/* decide what needs to happen for this resource */
	switch (reg->gpu_alloc->type) {
	case KBASE_MEM_TYPE_IMPORTED_USER_BUF: {
		if ((reg->gpu_alloc->imported.user_buf.mm != locked_mm) &&
		    (!reg->gpu_alloc->nents))
			goto exit;

		reg->gpu_alloc->imported.user_buf.current_mapping_usage_count++;
		if (reg->gpu_alloc->imported.user_buf
			    .current_mapping_usage_count == 1) {
			err = kbase_jd_user_buf_map(kctx, reg);
			if (err) {
				reg->gpu_alloc->imported.user_buf.current_mapping_usage_count--;
				goto exit;
			}
		}
	}
	break;
	case KBASE_MEM_TYPE_IMPORTED_UMM: {
		err = kbase_mem_umm_map(kctx, reg);
		if (err)
			goto exit;
		break;
	}
	default:
		goto exit;
	}

	return kbase_mem_phy_alloc_get(reg->gpu_alloc);
exit:
	return NULL;
}

void kbase_unmap_external_resource(struct kbase_context *kctx,
		struct kbase_va_region *reg, struct kbase_mem_phy_alloc *alloc)
{
	switch (alloc->type) {
	case KBASE_MEM_TYPE_IMPORTED_UMM: {
		kbase_mem_umm_unmap(kctx, reg, alloc);
	}
	break;
	case KBASE_MEM_TYPE_IMPORTED_USER_BUF: {
		alloc->imported.user_buf.current_mapping_usage_count--;

		if (alloc->imported.user_buf.current_mapping_usage_count == 0) {
			bool writeable = true;

			if (!kbase_is_region_invalid_or_free(reg) &&
					reg->gpu_alloc == alloc)
				kbase_mmu_teardown_pages(
						kctx->kbdev,
						&kctx->mmu,
						reg->start_pfn,
						kbase_reg_current_backed_size(reg),
						kctx->as_nr);

			if (reg && ((reg->flags & KBASE_REG_GPU_WR) == 0))
				writeable = false;

			kbase_jd_user_buf_unmap(kctx, alloc, writeable);
		}
	}
	break;
	default:
	break;
	}
	kbase_mem_phy_alloc_put(alloc);
}

struct kbase_ctx_ext_res_meta *kbase_sticky_resource_acquire(
		struct kbase_context *kctx, u64 gpu_addr)
{
	struct kbase_ctx_ext_res_meta *meta = NULL;
	struct kbase_ctx_ext_res_meta *walker;

	lockdep_assert_held(&kctx->reg_lock);

	/*
	 * Walk the per context external resource metadata list for the
	 * metadata which matches the region which is being acquired.
	 */
	list_for_each_entry(walker, &kctx->ext_res_meta_head, ext_res_node) {
		if (walker->gpu_addr == gpu_addr) {
			meta = walker;
			meta->ref++;
			break;
		}
	}

	/* No metadata exists so create one. */
	if (!meta) {
		struct kbase_va_region *reg;

		/* Find the region */
		reg = kbase_region_tracker_find_region_enclosing_address(
				kctx, gpu_addr);
		if (kbase_is_region_invalid_or_free(reg))
			goto failed;

		/* Allocate the metadata object */
		meta = kzalloc(sizeof(*meta), GFP_KERNEL);
		if (!meta)
			goto failed;

		/*
		 * Fill in the metadata object and acquire a reference
		 * for the physical resource.
		 */
		meta->alloc = kbase_map_external_resource(kctx, reg, NULL);
		meta->ref = 1;

		if (!meta->alloc)
			goto fail_map;

		meta->gpu_addr = reg->start_pfn << PAGE_SHIFT;

		list_add(&meta->ext_res_node, &kctx->ext_res_meta_head);
	}

	return meta;

fail_map:
	kfree(meta);
failed:
	return NULL;
}

static struct kbase_ctx_ext_res_meta *
find_sticky_resource_meta(struct kbase_context *kctx, u64 gpu_addr)
{
	struct kbase_ctx_ext_res_meta *walker;

	lockdep_assert_held(&kctx->reg_lock);

	/*
	 * Walk the per context external resource metadata list for the
	 * metadata which matches the region which is being released.
	 */
	list_for_each_entry(walker, &kctx->ext_res_meta_head, ext_res_node)
		if (walker->gpu_addr == gpu_addr)
			return walker;

	return NULL;
}

static void release_sticky_resource_meta(struct kbase_context *kctx,
		struct kbase_ctx_ext_res_meta *meta)
{
	struct kbase_va_region *reg;

	/* Drop the physical memory reference and free the metadata. */
	reg = kbase_region_tracker_find_region_enclosing_address(
			kctx,
			meta->gpu_addr);

	kbase_unmap_external_resource(kctx, reg, meta->alloc);
	list_del(&meta->ext_res_node);
	kfree(meta);
}

bool kbase_sticky_resource_release(struct kbase_context *kctx,
		struct kbase_ctx_ext_res_meta *meta, u64 gpu_addr)
{
	lockdep_assert_held(&kctx->reg_lock);

	/* Search of the metadata if one isn't provided. */
	if (!meta)
		meta = find_sticky_resource_meta(kctx, gpu_addr);

	/* No metadata so just return. */
	if (!meta)
		return false;

	if (--meta->ref != 0)
		return true;

	release_sticky_resource_meta(kctx, meta);

	return true;
}

bool kbase_sticky_resource_release_force(struct kbase_context *kctx,
		struct kbase_ctx_ext_res_meta *meta, u64 gpu_addr)
{
	lockdep_assert_held(&kctx->reg_lock);

	/* Search of the metadata if one isn't provided. */
	if (!meta)
		meta = find_sticky_resource_meta(kctx, gpu_addr);

	/* No metadata so just return. */
	if (!meta)
		return false;

	release_sticky_resource_meta(kctx, meta);

	return true;
}

int kbase_sticky_resource_init(struct kbase_context *kctx)
{
	INIT_LIST_HEAD(&kctx->ext_res_meta_head);

	return 0;
}

void kbase_sticky_resource_term(struct kbase_context *kctx)
{
	struct kbase_ctx_ext_res_meta *walker;

	lockdep_assert_held(&kctx->reg_lock);

	/*
	 * Free any sticky resources which haven't been unmapped.
	 *
	 * Note:
	 * We don't care about refcounts at this point as no future
	 * references to the meta data will be made.
	 * Region termination would find these if we didn't free them
	 * here, but it's more efficient if we do the clean up here.
	 */
	while (!list_empty(&kctx->ext_res_meta_head)) {
		walker = list_first_entry(&kctx->ext_res_meta_head,
				struct kbase_ctx_ext_res_meta, ext_res_node);

		kbase_sticky_resource_release_force(kctx, walker, 0);
	}
}<|MERGE_RESOLUTION|>--- conflicted
+++ resolved
@@ -4450,18 +4450,6 @@
 }
 #endif /* MALI_JIT_PRESSURE_LIMIT_BASE */
 
-<<<<<<< HEAD
-bool kbase_has_exec_va_zone(struct kbase_context *kctx)
-{
-	bool has_exec_va_zone;
-
-	kbase_gpu_vm_lock(kctx);
-	has_exec_va_zone = (kctx->exec_va_start != U64_MAX);
-	kbase_gpu_vm_unlock(kctx);
-
-	return has_exec_va_zone;
-}
-
 static inline void unpin_user_buf_page(struct page *page)
 {
 #if KERNEL_VERSION(5, 9, 0) > LINUX_VERSION_CODE
@@ -4471,8 +4459,6 @@
 #endif
 }
 
-=======
->>>>>>> 8037b534
 #if MALI_USE_CSF
 static void kbase_jd_user_buf_unpin_pages(struct kbase_mem_phy_alloc *alloc)
 {
