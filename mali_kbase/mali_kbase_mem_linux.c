/*
 *
 * (C) COPYRIGHT 2010-2020 ARM Limited. All rights reserved.
 *
 * This program is free software and is provided to you under the terms of the
 * GNU General Public License version 2 as published by the Free Software
 * Foundation, and any use by you of this program is subject to the terms
 * of such GNU licence.
 *
 * This program is distributed in the hope that it will be useful,
 * but WITHOUT ANY WARRANTY; without even the implied warranty of
 * MERCHANTABILITY or FITNESS FOR A PARTICULAR PURPOSE. See the
 * GNU General Public License for more details.
 *
 * You should have received a copy of the GNU General Public License
 * along with this program; if not, you can access it online at
 * http://www.gnu.org/licenses/gpl-2.0.html.
 *
 * SPDX-License-Identifier: GPL-2.0
 *
 */



/**
 * @file mali_kbase_mem_linux.c
 * Base kernel memory APIs, Linux implementation.
 */

#include <linux/compat.h>
#include <linux/kernel.h>
#include <linux/bug.h>
#include <linux/mm.h>
#include <linux/mman.h>
#include <linux/fs.h>
#include <linux/version.h>
#include <linux/dma-mapping.h>
#if (LINUX_VERSION_CODE >= KERNEL_VERSION(3, 5, 0)) && \
	(LINUX_VERSION_CODE < KERNEL_VERSION(4, 8, 0))
#include <linux/dma-attrs.h>
#endif /* LINUX_VERSION_CODE >= 3.5.0 && < 4.8.0 */
#include <linux/dma-buf.h>
#include <linux/shrinker.h>
#include <linux/cache.h>
#include <linux/memory_group_manager.h>

#include <mali_kbase.h>
#include <mali_kbase_mem_linux.h>
#include <tl/mali_kbase_tracepoints.h>
#include <mali_kbase_ioctl.h>
#include <mmu/mali_kbase_mmu.h>
#include <mali_kbase_caps.h>
#include <mali_kbase_trace_gpu_mem.h>

#if (KERNEL_VERSION(5, 0, 0) > LINUX_VERSION_CODE)
/* Enable workaround for ion for kernels prior to v5.0.0
 *
 * For kernels prior to v4.12, workaround is needed as ion lacks the cache
 * maintenance in begin_cpu_access and end_cpu_access methods.
 *
 * For kernels prior to v4.17.2, workaround is needed to avoid the potentially
 * disruptive warnings which can come if begin_cpu_access and end_cpu_access
 * methods are not called in pairs.
 * Note that some long term maintenance kernel versions (e.g. 4.9.x, 4.14.x)
 * only require this workaround on their earlier releases. However it is still
 * safe to use it on such releases, and it simplifies the version check.
 *
 * For kernels later than v4.17.2, workaround is needed as ion can potentially
 * end up calling dma_sync_sg_for_* for a dma-buf importer that hasn't mapped
 * the attachment. This would result in a kernel panic as ion populates the
 * dma_address when the attachment is mapped and kernel derives the physical
 * address for cache maintenance from the dma_address.
 * With some multi-threaded tests it has been seen that the same dma-buf memory
 * gets imported twice on Mali DDK side and so the problem of sync happening
 * with an importer having an unmapped attachment comes at the time of 2nd
 * import. The same problem can if there is another importer of dma-buf
 * memory.
 *
 * Workaround can be safely disabled for kernels after v5.0.0
 * as all the above stated issues are not there.
 *
 * dma_sync_sg_for_* calls will be made directly as a workaround using the
 * Kbase's attachment to dma-buf that was previously mapped.
 */
#define KBASE_MEM_ION_SYNC_WORKAROUND
#endif

#define IR_THRESHOLD_STEPS (256u)

#if MALI_USE_CSF
static int kbase_csf_cpu_mmap_user_reg_page(struct kbase_context *kctx,
			struct vm_area_struct *vma);
static int kbase_csf_cpu_mmap_user_io_pages(struct kbase_context *kctx,
			struct vm_area_struct *vma);
#endif

static int kbase_vmap_phy_pages(struct kbase_context *kctx,
		struct kbase_va_region *reg, u64 offset_bytes, size_t size,
		struct kbase_vmap_struct *map);
static void kbase_vunmap_phy_pages(struct kbase_context *kctx,
		struct kbase_vmap_struct *map);

static int kbase_tracking_page_setup(struct kbase_context *kctx, struct vm_area_struct *vma);

static int kbase_mem_shrink_gpu_mapping(struct kbase_context *kctx,
		struct kbase_va_region *reg,
		u64 new_pages, u64 old_pages);

/* Retrieve the associated region pointer if the GPU address corresponds to
 * one of the event memory pages. The enclosing region, if found, shouldn't
 * have been marked as free.
 */
static struct kbase_va_region *kbase_find_event_mem_region(
			struct kbase_context *kctx, u64 gpu_addr)
{
#if MALI_USE_CSF
	u64 gpu_pfn = gpu_addr >> PAGE_SHIFT;
	struct kbase_va_region *reg;

	lockdep_assert_held(&kctx->reg_lock);

	list_for_each_entry(reg, &kctx->csf.event_pages_head, link) {
		if ((reg->start_pfn <= gpu_pfn) &&
		    (gpu_pfn < (reg->start_pfn + reg->nr_pages))) {
			if (WARN_ON(reg->flags & KBASE_REG_FREE))
				return NULL;

			if (WARN_ON(!(reg->flags & KBASE_REG_CSF_EVENT)))
				return NULL;

			return reg;
		}
	}
#endif

	return NULL;
}

/**
 * kbase_phy_alloc_mapping_init - Initialize the kernel side permanent mapping
 *                                of the physical allocation belonging to a
 *                                region
 * @kctx:  The kernel base context @reg belongs to.
 * @reg:   The region whose physical allocation is to be mapped
 * @vsize: The size of the requested region, in pages
 * @size:  The size in pages initially committed to the region
 *
 * Return: 0 on success, otherwise an error code indicating failure
 *
 * Maps the physical allocation backing a non-free @reg, so it may be
 * accessed directly from the kernel. This is only supported for physical
 * allocations of type KBASE_MEM_TYPE_NATIVE, and will fail for other types of
 * physical allocation.
 *
 * The mapping is stored directly in the allocation that backs @reg. The
 * refcount is not incremented at this point. Instead, use of the mapping should
 * be surrounded by kbase_phy_alloc_mapping_get() and
 * kbase_phy_alloc_mapping_put() to ensure it does not disappear whilst the
 * client is accessing it.
 *
 * Both cached and uncached regions are allowed, but any sync operations are the
 * responsibility of the client using the permanent mapping.
 *
 * A number of checks are made to ensure that a region that needs a permanent
 * mapping can actually be supported:
 * - The region must be created as fully backed
 * - The region must not be growable
 *
 * This function will fail if those checks are not satisfied.
 *
 * On success, the region will also be forced into a certain kind:
 * - It will no longer be growable
 */
static int kbase_phy_alloc_mapping_init(struct kbase_context *kctx,
		struct kbase_va_region *reg, size_t vsize, size_t size)
{
	size_t size_bytes = (size << PAGE_SHIFT);
	struct kbase_vmap_struct *kern_mapping;
	int err = 0;

	/* Can only map in regions that are always fully committed
	 * Don't setup the mapping twice
	 * Only support KBASE_MEM_TYPE_NATIVE allocations
	 */
	if (vsize != size || reg->cpu_alloc->permanent_map != NULL ||
			reg->cpu_alloc->type != KBASE_MEM_TYPE_NATIVE)
		return -EINVAL;

	if (size > (KBASE_PERMANENTLY_MAPPED_MEM_LIMIT_PAGES -
			atomic_read(&kctx->permanent_mapped_pages))) {
		dev_warn(kctx->kbdev->dev, "Request for %llu more pages mem needing a permanent mapping would breach limit %lu, currently at %d pages",
				(u64)size,
				KBASE_PERMANENTLY_MAPPED_MEM_LIMIT_PAGES,
				atomic_read(&kctx->permanent_mapped_pages));
		return -ENOMEM;
	}

	kern_mapping = kzalloc(sizeof(*kern_mapping), GFP_KERNEL);
	if (!kern_mapping)
		return -ENOMEM;

	err = kbase_vmap_phy_pages(kctx, reg, 0u, size_bytes, kern_mapping);
	if (err < 0)
		goto vmap_fail;

	/* No support for growing or shrinking mapped regions */
	reg->flags &= ~KBASE_REG_GROWABLE;

	reg->cpu_alloc->permanent_map = kern_mapping;
	atomic_add(size, &kctx->permanent_mapped_pages);

	return 0;
vmap_fail:
	kfree(kern_mapping);
	return err;
}

void kbase_phy_alloc_mapping_term(struct kbase_context *kctx,
		struct kbase_mem_phy_alloc *alloc)
{
	WARN_ON(!alloc->permanent_map);
	kbase_vunmap_phy_pages(kctx, alloc->permanent_map);
	kfree(alloc->permanent_map);

	alloc->permanent_map = NULL;

	/* Mappings are only done on cpu_alloc, so don't need to worry about
	 * this being reduced a second time if a separate gpu_alloc is
	 * freed
	 */
	WARN_ON(alloc->nents > atomic_read(&kctx->permanent_mapped_pages));
	atomic_sub(alloc->nents, &kctx->permanent_mapped_pages);
}

void *kbase_phy_alloc_mapping_get(struct kbase_context *kctx,
		u64 gpu_addr,
		struct kbase_vmap_struct **out_kern_mapping)
{
	struct kbase_va_region *reg;
	void *kern_mem_ptr = NULL;
	struct kbase_vmap_struct *kern_mapping;
	u64 mapping_offset;

	WARN_ON(!kctx);
	WARN_ON(!out_kern_mapping);

	kbase_gpu_vm_lock(kctx);

	/* First do a quick lookup in the list of event memory regions */
	reg = kbase_find_event_mem_region(kctx, gpu_addr);

	if (!reg) {
		reg = kbase_region_tracker_find_region_enclosing_address(
			kctx, gpu_addr);
	}

	if (kbase_is_region_invalid_or_free(reg))
		goto out_unlock;

	kern_mapping = reg->cpu_alloc->permanent_map;
	if (kern_mapping == NULL)
		goto out_unlock;

	mapping_offset = gpu_addr - (reg->start_pfn << PAGE_SHIFT);

	/* Refcount the allocations to prevent them disappearing */
	WARN_ON(reg->cpu_alloc != kern_mapping->cpu_alloc);
	WARN_ON(reg->gpu_alloc != kern_mapping->gpu_alloc);
	(void)kbase_mem_phy_alloc_get(kern_mapping->cpu_alloc);
	(void)kbase_mem_phy_alloc_get(kern_mapping->gpu_alloc);

	kern_mem_ptr = (void *)(uintptr_t)((uintptr_t)kern_mapping->addr + mapping_offset);
	*out_kern_mapping = kern_mapping;
out_unlock:
	kbase_gpu_vm_unlock(kctx);
	return kern_mem_ptr;
}

void kbase_phy_alloc_mapping_put(struct kbase_context *kctx,
		struct kbase_vmap_struct *kern_mapping)
{
	WARN_ON(!kctx);
	WARN_ON(!kern_mapping);

	WARN_ON(kctx != kern_mapping->cpu_alloc->imported.native.kctx);
	WARN_ON(kern_mapping != kern_mapping->cpu_alloc->permanent_map);

	kbase_mem_phy_alloc_put(kern_mapping->cpu_alloc);
	kbase_mem_phy_alloc_put(kern_mapping->gpu_alloc);

	/* kern_mapping and the gpu/cpu phy allocs backing it must not be used
	 * from now on
	 */
}

struct kbase_va_region *kbase_mem_alloc(struct kbase_context *kctx,
		u64 va_pages, u64 commit_pages, u64 extent, u64 *flags,
		u64 *gpu_va)
{
	int zone;
	struct kbase_va_region *reg;
	struct rb_root *rbtree;
	struct device *dev;

	KBASE_DEBUG_ASSERT(kctx);
	KBASE_DEBUG_ASSERT(flags);
	KBASE_DEBUG_ASSERT(gpu_va);

	dev = kctx->kbdev->dev;
	dev_dbg(dev, "Allocating %lld va_pages, %lld commit_pages, %lld extent, 0x%llX flags\n",
		va_pages, commit_pages, extent, *flags);

#if MALI_USE_CSF
	*gpu_va = 0; /* return 0 on failure */
#else
	if (!(*flags & BASE_MEM_FLAG_MAP_FIXED))
		*gpu_va = 0; /* return 0 on failure */
	else
		dev_err(dev,
			"Keeping requested GPU VA of 0x%llx\n",
			(unsigned long long)*gpu_va);
#endif

	if (!kbase_check_alloc_flags(*flags)) {
		dev_warn(dev,
				"kbase_mem_alloc called with bad flags (%llx)",
				(unsigned long long)*flags);
		goto bad_flags;
	}

#ifdef CONFIG_DEBUG_FS
	if (unlikely(kbase_ctx_flag(kctx, KCTX_INFINITE_CACHE))) {
		/* Mask coherency flags if infinite cache is enabled to prevent
		 * the skipping of syncs from BASE side.
		 */
		*flags &= ~(BASE_MEM_COHERENT_SYSTEM_REQUIRED |
			    BASE_MEM_COHERENT_SYSTEM);
	}
#endif

	if ((*flags & BASE_MEM_UNCACHED_GPU) != 0 &&
			(*flags & BASE_MEM_COHERENT_SYSTEM_REQUIRED) != 0) {
		/* Remove COHERENT_SYSTEM_REQUIRED flag if uncached GPU mapping is requested */
		*flags &= ~BASE_MEM_COHERENT_SYSTEM_REQUIRED;
	}
	if ((*flags & BASE_MEM_COHERENT_SYSTEM_REQUIRED) != 0 &&
			!kbase_device_is_cpu_coherent(kctx->kbdev)) {
		dev_warn(dev, "kbase_mem_alloc call required coherent mem when unavailable");
		goto bad_flags;
	}
	if ((*flags & BASE_MEM_COHERENT_SYSTEM) != 0 &&
			!kbase_device_is_cpu_coherent(kctx->kbdev)) {
		/* Remove COHERENT_SYSTEM flag if coherent mem is unavailable */
		*flags &= ~BASE_MEM_COHERENT_SYSTEM;
	}

	if (kbase_check_alloc_sizes(kctx, *flags, va_pages, commit_pages, extent))
		goto bad_sizes;

#ifdef CONFIG_MALI_MEMORY_FULLY_BACKED
	/* Ensure that memory is fully physically-backed. */
	if (*flags & BASE_MEM_GROW_ON_GPF)
		commit_pages = va_pages;
#endif

	/* find out which VA zone to use */
	if (*flags & BASE_MEM_SAME_VA) {
		rbtree = &kctx->reg_rbtree_same;
		zone = KBASE_REG_ZONE_SAME_VA;
	} else if ((*flags & BASE_MEM_PROT_GPU_EX) && kbase_has_exec_va_zone(kctx)) {
		rbtree = &kctx->reg_rbtree_exec;
		zone = KBASE_REG_ZONE_EXEC_VA;
	} else {
		rbtree = &kctx->reg_rbtree_custom;
		zone = KBASE_REG_ZONE_CUSTOM_VA;
	}

	reg = kbase_alloc_free_region(rbtree, PFN_DOWN(*gpu_va),
			va_pages, zone);

	if (!reg) {
		dev_err(dev, "Failed to allocate free region");
		goto no_region;
	}

	if (kbase_update_region_flags(kctx, reg, *flags) != 0)
		goto invalid_flags;

	if (kbase_reg_prepare_native(reg, kctx,
				base_mem_group_id_get(*flags)) != 0) {
		dev_err(dev, "Failed to prepare region");
		goto prepare_failed;
	}

	if (unlikely(reg->cpu_alloc != reg->gpu_alloc))
		*flags |= BASE_MEM_KERNEL_SYNC;

	/* make sure base knows if the memory is actually cached or not */
	if (reg->flags & KBASE_REG_CPU_CACHED)
		*flags |= BASE_MEM_CACHED_CPU;
	else
		*flags &= ~BASE_MEM_CACHED_CPU;

	if (*flags & BASE_MEM_GROW_ON_GPF) {
		unsigned int const ir_threshold = atomic_read(
			&kctx->kbdev->memdev.ir_threshold);

		reg->threshold_pages = ((va_pages * ir_threshold) +
			(IR_THRESHOLD_STEPS / 2)) / IR_THRESHOLD_STEPS;
	} else
		reg->threshold_pages = 0;

	if (*flags & BASE_MEM_GROW_ON_GPF) {
		/* kbase_check_alloc_sizes() already checks extent is valid for
		 * assigning to reg->extent */
		reg->extent = extent;
#if !MALI_USE_CSF
	} else if (*flags & BASE_MEM_TILER_ALIGN_TOP) {
		reg->extent = extent;
#endif /* !MALI_USE_CSF */
	} else {
		reg->extent = 0;
	}

	if (kbase_alloc_phy_pages(reg, va_pages, commit_pages) != 0) {
		dev_warn(dev, "Failed to allocate %lld pages (va_pages=%lld)",
				(unsigned long long)commit_pages,
				(unsigned long long)va_pages);
		goto no_mem;
	}
	reg->initial_commit = commit_pages;

	kbase_gpu_vm_lock(kctx);

	if (reg->flags & KBASE_REG_PERMANENT_KERNEL_MAPPING) {
		/* Permanent kernel mappings must happen as soon as
		 * reg->cpu_alloc->pages is ready. Currently this happens after
		 * kbase_alloc_phy_pages(). If we move that to setup pages
		 * earlier, also move this call too
		 */
		int err = kbase_phy_alloc_mapping_init(kctx, reg, va_pages,
				commit_pages);
		if (err < 0) {
			kbase_gpu_vm_unlock(kctx);
			goto no_kern_mapping;
		}
	}

#if MALI_USE_CSF
	if (reg->flags & KBASE_REG_CSF_EVENT) {
		WARN_ON(!(*flags & BASE_MEM_SAME_VA));

		kbase_link_event_mem_page(kctx, reg);
	}
#endif

	/* mmap needed to setup VA? */
	if (*flags & BASE_MEM_SAME_VA) {
		unsigned long cookie, cookie_nr;

		/* Bind to a cookie */
		if (bitmap_empty(kctx->cookies, BITS_PER_LONG)) {
			dev_err(dev, "No cookies available for allocation!");
			kbase_gpu_vm_unlock(kctx);
			goto no_cookie;
		}
		/* return a cookie */
		cookie_nr = find_first_bit(kctx->cookies, BITS_PER_LONG);
		bitmap_clear(kctx->cookies, cookie_nr, 1);
		BUG_ON(kctx->pending_regions[cookie_nr]);
		kctx->pending_regions[cookie_nr] = reg;

		/* relocate to correct base */
		cookie = cookie_nr + PFN_DOWN(BASE_MEM_COOKIE_BASE);
		cookie <<= PAGE_SHIFT;

		*gpu_va = (u64) cookie;
	} else /* we control the VA */ {
		if (kbase_gpu_mmap(kctx, reg, *gpu_va, va_pages, 1) != 0) {
			dev_warn(dev, "Failed to map memory on GPU");
			kbase_gpu_vm_unlock(kctx);
			goto no_mmap;
		}
		/* return real GPU VA */
		*gpu_va = reg->start_pfn << PAGE_SHIFT;
	}

#if MALI_JIT_PRESSURE_LIMIT_BASE
	if (*flags & BASEP_MEM_PERFORM_JIT_TRIM) {
		kbase_jit_done_phys_increase(kctx, commit_pages);

		mutex_lock(&kctx->jit_evict_lock);
		WARN_ON(!list_empty(&reg->jit_node));
		list_add(&reg->jit_node, &kctx->jit_active_head);
		mutex_unlock(&kctx->jit_evict_lock);
	}
#endif /* MALI_JIT_PRESSURE_LIMIT_BASE */

	kbase_gpu_vm_unlock(kctx);
	return reg;

no_mmap:
no_cookie:
#if MALI_USE_CSF
	if (reg->flags & KBASE_REG_CSF_EVENT) {
		kbase_gpu_vm_lock(kctx);
		kbase_unlink_event_mem_page(kctx, reg);
		kbase_gpu_vm_unlock(kctx);
	}
#endif
no_kern_mapping:
no_mem:
#if MALI_JIT_PRESSURE_LIMIT_BASE
	if (*flags & BASEP_MEM_PERFORM_JIT_TRIM) {
		kbase_gpu_vm_lock(kctx);
		kbase_jit_done_phys_increase(kctx, commit_pages);
		kbase_gpu_vm_unlock(kctx);
	}
#endif /* MALI_JIT_PRESSURE_LIMIT_BASE */
	kbase_mem_phy_alloc_put(reg->cpu_alloc);
	kbase_mem_phy_alloc_put(reg->gpu_alloc);
invalid_flags:
prepare_failed:
	kfree(reg);
no_region:
bad_sizes:
bad_flags:
	return NULL;
}
KBASE_EXPORT_TEST_API(kbase_mem_alloc);

int kbase_mem_query(struct kbase_context *kctx,
		u64 gpu_addr, u64 query, u64 * const out)
{
	struct kbase_va_region *reg;
	int ret = -EINVAL;

	KBASE_DEBUG_ASSERT(kctx);
	KBASE_DEBUG_ASSERT(out);

	if (gpu_addr & ~PAGE_MASK) {
		dev_warn(kctx->kbdev->dev, "mem_query: gpu_addr: passed parameter is invalid");
		return -EINVAL;
	}

	kbase_gpu_vm_lock(kctx);

	/* Validate the region */
	reg = kbase_region_tracker_find_region_base_address(kctx, gpu_addr);
	if (kbase_is_region_invalid_or_free(reg))
		goto out_unlock;

	switch (query) {
	case KBASE_MEM_QUERY_COMMIT_SIZE:
		if (reg->cpu_alloc->type != KBASE_MEM_TYPE_ALIAS) {
			*out = kbase_reg_current_backed_size(reg);
		} else {
			size_t i;
			struct kbase_aliased *aliased;
			*out = 0;
			aliased = reg->cpu_alloc->imported.alias.aliased;
			for (i = 0; i < reg->cpu_alloc->imported.alias.nents; i++)
				*out += aliased[i].length;
		}
		break;
	case KBASE_MEM_QUERY_VA_SIZE:
		*out = reg->nr_pages;
		break;
	case KBASE_MEM_QUERY_FLAGS:
	{
		*out = 0;
		if (KBASE_REG_CPU_WR & reg->flags)
			*out |= BASE_MEM_PROT_CPU_WR;
		if (KBASE_REG_CPU_RD & reg->flags)
			*out |= BASE_MEM_PROT_CPU_RD;
		if (KBASE_REG_CPU_CACHED & reg->flags)
			*out |= BASE_MEM_CACHED_CPU;
		if (KBASE_REG_GPU_WR & reg->flags)
			*out |= BASE_MEM_PROT_GPU_WR;
		if (KBASE_REG_GPU_RD & reg->flags)
			*out |= BASE_MEM_PROT_GPU_RD;
		if (!(KBASE_REG_GPU_NX & reg->flags))
			*out |= BASE_MEM_PROT_GPU_EX;
		if (KBASE_REG_SHARE_BOTH & reg->flags)
			*out |= BASE_MEM_COHERENT_SYSTEM;
		if (KBASE_REG_SHARE_IN & reg->flags)
			*out |= BASE_MEM_COHERENT_LOCAL;
		if (mali_kbase_supports_mem_grow_on_gpf(kctx->api_version)) {
			/* Prior to this version, this was known about by
			 * user-side but we did not return them. Returning
			 * it caused certain clients that were not expecting
			 * it to fail, so we omit it as a special-case for
			 * compatibility reasons
			 */
			if (KBASE_REG_PF_GROW & reg->flags)
				*out |= BASE_MEM_GROW_ON_GPF;
		}
		if (mali_kbase_supports_mem_protected(kctx->api_version)) {
			/* Prior to this version, this was known about by
			 * user-side but we did not return them. Returning
			 * it caused certain clients that were not expecting
			 * it to fail, so we omit it as a special-case for
			 * compatibility reasons
			 */
			if (KBASE_REG_PROTECTED & reg->flags)
				*out |= BASE_MEM_PROTECTED;
		}
#if !MALI_USE_CSF
		if (KBASE_REG_TILER_ALIGN_TOP & reg->flags)
			*out |= BASE_MEM_TILER_ALIGN_TOP;
#endif /* !MALI_USE_CSF */
		if (!(KBASE_REG_GPU_CACHED & reg->flags))
			*out |= BASE_MEM_UNCACHED_GPU;
#if MALI_USE_CSF
		if (KBASE_REG_CSF_EVENT & reg->flags)
			*out |= BASE_MEM_CSF_EVENT;
#endif
		if (KBASE_REG_GPU_VA_SAME_4GB_PAGE & reg->flags)
			*out |= BASE_MEM_GPU_VA_SAME_4GB_PAGE;

		*out |= base_mem_group_id_set(reg->cpu_alloc->group_id);

		WARN(*out & ~BASE_MEM_FLAGS_QUERYABLE,
				"BASE_MEM_FLAGS_QUERYABLE needs updating\n");
		*out &= BASE_MEM_FLAGS_QUERYABLE;
		break;
	}
	default:
		*out = 0;
		goto out_unlock;
	}

	ret = 0;

out_unlock:
	kbase_gpu_vm_unlock(kctx);
	return ret;
}

/**
 * kbase_mem_evictable_reclaim_count_objects - Count number of pages in the
 * Ephemeral memory eviction list.
 * @s:        Shrinker
 * @sc:       Shrinker control
 *
 * Return: Number of pages which can be freed.
 */
static
unsigned long kbase_mem_evictable_reclaim_count_objects(struct shrinker *s,
		struct shrink_control *sc)
{
	struct kbase_context *kctx;
	struct kbase_mem_phy_alloc *alloc;
	unsigned long pages = 0;

	kctx = container_of(s, struct kbase_context, reclaim);

	mutex_lock(&kctx->jit_evict_lock);

	list_for_each_entry(alloc, &kctx->evict_list, evict_node)
		pages += alloc->nents;

	mutex_unlock(&kctx->jit_evict_lock);
	return pages;
}

/**
 * kbase_mem_evictable_reclaim_scan_objects - Scan the Ephemeral memory eviction
 * list for pages and try to reclaim them.
 * @s:        Shrinker
 * @sc:       Shrinker control
 *
 * Return: Number of pages freed (can be less then requested) or -1 if the
 * shrinker failed to free pages in its pool.
 *
 * Note:
 * This function accesses region structures without taking the region lock,
 * this is required as the OOM killer can call the shrinker after the region
 * lock has already been held.
 * This is safe as we can guarantee that a region on the eviction list will
 * not be freed (kbase_mem_free_region removes the allocation from the list
 * before destroying it), or modified by other parts of the driver.
 * The eviction list itself is guarded by the eviction lock and the MMU updates
 * are protected by their own lock.
 */
static
unsigned long kbase_mem_evictable_reclaim_scan_objects(struct shrinker *s,
		struct shrink_control *sc)
{
	struct kbase_context *kctx;
	struct kbase_mem_phy_alloc *alloc;
	struct kbase_mem_phy_alloc *tmp;
	unsigned long freed = 0;

	kctx = container_of(s, struct kbase_context, reclaim);
	mutex_lock(&kctx->jit_evict_lock);

	list_for_each_entry_safe(alloc, tmp, &kctx->evict_list, evict_node) {
		int err;

		err = kbase_mem_shrink_gpu_mapping(kctx, alloc->reg,
				0, alloc->nents);
		if (err != 0) {
			/*
			 * Failed to remove GPU mapping, tell the shrinker
			 * to stop trying to shrink our slab even though we
			 * have pages in it.
			 */
			freed = -1;
			goto out_unlock;
		}

		/*
		 * Update alloc->evicted before freeing the backing so the
		 * helper can determine that it needs to bypass the accounting
		 * and memory pool.
		 */
		alloc->evicted = alloc->nents;

		kbase_free_phy_pages_helper(alloc, alloc->evicted);
		freed += alloc->evicted;
		list_del_init(&alloc->evict_node);

		/*
		 * Inform the JIT allocator this region has lost backing
		 * as it might need to free the allocation.
		 */
		kbase_jit_backing_lost(alloc->reg);

		/* Enough pages have been freed so stop now */
		if (freed > sc->nr_to_scan)
			break;
	}
out_unlock:
	mutex_unlock(&kctx->jit_evict_lock);

	return freed;
}

#if LINUX_VERSION_CODE < KERNEL_VERSION(3, 12, 0)
static int kbase_mem_evictable_reclaim_shrink(struct shrinker *s,
		struct shrink_control *sc)
{
	if (sc->nr_to_scan == 0)
		return kbase_mem_evictable_reclaim_count_objects(s, sc);

	return kbase_mem_evictable_reclaim_scan_objects(s, sc);
}
#endif

int kbase_mem_evictable_init(struct kbase_context *kctx)
{
	INIT_LIST_HEAD(&kctx->evict_list);
	mutex_init(&kctx->jit_evict_lock);

	/* Register shrinker */
#if LINUX_VERSION_CODE < KERNEL_VERSION(3, 12, 0)
	kctx->reclaim.shrink = kbase_mem_evictable_reclaim_shrink;
#else
	kctx->reclaim.count_objects = kbase_mem_evictable_reclaim_count_objects;
	kctx->reclaim.scan_objects = kbase_mem_evictable_reclaim_scan_objects;
#endif
	kctx->reclaim.seeks = DEFAULT_SEEKS;
	/* Kernel versions prior to 3.1 :
	 * struct shrinker does not define batch */
#if LINUX_VERSION_CODE >= KERNEL_VERSION(3, 1, 0)
	kctx->reclaim.batch = 0;
#endif
	register_shrinker(&kctx->reclaim);
	return 0;
}

void kbase_mem_evictable_deinit(struct kbase_context *kctx)
{
	unregister_shrinker(&kctx->reclaim);
}

/**
 * kbase_mem_evictable_mark_reclaim - Mark the pages as reclaimable.
 * @alloc: The physical allocation
 */
void kbase_mem_evictable_mark_reclaim(struct kbase_mem_phy_alloc *alloc)
{
	struct kbase_context *kctx = alloc->imported.native.kctx;
	struct kbase_device *kbdev = kctx->kbdev;
	int __maybe_unused new_page_count;

	kbase_process_page_usage_dec(kctx, alloc->nents);
	new_page_count = atomic_sub_return(alloc->nents,
		&kctx->used_pages);
	atomic_sub(alloc->nents, &kctx->kbdev->memdev.used_pages);

	KBASE_TLSTREAM_AUX_PAGESALLOC(
			kbdev,
			kctx->id,
			(u64)new_page_count);
	kbase_trace_gpu_mem_usage_dec(kbdev, kctx, alloc->nents);
}

/**
 * kbase_mem_evictable_unmark_reclaim - Mark the pages as no longer reclaimable.
 * @alloc: The physical allocation
 */
static
void kbase_mem_evictable_unmark_reclaim(struct kbase_mem_phy_alloc *alloc)
{
	struct kbase_context *kctx = alloc->imported.native.kctx;
	struct kbase_device *kbdev = kctx->kbdev;
	int __maybe_unused new_page_count;

	new_page_count = atomic_add_return(alloc->nents,
		&kctx->used_pages);
	atomic_add(alloc->nents, &kctx->kbdev->memdev.used_pages);

	/* Increase mm counters so that the allocation is accounted for
	 * against the process and thus is visible to the OOM killer,
	 */
	kbase_process_page_usage_inc(kctx, alloc->nents);

	KBASE_TLSTREAM_AUX_PAGESALLOC(
			kbdev,
			kctx->id,
			(u64)new_page_count);
	kbase_trace_gpu_mem_usage_inc(kbdev, kctx, alloc->nents);
}

int kbase_mem_evictable_make(struct kbase_mem_phy_alloc *gpu_alloc)
{
	struct kbase_context *kctx = gpu_alloc->imported.native.kctx;

	lockdep_assert_held(&kctx->reg_lock);

	kbase_mem_shrink_cpu_mapping(kctx, gpu_alloc->reg,
			0, gpu_alloc->nents);

	mutex_lock(&kctx->jit_evict_lock);
	/* This allocation can't already be on a list. */
	WARN_ON(!list_empty(&gpu_alloc->evict_node));

	/*
	 * Add the allocation to the eviction list, after this point the shrink
	 * can reclaim it.
	 */
	list_add(&gpu_alloc->evict_node, &kctx->evict_list);
	mutex_unlock(&kctx->jit_evict_lock);
	kbase_mem_evictable_mark_reclaim(gpu_alloc);

	gpu_alloc->reg->flags |= KBASE_REG_DONT_NEED;
	return 0;
}

bool kbase_mem_evictable_unmake(struct kbase_mem_phy_alloc *gpu_alloc)
{
	struct kbase_context *kctx = gpu_alloc->imported.native.kctx;
	int err = 0;

	lockdep_assert_held(&kctx->reg_lock);

	mutex_lock(&kctx->jit_evict_lock);
	/*
	 * First remove the allocation from the eviction list as it's no
	 * longer eligible for eviction.
	 */
	list_del_init(&gpu_alloc->evict_node);
	mutex_unlock(&kctx->jit_evict_lock);

	if (gpu_alloc->evicted == 0) {
		/*
		 * The backing is still present, update the VM stats as it's
		 * in use again.
		 */
		kbase_mem_evictable_unmark_reclaim(gpu_alloc);
	} else {
		/* If the region is still alive ... */
		if (gpu_alloc->reg) {
			/* ... allocate replacement backing ... */
			err = kbase_alloc_phy_pages_helper(gpu_alloc,
					gpu_alloc->evicted);

			/*
			 * ... and grow the mapping back to its
			 * pre-eviction size.
			 */
			if (!err)
				err = kbase_mem_grow_gpu_mapping(kctx,
						gpu_alloc->reg,
						gpu_alloc->evicted, 0);

			gpu_alloc->evicted = 0;
		}
	}

	/* If the region is still alive remove the DONT_NEED attribute. */
	if (gpu_alloc->reg)
		gpu_alloc->reg->flags &= ~KBASE_REG_DONT_NEED;

	return (err == 0);
}

int kbase_mem_flags_change(struct kbase_context *kctx, u64 gpu_addr, unsigned int flags, unsigned int mask)
{
	struct kbase_va_region *reg;
	int ret = -EINVAL;
	unsigned int real_flags = 0;
	unsigned int new_flags = 0;
	bool prev_needed, new_needed;

	KBASE_DEBUG_ASSERT(kctx);

	if (!gpu_addr)
		return -EINVAL;

	if ((gpu_addr & ~PAGE_MASK) && (gpu_addr >= PAGE_SIZE))
		return -EINVAL;

	/* nuke other bits */
	flags &= mask;

	/* check for only supported flags */
	if (flags & ~(BASE_MEM_FLAGS_MODIFIABLE))
		goto out;

	/* mask covers bits we don't support? */
	if (mask & ~(BASE_MEM_FLAGS_MODIFIABLE))
		goto out;

	/* convert flags */
	if (BASE_MEM_COHERENT_SYSTEM & flags)
		real_flags |= KBASE_REG_SHARE_BOTH;
	else if (BASE_MEM_COHERENT_LOCAL & flags)
		real_flags |= KBASE_REG_SHARE_IN;

	/* now we can lock down the context, and find the region */
<<<<<<< HEAD
	down_write(&current->mm->mmap_lock);
=======
	down_write(kbase_mem_get_process_mmap_lock());
>>>>>>> 72f2457f
	kbase_gpu_vm_lock(kctx);

	/* Validate the region */
	reg = kbase_region_tracker_find_region_base_address(kctx, gpu_addr);
	if (kbase_is_region_invalid_or_free(reg))
		goto out_unlock;

	/* Is the region being transitioning between not needed and needed? */
	prev_needed = (KBASE_REG_DONT_NEED & reg->flags) == KBASE_REG_DONT_NEED;
	new_needed = (BASE_MEM_DONT_NEED & flags) == BASE_MEM_DONT_NEED;
	if (prev_needed != new_needed) {
		/* Aliased allocations can't be made ephemeral */
		if (atomic_read(&reg->cpu_alloc->gpu_mappings) > 1)
			goto out_unlock;

		if (new_needed) {
			/* Only native allocations can be marked not needed */
			if (reg->cpu_alloc->type != KBASE_MEM_TYPE_NATIVE) {
				ret = -EINVAL;
				goto out_unlock;
			}
			ret = kbase_mem_evictable_make(reg->gpu_alloc);
			if (ret)
				goto out_unlock;
		} else {
			kbase_mem_evictable_unmake(reg->gpu_alloc);
		}
	}

	/* limit to imported memory */
	if (reg->gpu_alloc->type != KBASE_MEM_TYPE_IMPORTED_UMM)
		goto out_unlock;

	/* shareability flags are ignored for GPU uncached memory */
	if (!(reg->flags & KBASE_REG_GPU_CACHED)) {
		ret = 0;
		goto out_unlock;
	}

	/* no change? */
	if (real_flags == (reg->flags & (KBASE_REG_SHARE_IN | KBASE_REG_SHARE_BOTH))) {
		ret = 0;
		goto out_unlock;
	}

	new_flags = reg->flags & ~(KBASE_REG_SHARE_IN | KBASE_REG_SHARE_BOTH);
	new_flags |= real_flags;

	/* Currently supporting only imported memory */
	if (reg->gpu_alloc->type != KBASE_MEM_TYPE_IMPORTED_UMM) {
		ret = -EINVAL;
		goto out_unlock;
	}

	if (IS_ENABLED(CONFIG_MALI_DMA_BUF_MAP_ON_DEMAND)) {
		/* Future use will use the new flags, existing mapping
		 * will NOT be updated as memory should not be in use
		 * by the GPU when updating the flags.
		 */
		WARN_ON(reg->gpu_alloc->imported.umm.current_mapping_usage_count);
		ret = 0;
	} else if (reg->gpu_alloc->imported.umm.current_mapping_usage_count) {
		/*
		 * When CONFIG_MALI_DMA_BUF_MAP_ON_DEMAND is not enabled the
		 * dma-buf GPU mapping should always be present, check that
		 * this is the case and warn and skip the page table update if
		 * not.
		 *
		 * Then update dma-buf GPU mapping with the new flags.
		 *
		 * Note: The buffer must not be in use on the GPU when
		 * changing flags. If the buffer is in active use on
		 * the GPU, there is a risk that the GPU may trigger a
		 * shareability fault, as it will see the same
		 * addresses from buffer with different shareability
		 * properties.
		 */
		dev_dbg(kctx->kbdev->dev,
			"Updating page tables on mem flag change\n");
		ret = kbase_mmu_update_pages(kctx, reg->start_pfn,
				kbase_get_gpu_phy_pages(reg),
				kbase_reg_current_backed_size(reg),
				new_flags,
				reg->gpu_alloc->group_id);
		if (ret)
			dev_warn(kctx->kbdev->dev,
				 "Failed to update GPU page tables on flag change: %d\n",
				 ret);
	} else
		WARN_ON(!reg->gpu_alloc->imported.umm.current_mapping_usage_count);

	/* If everything is good, then set the new flags on the region. */
	if (!ret)
		reg->flags = new_flags;

out_unlock:
	kbase_gpu_vm_unlock(kctx);
<<<<<<< HEAD
	up_write(&current->mm->mmap_lock);
=======
	up_write(kbase_mem_get_process_mmap_lock());
>>>>>>> 72f2457f
out:
	return ret;
}

#define KBASE_MEM_IMPORT_HAVE_PAGES (1UL << BASE_MEM_FLAGS_NR_BITS)

int kbase_mem_do_sync_imported(struct kbase_context *kctx,
		struct kbase_va_region *reg, enum kbase_sync_type sync_fn)
{
	int ret = -EINVAL;
	struct dma_buf *dma_buf;
	enum dma_data_direction dir = DMA_BIDIRECTIONAL;

	lockdep_assert_held(&kctx->reg_lock);

	/* We assume that the same physical allocation object is used for both
	 * GPU and CPU for imported buffers.
	 */
	WARN_ON(reg->cpu_alloc != reg->gpu_alloc);

	/* Currently only handle dma-bufs */
	if (reg->gpu_alloc->type != KBASE_MEM_TYPE_IMPORTED_UMM)
		return ret;
	/*
	 * Attempting to sync with CONFIG_MALI_DMA_BUF_MAP_ON_DEMAND
	 * enabled can expose us to a Linux Kernel issue between v4.6 and
	 * v4.19. We will not attempt to support cache syncs on dma-bufs that
	 * are mapped on demand (i.e. not on import), even on pre-4.6, neither
	 * on 4.20 or newer kernels, because this makes it difficult for
	 * userspace to know when they can rely on the cache sync.
	 * Instead, only support syncing when we always map dma-bufs on import,
	 * or if the particular buffer is mapped right now.
	 */
	if (IS_ENABLED(CONFIG_MALI_DMA_BUF_MAP_ON_DEMAND) &&
	    !reg->gpu_alloc->imported.umm.current_mapping_usage_count)
		return ret;

	dma_buf = reg->gpu_alloc->imported.umm.dma_buf;

	switch (sync_fn) {
	case KBASE_SYNC_TO_DEVICE:
		dev_dbg(kctx->kbdev->dev,
			"Syncing imported buffer at GPU VA %llx to GPU\n",
			reg->start_pfn);
#ifdef KBASE_MEM_ION_SYNC_WORKAROUND
		if (!WARN_ON(!reg->gpu_alloc->imported.umm.dma_attachment)) {
			struct dma_buf_attachment *attachment = reg->gpu_alloc->imported.umm.dma_attachment;
			struct sg_table *sgt = reg->gpu_alloc->imported.umm.sgt;

			dma_sync_sg_for_device(attachment->dev, sgt->sgl,
					sgt->nents, dir);
			ret = 0;
		}
#else
	/* Though the below version check could be superfluous depending upon the version condition
	 * used for enabling KBASE_MEM_ION_SYNC_WORKAROUND, we still keep this check here to allow
	 * ease of modification for non-ION systems or systems where ION has been patched.
	 */
#if KERNEL_VERSION(4, 6, 0) > LINUX_VERSION_CODE && !defined(CONFIG_CHROMEOS)
		dma_buf_end_cpu_access(dma_buf,
				0, dma_buf->size,
				dir);
		ret = 0;
#else
		ret = dma_buf_end_cpu_access(dma_buf,
				dir);
#endif
#endif /* KBASE_MEM_ION_SYNC_WORKAROUND */
		break;
	case KBASE_SYNC_TO_CPU:
		dev_dbg(kctx->kbdev->dev,
			"Syncing imported buffer at GPU VA %llx to CPU\n",
			reg->start_pfn);
#ifdef KBASE_MEM_ION_SYNC_WORKAROUND
		if (!WARN_ON(!reg->gpu_alloc->imported.umm.dma_attachment)) {
			struct dma_buf_attachment *attachment = reg->gpu_alloc->imported.umm.dma_attachment;
			struct sg_table *sgt = reg->gpu_alloc->imported.umm.sgt;

			dma_sync_sg_for_cpu(attachment->dev, sgt->sgl,
					sgt->nents, dir);
			ret = 0;
		}
#else
		ret = dma_buf_begin_cpu_access(dma_buf,
#if KERNEL_VERSION(4, 6, 0) > LINUX_VERSION_CODE && !defined(CONFIG_CHROMEOS)
				0, dma_buf->size,
#endif
				dir);
#endif /* KBASE_MEM_ION_SYNC_WORKAROUND */
		break;
	};

	if (unlikely(ret))
		dev_warn(kctx->kbdev->dev,
			 "Failed to sync mem region %pK at GPU VA %llx: %d\n",
			 reg, reg->start_pfn, ret);

	return ret;
}

/**
 * kbase_mem_umm_unmap_attachment - Unmap dma-buf attachment
 * @kctx: Pointer to kbase context
 * @alloc: Pointer to allocation with imported dma-buf memory to unmap
 *
 * This will unmap a dma-buf. Must be called after the GPU page tables for the
 * region have been torn down.
 */
static void kbase_mem_umm_unmap_attachment(struct kbase_context *kctx,
					   struct kbase_mem_phy_alloc *alloc)
{
	struct tagged_addr *pa = alloc->pages;

	dma_buf_unmap_attachment(alloc->imported.umm.dma_attachment,
				 alloc->imported.umm.sgt, DMA_BIDIRECTIONAL);
	alloc->imported.umm.sgt = NULL;

	kbase_remove_dma_buf_usage(kctx, alloc);

	memset(pa, 0xff, sizeof(*pa) * alloc->nents);
	alloc->nents = 0;
}

/**
 * kbase_mem_umm_map_attachment - Prepare attached dma-buf for GPU mapping
 * @kctx: Pointer to kbase context
 * @reg: Pointer to region with imported dma-buf memory to map
 *
 * Map the dma-buf and prepare the page array with the tagged Mali physical
 * addresses for GPU mapping.
 *
 * Return: 0 on success, or negative error code
 */
static int kbase_mem_umm_map_attachment(struct kbase_context *kctx,
		struct kbase_va_region *reg)
{
	struct sg_table *sgt;
	struct scatterlist *s;
	int i;
	struct tagged_addr *pa;
	int err;
	size_t count = 0;
	struct kbase_mem_phy_alloc *alloc = reg->gpu_alloc;

	WARN_ON_ONCE(alloc->type != KBASE_MEM_TYPE_IMPORTED_UMM);
	WARN_ON_ONCE(alloc->imported.umm.sgt);

	sgt = dma_buf_map_attachment(alloc->imported.umm.dma_attachment,
			DMA_BIDIRECTIONAL);
	if (IS_ERR_OR_NULL(sgt))
		return -EINVAL;

	/* save for later */
	alloc->imported.umm.sgt = sgt;

	pa = kbase_get_gpu_phy_pages(reg);

	for_each_sg(sgt->sgl, s, sgt->nents, i) {
		size_t j, pages = PFN_UP(sg_dma_len(s));

		WARN_ONCE(sg_dma_len(s) & (PAGE_SIZE-1),
		"sg_dma_len(s)=%u is not a multiple of PAGE_SIZE\n",
		sg_dma_len(s));

		WARN_ONCE(sg_dma_address(s) & (PAGE_SIZE-1),
		"sg_dma_address(s)=%llx is not aligned to PAGE_SIZE\n",
		(unsigned long long) sg_dma_address(s));

		for (j = 0; (j < pages) && (count < reg->nr_pages); j++, count++)
			*pa++ = as_tagged(sg_dma_address(s) +
				(j << PAGE_SHIFT));
		WARN_ONCE(j < pages,
		"sg list from dma_buf_map_attachment > dma_buf->size=%zu\n",
		alloc->imported.umm.dma_buf->size);
	}

	if (!(reg->flags & KBASE_REG_IMPORT_PAD) &&
			WARN_ONCE(count < reg->nr_pages,
			"sg list from dma_buf_map_attachment < dma_buf->size=%zu\n",
			alloc->imported.umm.dma_buf->size)) {
		err = -EINVAL;
		goto err_unmap_attachment;
	}

	/* Update nents as we now have pages to map */
	alloc->nents = count;
	kbase_add_dma_buf_usage(kctx, alloc);

	return 0;

err_unmap_attachment:
	kbase_mem_umm_unmap_attachment(kctx, alloc);

	return err;
}

int kbase_mem_umm_map(struct kbase_context *kctx,
		struct kbase_va_region *reg)
{
	int err;
	struct kbase_mem_phy_alloc *alloc;
	unsigned long gwt_mask = ~0;

	lockdep_assert_held(&kctx->reg_lock);

	alloc = reg->gpu_alloc;

	alloc->imported.umm.current_mapping_usage_count++;
	if (alloc->imported.umm.current_mapping_usage_count != 1) {
		if (IS_ENABLED(CONFIG_MALI_DMA_BUF_LEGACY_COMPAT) ||
				alloc->imported.umm.need_sync) {
			if (!kbase_is_region_invalid_or_free(reg)) {
				err = kbase_mem_do_sync_imported(kctx, reg,
						KBASE_SYNC_TO_DEVICE);
				WARN_ON_ONCE(err);
			}
		}
		return 0;
	}

	err = kbase_mem_umm_map_attachment(kctx, reg);
	if (err)
		goto bad_map_attachment;

#ifdef CONFIG_MALI_CINSTR_GWT
	if (kctx->gwt_enabled)
		gwt_mask = ~KBASE_REG_GPU_WR;
#endif

	err = kbase_mmu_insert_pages(kctx->kbdev,
				     &kctx->mmu,
				     reg->start_pfn,
				     kbase_get_gpu_phy_pages(reg),
				     kbase_reg_current_backed_size(reg),
				     reg->flags & gwt_mask,
				     kctx->as_nr,
				     alloc->group_id);
	if (err)
		goto bad_insert;

	if (reg->flags & KBASE_REG_IMPORT_PAD &&
			!WARN_ON(reg->nr_pages < alloc->nents)) {
		/* For padded imported dma-buf memory, map the dummy aliasing
		 * page from the end of the dma-buf pages, to the end of the
		 * region using a read only mapping.
		 *
		 * Assume alloc->nents is the number of actual pages in the
		 * dma-buf memory.
		 */
		err = kbase_mmu_insert_single_page(kctx,
				reg->start_pfn + alloc->nents,
				kctx->aliasing_sink_page,
				reg->nr_pages - alloc->nents,
				(reg->flags | KBASE_REG_GPU_RD) &
				~KBASE_REG_GPU_WR,
				KBASE_MEM_GROUP_SINK);
		if (err)
			goto bad_pad_insert;
	}

	return 0;

bad_pad_insert:
	kbase_mmu_teardown_pages(kctx->kbdev,
				 &kctx->mmu,
				 reg->start_pfn,
				 alloc->nents,
				 kctx->as_nr);
bad_insert:
	kbase_mem_umm_unmap_attachment(kctx, alloc);
bad_map_attachment:
	alloc->imported.umm.current_mapping_usage_count--;

	return err;
}

void kbase_mem_umm_unmap(struct kbase_context *kctx,
		struct kbase_va_region *reg, struct kbase_mem_phy_alloc *alloc)
{
	alloc->imported.umm.current_mapping_usage_count--;
	if (alloc->imported.umm.current_mapping_usage_count) {
		if (IS_ENABLED(CONFIG_MALI_DMA_BUF_LEGACY_COMPAT) ||
				alloc->imported.umm.need_sync) {
			if (!kbase_is_region_invalid_or_free(reg)) {
				int err = kbase_mem_do_sync_imported(kctx, reg,
						KBASE_SYNC_TO_CPU);
				WARN_ON_ONCE(err);
			}
		}
		return;
	}

	if (!kbase_is_region_invalid_or_free(reg) && reg->gpu_alloc == alloc) {
		int err;

		err = kbase_mmu_teardown_pages(kctx->kbdev,
					       &kctx->mmu,
					       reg->start_pfn,
					       reg->nr_pages,
					       kctx->as_nr);
		WARN_ON(err);
	}

	kbase_mem_umm_unmap_attachment(kctx, alloc);
}

static int get_umm_memory_group_id(struct kbase_context *kctx,
		struct dma_buf *dma_buf)
{
	int group_id = BASE_MEM_GROUP_DEFAULT;

	if (kctx->kbdev->mgm_dev->ops.mgm_get_import_memory_id) {
		struct memory_group_manager_import_data mgm_import_data;

		mgm_import_data.type =
			MEMORY_GROUP_MANAGER_IMPORT_TYPE_DMA_BUF;
		mgm_import_data.u.dma_buf = dma_buf;

		group_id = kctx->kbdev->mgm_dev->ops.mgm_get_import_memory_id(
			kctx->kbdev->mgm_dev, &mgm_import_data);
	}

	return group_id;
}

/**
 * kbase_mem_from_umm - Import dma-buf memory into kctx
 * @kctx: Pointer to kbase context to import memory into
 * @fd: File descriptor of dma-buf to import
 * @va_pages: Pointer where virtual size of the region will be output
 * @flags: Pointer to memory flags
 * @padding: Number of read only padding pages to be inserted at the end of the
 * GPU mapping of the dma-buf
 *
 * Return: Pointer to new kbase_va_region object of the imported dma-buf, or
 * NULL on error.
 *
 * This function imports a dma-buf into kctx, and created a kbase_va_region
 * object that wraps the dma-buf.
 */
static struct kbase_va_region *kbase_mem_from_umm(struct kbase_context *kctx,
		int fd, u64 *va_pages, u64 *flags, u32 padding)
{
	struct kbase_va_region *reg;
	struct dma_buf *dma_buf;
	struct dma_buf_attachment *dma_attachment;
	bool shared_zone = false;
	bool need_sync = false;
	int group_id;

	/* 64-bit address range is the max */
	if (*va_pages > (U64_MAX / PAGE_SIZE))
		return NULL;

	dma_buf = dma_buf_get(fd);
	if (IS_ERR_OR_NULL(dma_buf))
		return NULL;

	dma_attachment = dma_buf_attach(dma_buf, kctx->kbdev->dev);
	if (IS_ERR_OR_NULL(dma_attachment)) {
		dma_buf_put(dma_buf);
		return NULL;
	}

	*va_pages = (PAGE_ALIGN(dma_buf->size) >> PAGE_SHIFT) + padding;
	if (!*va_pages) {
		dma_buf_detach(dma_buf, dma_attachment);
		dma_buf_put(dma_buf);
		return NULL;
	}

	/* ignore SAME_VA */
	*flags &= ~BASE_MEM_SAME_VA;

	/*
	 * Force CPU cached flag.
	 *
	 * We can't query the dma-buf exporter to get details about the CPU
	 * cache attributes of CPU mappings, so we have to assume that the
	 * buffer may be cached, and call into the exporter for cache
	 * maintenance, and rely on the exporter to do the right thing when
	 * handling our calls.
	 */
	*flags |= BASE_MEM_CACHED_CPU;

	if (*flags & BASE_MEM_IMPORT_SHARED)
		shared_zone = true;

	if (*flags & BASE_MEM_IMPORT_SYNC_ON_MAP_UNMAP)
		need_sync = true;

#ifdef CONFIG_64BIT
	if (!kbase_ctx_flag(kctx, KCTX_COMPAT)) {
		/*
		 * 64-bit tasks require us to reserve VA on the CPU that we use
		 * on the GPU.
		 */
		shared_zone = true;
	}
#endif

	if (shared_zone) {
		*flags |= BASE_MEM_NEED_MMAP;
		reg = kbase_alloc_free_region(&kctx->reg_rbtree_same,
				0, *va_pages, KBASE_REG_ZONE_SAME_VA);
	} else {
		reg = kbase_alloc_free_region(&kctx->reg_rbtree_custom,
				0, *va_pages, KBASE_REG_ZONE_CUSTOM_VA);
	}

	if (!reg) {
		dma_buf_detach(dma_buf, dma_attachment);
		dma_buf_put(dma_buf);
		return NULL;
	}

	group_id = get_umm_memory_group_id(kctx, dma_buf);

	reg->gpu_alloc = kbase_alloc_create(kctx, *va_pages,
			KBASE_MEM_TYPE_IMPORTED_UMM, group_id);
	if (IS_ERR_OR_NULL(reg->gpu_alloc))
		goto no_alloc;

	reg->cpu_alloc = kbase_mem_phy_alloc_get(reg->gpu_alloc);

	if (kbase_update_region_flags(kctx, reg, *flags) != 0)
		goto error_out;

	/* No pages to map yet */
	reg->gpu_alloc->nents = 0;

	reg->flags &= ~KBASE_REG_FREE;
	reg->flags |= KBASE_REG_GPU_NX;	/* UMM is always No eXecute */
	reg->flags &= ~KBASE_REG_GROWABLE;	/* UMM cannot be grown */

	if (*flags & BASE_MEM_PROTECTED)
		reg->flags |= KBASE_REG_PROTECTED;

	if (padding)
		reg->flags |= KBASE_REG_IMPORT_PAD;

	reg->gpu_alloc->type = KBASE_MEM_TYPE_IMPORTED_UMM;
	reg->gpu_alloc->imported.umm.sgt = NULL;
	reg->gpu_alloc->imported.umm.dma_buf = dma_buf;
	reg->gpu_alloc->imported.umm.dma_attachment = dma_attachment;
	reg->gpu_alloc->imported.umm.current_mapping_usage_count = 0;
	reg->gpu_alloc->imported.umm.need_sync = need_sync;
	reg->gpu_alloc->imported.umm.kctx = kctx;
	reg->extent = 0;

	if (!IS_ENABLED(CONFIG_MALI_DMA_BUF_MAP_ON_DEMAND)) {
		int err;

		reg->gpu_alloc->imported.umm.current_mapping_usage_count = 1;

		err = kbase_mem_umm_map_attachment(kctx, reg);
		if (err) {
			dev_warn(kctx->kbdev->dev,
				 "Failed to map dma-buf %pK on GPU: %d\n",
				 dma_buf, err);
			goto error_out;
		}

		*flags |= KBASE_MEM_IMPORT_HAVE_PAGES;
	}

	return reg;

error_out:
	kbase_mem_phy_alloc_put(reg->gpu_alloc);
	kbase_mem_phy_alloc_put(reg->cpu_alloc);
no_alloc:
	kfree(reg);

	return NULL;
}

u32 kbase_get_cache_line_alignment(struct kbase_device *kbdev)
{
	u32 cpu_cache_line_size = cache_line_size();
	u32 gpu_cache_line_size =
		(1UL << kbdev->gpu_props.props.l2_props.log2_line_size);

	return ((cpu_cache_line_size > gpu_cache_line_size) ?
				cpu_cache_line_size :
				gpu_cache_line_size);
}

static struct kbase_va_region *kbase_mem_from_user_buffer(
		struct kbase_context *kctx, unsigned long address,
		unsigned long size, u64 *va_pages, u64 *flags)
{
	long i;
	struct kbase_va_region *reg;
	struct rb_root *rbtree;
	long faulted_pages;
	int zone = KBASE_REG_ZONE_CUSTOM_VA;
	bool shared_zone = false;
	u32 cache_line_alignment = kbase_get_cache_line_alignment(kctx->kbdev);
	struct kbase_alloc_import_user_buf *user_buf;
	struct page **pages = NULL;

	/* Flag supported only for dma-buf imported memory */
	if (*flags & BASE_MEM_IMPORT_SYNC_ON_MAP_UNMAP)
		return NULL;

	if ((address & (cache_line_alignment - 1)) != 0 ||
			(size & (cache_line_alignment - 1)) != 0) {
		if (*flags & BASE_MEM_UNCACHED_GPU) {
			dev_warn(kctx->kbdev->dev,
					"User buffer is not cache line aligned and marked as GPU uncached\n");
			goto bad_size;
		}

		/* Coherency must be enabled to handle partial cache lines */
		if (*flags & (BASE_MEM_COHERENT_SYSTEM |
			BASE_MEM_COHERENT_SYSTEM_REQUIRED)) {
			/* Force coherent system required flag, import will
			 * then fail if coherency isn't available
			 */
			*flags |= BASE_MEM_COHERENT_SYSTEM_REQUIRED;
		} else {
			dev_warn(kctx->kbdev->dev,
					"User buffer is not cache line aligned and no coherency enabled\n");
			goto bad_size;
		}
	}

	*va_pages = (PAGE_ALIGN(address + size) >> PAGE_SHIFT) -
		PFN_DOWN(address);
	if (!*va_pages)
		goto bad_size;

	if (*va_pages > (UINT64_MAX / PAGE_SIZE))
		/* 64-bit address range is the max */
		goto bad_size;

	/* SAME_VA generally not supported with imported memory (no known use cases) */
	*flags &= ~BASE_MEM_SAME_VA;

	if (*flags & BASE_MEM_IMPORT_SHARED)
		shared_zone = true;

#ifdef CONFIG_64BIT
	if (!kbase_ctx_flag(kctx, KCTX_COMPAT)) {
		/*
		 * 64-bit tasks require us to reserve VA on the CPU that we use
		 * on the GPU.
		 */
		shared_zone = true;
	}
#endif

	if (shared_zone) {
		*flags |= BASE_MEM_NEED_MMAP;
		zone = KBASE_REG_ZONE_SAME_VA;
		rbtree = &kctx->reg_rbtree_same;
	} else
		rbtree = &kctx->reg_rbtree_custom;

	reg = kbase_alloc_free_region(rbtree, 0, *va_pages, zone);

	if (!reg)
		goto no_region;

	reg->gpu_alloc = kbase_alloc_create(
		kctx, *va_pages, KBASE_MEM_TYPE_IMPORTED_USER_BUF,
		BASE_MEM_GROUP_DEFAULT);
	if (IS_ERR_OR_NULL(reg->gpu_alloc))
		goto no_alloc_obj;

	reg->cpu_alloc = kbase_mem_phy_alloc_get(reg->gpu_alloc);

	if (kbase_update_region_flags(kctx, reg, *flags) != 0)
		goto invalid_flags;

	reg->flags &= ~KBASE_REG_FREE;
	reg->flags |= KBASE_REG_GPU_NX; /* User-buffers are always No eXecute */
	reg->flags &= ~KBASE_REG_GROWABLE; /* Cannot be grown */

	user_buf = &reg->gpu_alloc->imported.user_buf;

	user_buf->size = size;
	user_buf->address = address;
	user_buf->nr_pages = *va_pages;
	user_buf->mm = current->mm;
#if KERNEL_VERSION(4, 11, 0) > LINUX_VERSION_CODE
	atomic_inc(&current->mm->mm_count);
#else
	mmgrab(current->mm);
#endif
	if (reg->gpu_alloc->properties & KBASE_MEM_PHY_ALLOC_LARGE)
		user_buf->pages = vmalloc(*va_pages * sizeof(struct page *));
	else
		user_buf->pages = kmalloc_array(*va_pages,
				sizeof(struct page *), GFP_KERNEL);

	if (!user_buf->pages)
		goto no_page_array;

	/* If the region is coherent with the CPU then the memory is imported
	 * and mapped onto the GPU immediately.
	 * Otherwise get_user_pages is called as a sanity check, but with
	 * NULL as the pages argument which will fault the pages, but not
	 * pin them. The memory will then be pinned only around the jobs that
	 * specify the region as an external resource.
	 */
	if (reg->flags & KBASE_REG_SHARE_BOTH) {
		pages = user_buf->pages;
		*flags |= KBASE_MEM_IMPORT_HAVE_PAGES;
	}

<<<<<<< HEAD
	down_read(&current->mm->mmap_lock);
=======
	down_read(kbase_mem_get_process_mmap_lock());
>>>>>>> 72f2457f

#if LINUX_VERSION_CODE < KERNEL_VERSION(4, 6, 0)
	faulted_pages = get_user_pages(current, current->mm, address, *va_pages,
#if KERNEL_VERSION(4, 4, 168) <= LINUX_VERSION_CODE && \
KERNEL_VERSION(4, 5, 0) > LINUX_VERSION_CODE
			reg->flags & KBASE_REG_GPU_WR ? FOLL_WRITE : 0,
			pages, NULL);
#else
			reg->flags & KBASE_REG_GPU_WR, 0, pages, NULL);
#endif
#elif LINUX_VERSION_CODE < KERNEL_VERSION(4, 9, 0)
	faulted_pages = get_user_pages(address, *va_pages,
			reg->flags & KBASE_REG_GPU_WR, 0, pages, NULL);
#else
	faulted_pages = get_user_pages(address, *va_pages,
			reg->flags & KBASE_REG_GPU_WR ? FOLL_WRITE : 0,
			pages, NULL);
#endif

<<<<<<< HEAD
	up_read(&current->mm->mmap_lock);
=======
	up_read(kbase_mem_get_process_mmap_lock());
>>>>>>> 72f2457f

	if (faulted_pages != *va_pages)
		goto fault_mismatch;

	reg->gpu_alloc->nents = 0;
	reg->extent = 0;

	if (pages) {
		struct device *dev = kctx->kbdev->dev;
		unsigned long local_size = user_buf->size;
		unsigned long offset = user_buf->address & ~PAGE_MASK;
		struct tagged_addr *pa = kbase_get_gpu_phy_pages(reg);

		/* Top bit signifies that this was pinned on import */
		user_buf->current_mapping_usage_count |= PINNED_ON_IMPORT;

		for (i = 0; i < faulted_pages; i++) {
			dma_addr_t dma_addr;
			unsigned long min;

			min = MIN(PAGE_SIZE - offset, local_size);
			dma_addr = dma_map_page(dev, pages[i],
					offset, min,
					DMA_BIDIRECTIONAL);
			if (dma_mapping_error(dev, dma_addr))
				goto unwind_dma_map;

			user_buf->dma_addrs[i] = dma_addr;
			pa[i] = as_tagged(page_to_phys(pages[i]));

			local_size -= min;
			offset = 0;
		}

		reg->gpu_alloc->nents = faulted_pages;
	}

	return reg;

unwind_dma_map:
	while (i--) {
		dma_unmap_page(kctx->kbdev->dev,
				user_buf->dma_addrs[i],
				PAGE_SIZE, DMA_BIDIRECTIONAL);
	}
fault_mismatch:
	if (pages) {
		for (i = 0; i < faulted_pages; i++)
			put_page(pages[i]);
	}
no_page_array:
invalid_flags:
	kbase_mem_phy_alloc_put(reg->cpu_alloc);
	kbase_mem_phy_alloc_put(reg->gpu_alloc);
no_alloc_obj:
	kfree(reg);
no_region:
bad_size:
	return NULL;

}


u64 kbase_mem_alias(struct kbase_context *kctx, u64 *flags, u64 stride,
		    u64 nents, struct base_mem_aliasing_info *ai,
		    u64 *num_pages)
{
	struct kbase_va_region *reg;
	u64 gpu_va;
	size_t i;
	bool coherent;

	KBASE_DEBUG_ASSERT(kctx);
	KBASE_DEBUG_ASSERT(flags);
	KBASE_DEBUG_ASSERT(ai);
	KBASE_DEBUG_ASSERT(num_pages);

	/* mask to only allowed flags */
	*flags &= (BASE_MEM_PROT_GPU_RD | BASE_MEM_PROT_GPU_WR |
		   BASE_MEM_COHERENT_SYSTEM | BASE_MEM_COHERENT_LOCAL |
		   BASE_MEM_PROT_CPU_RD | BASE_MEM_COHERENT_SYSTEM_REQUIRED);

	if (!(*flags & (BASE_MEM_PROT_GPU_RD | BASE_MEM_PROT_GPU_WR))) {
		dev_warn(kctx->kbdev->dev,
				"kbase_mem_alias called with bad flags (%llx)",
				(unsigned long long)*flags);
		goto bad_flags;
	}
	coherent = (*flags & BASE_MEM_COHERENT_SYSTEM) != 0 ||
			(*flags & BASE_MEM_COHERENT_SYSTEM_REQUIRED) != 0;

	if (!stride)
		goto bad_stride;

	if (!nents)
		goto bad_nents;

	if ((nents * stride) > (U64_MAX / PAGE_SIZE))
		/* 64-bit address range is the max */
		goto bad_size;

	/* calculate the number of pages this alias will cover */
	*num_pages = nents * stride;

#ifdef CONFIG_64BIT
	if (!kbase_ctx_flag(kctx, KCTX_COMPAT)) {
		/* 64-bit tasks must MMAP anyway, but not expose this address to
		 * clients */
		*flags |= BASE_MEM_NEED_MMAP;
		reg = kbase_alloc_free_region(&kctx->reg_rbtree_same, 0,
				*num_pages,
				KBASE_REG_ZONE_SAME_VA);
	} else {
#else
	if (1) {
#endif
		reg = kbase_alloc_free_region(&kctx->reg_rbtree_custom,
				0, *num_pages,
				KBASE_REG_ZONE_CUSTOM_VA);
	}

	if (!reg)
		goto no_reg;

	/* zero-sized page array, as we don't need one/can support one */
	reg->gpu_alloc = kbase_alloc_create(kctx, 0, KBASE_MEM_TYPE_ALIAS,
		BASE_MEM_GROUP_DEFAULT);
	if (IS_ERR_OR_NULL(reg->gpu_alloc))
		goto no_alloc_obj;

	reg->cpu_alloc = kbase_mem_phy_alloc_get(reg->gpu_alloc);

	if (kbase_update_region_flags(kctx, reg, *flags) != 0)
		goto invalid_flags;

	reg->gpu_alloc->imported.alias.nents = nents;
	reg->gpu_alloc->imported.alias.stride = stride;
	reg->gpu_alloc->imported.alias.aliased = vzalloc(sizeof(*reg->gpu_alloc->imported.alias.aliased) * nents);
	if (!reg->gpu_alloc->imported.alias.aliased)
		goto no_aliased_array;

	kbase_gpu_vm_lock(kctx);

	/* validate and add src handles */
	for (i = 0; i < nents; i++) {
		if (ai[i].handle.basep.handle < BASE_MEM_FIRST_FREE_ADDRESS) {
			if (ai[i].handle.basep.handle !=
			    BASEP_MEM_WRITE_ALLOC_PAGES_HANDLE)
				goto bad_handle; /* unsupported magic handle */
			if (!ai[i].length)
				goto bad_handle; /* must be > 0 */
			if (ai[i].length > stride)
				goto bad_handle; /* can't be larger than the
						    stride */
			reg->gpu_alloc->imported.alias.aliased[i].length = ai[i].length;
		} else {
			struct kbase_va_region *aliasing_reg;
			struct kbase_mem_phy_alloc *alloc;

			aliasing_reg = kbase_region_tracker_find_region_base_address(
				kctx,
				(ai[i].handle.basep.handle >> PAGE_SHIFT) << PAGE_SHIFT);

			/* validate found region */
			if (kbase_is_region_invalid_or_free(aliasing_reg))
				goto bad_handle; /* Not found/already free */
			if (aliasing_reg->flags & KBASE_REG_DONT_NEED)
				goto bad_handle; /* Ephemeral region */
			if (!(aliasing_reg->flags & KBASE_REG_GPU_CACHED))
				goto bad_handle; /* GPU uncached memory */
			if (!aliasing_reg->gpu_alloc)
				goto bad_handle; /* No alloc */
			if (aliasing_reg->gpu_alloc->type != KBASE_MEM_TYPE_NATIVE)
				goto bad_handle; /* Not a native alloc */
			if (coherent != ((aliasing_reg->flags & KBASE_REG_SHARE_BOTH) != 0))
				goto bad_handle;
				/* Non-coherent memory cannot alias
				   coherent memory, and vice versa.*/

			/* check size against stride */
			if (!ai[i].length)
				goto bad_handle; /* must be > 0 */
			if (ai[i].length > stride)
				goto bad_handle; /* can't be larger than the
						    stride */

			alloc = aliasing_reg->gpu_alloc;

			/* check against the alloc's size */
			if (ai[i].offset > alloc->nents)
				goto bad_handle; /* beyond end */
			if (ai[i].offset + ai[i].length > alloc->nents)
				goto bad_handle; /* beyond end */

			reg->gpu_alloc->imported.alias.aliased[i].alloc = kbase_mem_phy_alloc_get(alloc);
			reg->gpu_alloc->imported.alias.aliased[i].length = ai[i].length;
			reg->gpu_alloc->imported.alias.aliased[i].offset = ai[i].offset;
		}
	}

#ifdef CONFIG_64BIT
	if (!kbase_ctx_flag(kctx, KCTX_COMPAT)) {
		/* Bind to a cookie */
		if (bitmap_empty(kctx->cookies, BITS_PER_LONG)) {
			dev_err(kctx->kbdev->dev, "No cookies available for allocation!");
			goto no_cookie;
		}
		/* return a cookie */
		gpu_va = find_first_bit(kctx->cookies, BITS_PER_LONG);
		bitmap_clear(kctx->cookies, gpu_va, 1);
		BUG_ON(kctx->pending_regions[gpu_va]);
		kctx->pending_regions[gpu_va] = reg;

		/* relocate to correct base */
		gpu_va += PFN_DOWN(BASE_MEM_COOKIE_BASE);
		gpu_va <<= PAGE_SHIFT;
	} else /* we control the VA */ {
#else
	if (1) {
#endif
		if (kbase_gpu_mmap(kctx, reg, 0, *num_pages, 1) != 0) {
			dev_warn(kctx->kbdev->dev, "Failed to map memory on GPU");
			goto no_mmap;
		}
		/* return real GPU VA */
		gpu_va = reg->start_pfn << PAGE_SHIFT;
	}

	reg->flags &= ~KBASE_REG_FREE;
	reg->flags &= ~KBASE_REG_GROWABLE;

	kbase_gpu_vm_unlock(kctx);

	return gpu_va;

#ifdef CONFIG_64BIT
no_cookie:
#endif
no_mmap:
bad_handle:
	kbase_gpu_vm_unlock(kctx);
no_aliased_array:
invalid_flags:
	kbase_mem_phy_alloc_put(reg->cpu_alloc);
	kbase_mem_phy_alloc_put(reg->gpu_alloc);
no_alloc_obj:
	kfree(reg);
no_reg:
bad_size:
bad_nents:
bad_stride:
bad_flags:
	return 0;
}

int kbase_mem_import(struct kbase_context *kctx, enum base_mem_import_type type,
		void __user *phandle, u32 padding, u64 *gpu_va, u64 *va_pages,
		u64 *flags)
{
	struct kbase_va_region *reg;

	KBASE_DEBUG_ASSERT(kctx);
	KBASE_DEBUG_ASSERT(gpu_va);
	KBASE_DEBUG_ASSERT(va_pages);
	KBASE_DEBUG_ASSERT(flags);

	if ((!kbase_ctx_flag(kctx, KCTX_COMPAT)) &&
			kbase_ctx_flag(kctx, KCTX_FORCE_SAME_VA))
		*flags |= BASE_MEM_SAME_VA;

	if (!kbase_check_import_flags(*flags)) {
		dev_warn(kctx->kbdev->dev,
				"kbase_mem_import called with bad flags (%llx)",
				(unsigned long long)*flags);
		goto bad_flags;
	}

	if ((*flags & BASE_MEM_UNCACHED_GPU) != 0 &&
			(*flags & BASE_MEM_COHERENT_SYSTEM_REQUIRED) != 0) {
		/* Remove COHERENT_SYSTEM_REQUIRED flag if uncached GPU mapping is requested */
		*flags &= ~BASE_MEM_COHERENT_SYSTEM_REQUIRED;
	}
	if ((*flags & BASE_MEM_COHERENT_SYSTEM_REQUIRED) != 0 &&
			!kbase_device_is_cpu_coherent(kctx->kbdev)) {
		dev_warn(kctx->kbdev->dev,
				"kbase_mem_import call required coherent mem when unavailable");
		goto bad_flags;
	}
	if ((*flags & BASE_MEM_COHERENT_SYSTEM) != 0 &&
			!kbase_device_is_cpu_coherent(kctx->kbdev)) {
		/* Remove COHERENT_SYSTEM flag if coherent mem is unavailable */
		*flags &= ~BASE_MEM_COHERENT_SYSTEM;
	}

	if ((padding != 0) && (type != BASE_MEM_IMPORT_TYPE_UMM)) {
		dev_warn(kctx->kbdev->dev,
				"padding is only supported for UMM");
		goto bad_flags;
	}

	switch (type) {
	case BASE_MEM_IMPORT_TYPE_UMM: {
		int fd;

		if (get_user(fd, (int __user *)phandle))
			reg = NULL;
		else
			reg = kbase_mem_from_umm(kctx, fd, va_pages, flags,
					padding);
	}
	break;
	case BASE_MEM_IMPORT_TYPE_USER_BUFFER: {
		struct base_mem_import_user_buffer user_buffer;
		void __user *uptr;

		if (copy_from_user(&user_buffer, phandle,
				sizeof(user_buffer))) {
			reg = NULL;
		} else {
#ifdef CONFIG_COMPAT
			if (kbase_ctx_flag(kctx, KCTX_COMPAT))
				uptr = compat_ptr(user_buffer.ptr);
			else
#endif
				uptr = u64_to_user_ptr(user_buffer.ptr);

			reg = kbase_mem_from_user_buffer(kctx,
					(unsigned long)uptr, user_buffer.length,
					va_pages, flags);
		}
		break;
	}
	default: {
		reg = NULL;
		break;
	}
	}

	if (!reg)
		goto no_reg;

	kbase_gpu_vm_lock(kctx);

	/* mmap needed to setup VA? */
	if (*flags & (BASE_MEM_SAME_VA | BASE_MEM_NEED_MMAP)) {
		/* Bind to a cookie */
		if (bitmap_empty(kctx->cookies, BITS_PER_LONG))
			goto no_cookie;
		/* return a cookie */
		*gpu_va = find_first_bit(kctx->cookies, BITS_PER_LONG);
		bitmap_clear(kctx->cookies, *gpu_va, 1);
		BUG_ON(kctx->pending_regions[*gpu_va]);
		kctx->pending_regions[*gpu_va] = reg;

		/* relocate to correct base */
		*gpu_va += PFN_DOWN(BASE_MEM_COOKIE_BASE);
		*gpu_va <<= PAGE_SHIFT;

	} else if (*flags & KBASE_MEM_IMPORT_HAVE_PAGES)  {
		/* we control the VA, mmap now to the GPU */
		if (kbase_gpu_mmap(kctx, reg, 0, *va_pages, 1) != 0)
			goto no_gpu_va;
		/* return real GPU VA */
		*gpu_va = reg->start_pfn << PAGE_SHIFT;
	} else {
		/* we control the VA, but nothing to mmap yet */
		if (kbase_add_va_region(kctx, reg, 0, *va_pages, 1) != 0)
			goto no_gpu_va;
		/* return real GPU VA */
		*gpu_va = reg->start_pfn << PAGE_SHIFT;
	}

	/* clear out private flags */
	*flags &= ((1UL << BASE_MEM_FLAGS_NR_BITS) - 1);

	kbase_gpu_vm_unlock(kctx);

	return 0;

no_gpu_va:
no_cookie:
	kbase_gpu_vm_unlock(kctx);
	kbase_mem_phy_alloc_put(reg->cpu_alloc);
	kbase_mem_phy_alloc_put(reg->gpu_alloc);
	kfree(reg);
no_reg:
bad_flags:
	*gpu_va = 0;
	*va_pages = 0;
	*flags = 0;
	return -ENOMEM;
}

int kbase_mem_grow_gpu_mapping(struct kbase_context *kctx,
		struct kbase_va_region *reg,
		u64 new_pages, u64 old_pages)
{
	struct tagged_addr *phy_pages;
	u64 delta = new_pages - old_pages;
	int ret = 0;

	lockdep_assert_held(&kctx->reg_lock);

	/* Map the new pages into the GPU */
	phy_pages = kbase_get_gpu_phy_pages(reg);
	ret = kbase_mmu_insert_pages(kctx->kbdev, &kctx->mmu,
		reg->start_pfn + old_pages, phy_pages + old_pages, delta,
		reg->flags, kctx->as_nr, reg->gpu_alloc->group_id);

	return ret;
}

void kbase_mem_shrink_cpu_mapping(struct kbase_context *kctx,
		struct kbase_va_region *reg,
		u64 new_pages, u64 old_pages)
{
	u64 gpu_va_start = reg->start_pfn;

	if (new_pages == old_pages)
		/* Nothing to do */
		return;

	unmap_mapping_range(kctx->filp->f_inode->i_mapping,
			(gpu_va_start + new_pages)<<PAGE_SHIFT,
			(old_pages - new_pages)<<PAGE_SHIFT, 1);
}

/**
 * kbase_mem_shrink_gpu_mapping - Shrink the GPU mapping of an allocation
 * @kctx:      Context the region belongs to
 * @reg:       The GPU region or NULL if there isn't one
 * @new_pages: The number of pages after the shrink
 * @old_pages: The number of pages before the shrink
 *
 * Return: 0 on success, negative -errno on error
 *
 * Unmap the shrunk pages from the GPU mapping. Note that the size of the region
 * itself is unmodified as we still need to reserve the VA, only the page tables
 * will be modified by this function.
 */
static int kbase_mem_shrink_gpu_mapping(struct kbase_context *const kctx,
		struct kbase_va_region *const reg,
		u64 const new_pages, u64 const old_pages)
{
	u64 delta = old_pages - new_pages;
	int ret = 0;

	ret = kbase_mmu_teardown_pages(kctx->kbdev, &kctx->mmu,
			reg->start_pfn + new_pages, delta, kctx->as_nr);

	return ret;
}

int kbase_mem_commit(struct kbase_context *kctx, u64 gpu_addr, u64 new_pages)
{
	u64 old_pages;
	u64 delta = 0;
	int res = -EINVAL;
	struct kbase_va_region *reg;
	bool read_locked = false;

	KBASE_DEBUG_ASSERT(kctx);
	KBASE_DEBUG_ASSERT(gpu_addr != 0);

	if (gpu_addr & ~PAGE_MASK) {
		dev_warn(kctx->kbdev->dev, "kbase:mem_commit: gpu_addr: passed parameter is invalid");
		return -EINVAL;
	}

<<<<<<< HEAD
	down_write(&current->mm->mmap_lock);
=======
	down_write(kbase_mem_get_process_mmap_lock());
>>>>>>> 72f2457f
	kbase_gpu_vm_lock(kctx);

	/* Validate the region */
	reg = kbase_region_tracker_find_region_base_address(kctx, gpu_addr);
	if (kbase_is_region_invalid_or_free(reg))
		goto out_unlock;

	KBASE_DEBUG_ASSERT(reg->cpu_alloc);
	KBASE_DEBUG_ASSERT(reg->gpu_alloc);

	if (reg->gpu_alloc->type != KBASE_MEM_TYPE_NATIVE)
		goto out_unlock;

	if (0 == (reg->flags & KBASE_REG_GROWABLE))
		goto out_unlock;

	if (reg->flags & KBASE_REG_ACTIVE_JIT_ALLOC)
		goto out_unlock;

	/* Would overflow the VA region */
	if (new_pages > reg->nr_pages)
		goto out_unlock;

	/* can't be mapped more than once on the GPU */
	if (atomic_read(&reg->gpu_alloc->gpu_mappings) > 1)
		goto out_unlock;
	/* can't grow regions which are ephemeral */
	if (reg->flags & KBASE_REG_DONT_NEED)
		goto out_unlock;

#ifdef CONFIG_MALI_MEMORY_FULLY_BACKED
	/* Reject resizing commit size */
	if (reg->flags & KBASE_REG_PF_GROW)
		new_pages = reg->nr_pages;
#endif

	if (new_pages == reg->gpu_alloc->nents) {
		/* no change */
		res = 0;
		goto out_unlock;
	}

	old_pages = kbase_reg_current_backed_size(reg);
	if (new_pages > old_pages) {
		delta = new_pages - old_pages;

		/*
		 * No update to the mm so downgrade the writer lock to a read
		 * lock so other readers aren't blocked after this point.
		 */
<<<<<<< HEAD
		downgrade_write(&current->mm->mmap_lock);
=======
		downgrade_write(kbase_mem_get_process_mmap_lock());
>>>>>>> 72f2457f
		read_locked = true;

		/* Allocate some more pages */
		if (kbase_alloc_phy_pages_helper(reg->cpu_alloc, delta) != 0) {
			res = -ENOMEM;
			goto out_unlock;
		}
		if (reg->cpu_alloc != reg->gpu_alloc) {
			if (kbase_alloc_phy_pages_helper(
					reg->gpu_alloc, delta) != 0) {
				res = -ENOMEM;
				kbase_free_phy_pages_helper(reg->cpu_alloc,
						delta);
				goto out_unlock;
			}
		}

		/* No update required for CPU mappings, that's done on fault. */

		/* Update GPU mapping. */
		res = kbase_mem_grow_gpu_mapping(kctx, reg,
				new_pages, old_pages);

		/* On error free the new pages */
		if (res) {
			kbase_free_phy_pages_helper(reg->cpu_alloc, delta);
			if (reg->cpu_alloc != reg->gpu_alloc)
				kbase_free_phy_pages_helper(reg->gpu_alloc,
						delta);
			res = -ENOMEM;
			goto out_unlock;
		}
	} else {
		res = kbase_mem_shrink(kctx, reg, new_pages);
		if (res)
			res = -ENOMEM;
	}

out_unlock:
	kbase_gpu_vm_unlock(kctx);
	if (read_locked)
<<<<<<< HEAD
		up_read(&current->mm->mmap_lock);
	else
		up_write(&current->mm->mmap_lock);
=======
		up_read(kbase_mem_get_process_mmap_lock());
	else
		up_write(kbase_mem_get_process_mmap_lock());
>>>>>>> 72f2457f

	return res;
}

int kbase_mem_shrink(struct kbase_context *const kctx,
		struct kbase_va_region *const reg, u64 const new_pages)
{
	u64 delta, old_pages;
	int err;

	lockdep_assert_held(&kctx->reg_lock);

	if (WARN_ON(!kctx))
		return -EINVAL;

	if (WARN_ON(!reg))
		return -EINVAL;

	old_pages = kbase_reg_current_backed_size(reg);
	if (WARN_ON(old_pages < new_pages))
		return -EINVAL;

	delta = old_pages - new_pages;

	/* Update the GPU mapping */
	err = kbase_mem_shrink_gpu_mapping(kctx, reg,
			new_pages, old_pages);
	if (err >= 0) {
		/* Update all CPU mapping(s) */
		kbase_mem_shrink_cpu_mapping(kctx, reg,
				new_pages, old_pages);

		kbase_free_phy_pages_helper(reg->cpu_alloc, delta);
		if (reg->cpu_alloc != reg->gpu_alloc)
			kbase_free_phy_pages_helper(reg->gpu_alloc, delta);
	}

	return err;
}


static void kbase_cpu_vm_open(struct vm_area_struct *vma)
{
	struct kbase_cpu_mapping *map = vma->vm_private_data;

	KBASE_DEBUG_ASSERT(map);
	KBASE_DEBUG_ASSERT(map->count > 0);
	/* non-atomic as we're under Linux' mm lock */
	map->count++;
}

static void kbase_cpu_vm_close(struct vm_area_struct *vma)
{
	struct kbase_cpu_mapping *map = vma->vm_private_data;

	KBASE_DEBUG_ASSERT(map);
	KBASE_DEBUG_ASSERT(map->count > 0);

	/* non-atomic as we're under Linux' mm lock */
	if (--map->count)
		return;

	KBASE_DEBUG_ASSERT(map->kctx);
	KBASE_DEBUG_ASSERT(map->alloc);

	kbase_gpu_vm_lock(map->kctx);

	if (map->free_on_close) {
		KBASE_DEBUG_ASSERT((map->region->flags & KBASE_REG_ZONE_MASK) ==
				KBASE_REG_ZONE_SAME_VA);
		/* Avoid freeing memory on the process death which results in
		 * GPU Page Fault. Memory will be freed in kbase_destroy_context
		 */
		if (!(current->flags & PF_EXITING))
			kbase_mem_free_region(map->kctx, map->region);
	}

	list_del(&map->mappings_list);

	kbase_va_region_alloc_put(map->kctx, map->region);
	kbase_gpu_vm_unlock(map->kctx);

	kbase_mem_phy_alloc_put(map->alloc);
	kfree(map);
}

static struct kbase_aliased *get_aliased_alloc(struct vm_area_struct *vma,
					struct kbase_va_region *reg,
					pgoff_t *start_off,
					size_t nr_pages)
{
	struct kbase_aliased *aliased =
		reg->cpu_alloc->imported.alias.aliased;

	if (!reg->cpu_alloc->imported.alias.stride ||
			reg->nr_pages < (*start_off + nr_pages)) {
		return NULL;
	}

	while (*start_off >= reg->cpu_alloc->imported.alias.stride) {
		aliased++;
		*start_off -= reg->cpu_alloc->imported.alias.stride;
	}

	if (!aliased->alloc) {
		/* sink page not available for dumping map */
		return NULL;
	}

	if ((*start_off + nr_pages) > aliased->length) {
		/* not fully backed by physical pages */
		return NULL;
	}

	return aliased;
}

#if (KERNEL_VERSION(4, 11, 0) > LINUX_VERSION_CODE)
static vm_fault_t kbase_cpu_vm_fault(struct vm_area_struct *vma,
			struct vm_fault *vmf)
{
#else
static vm_fault_t kbase_cpu_vm_fault(struct vm_fault *vmf)
{
	struct vm_area_struct *vma = vmf->vma;
#endif
	struct kbase_cpu_mapping *map = vma->vm_private_data;
	pgoff_t map_start_pgoff;
	pgoff_t fault_pgoff;
	size_t i;
	pgoff_t addr;
	size_t nents;
	struct tagged_addr *pages;
	vm_fault_t ret = VM_FAULT_SIGBUS;
	struct memory_group_manager_device *mgm_dev;

	KBASE_DEBUG_ASSERT(map);
	KBASE_DEBUG_ASSERT(map->count > 0);
	KBASE_DEBUG_ASSERT(map->kctx);
	KBASE_DEBUG_ASSERT(map->alloc);

	map_start_pgoff = vma->vm_pgoff - map->region->start_pfn;

	kbase_gpu_vm_lock(map->kctx);
	if (unlikely(map->region->cpu_alloc->type == KBASE_MEM_TYPE_ALIAS)) {
		struct kbase_aliased *aliased =
		      get_aliased_alloc(vma, map->region, &map_start_pgoff, 1);

		if (!aliased)
			goto exit;

		nents = aliased->length;
		pages = aliased->alloc->pages + aliased->offset;
	} else  {
		nents = map->alloc->nents;
		pages = map->alloc->pages;
	}

	fault_pgoff = map_start_pgoff + (vmf->pgoff - vma->vm_pgoff);

	if (fault_pgoff >= nents)
		goto exit;

	/* Fault on access to DONT_NEED regions */
	if (map->alloc->reg && (map->alloc->reg->flags & KBASE_REG_DONT_NEED))
		goto exit;

	/* We are inserting all valid pages from the start of CPU mapping and
	 * not from the fault location (the mmap handler was previously doing
	 * the same).
	 */
	i = map_start_pgoff;
	addr = (pgoff_t)(vma->vm_start >> PAGE_SHIFT);
	mgm_dev = map->kctx->kbdev->mgm_dev;
	while (i < nents && (addr < vma->vm_end >> PAGE_SHIFT)) {

		ret = mgm_dev->ops.mgm_vmf_insert_pfn_prot(mgm_dev,
			map->alloc->group_id, vma, addr << PAGE_SHIFT,
			PFN_DOWN(as_phys_addr_t(pages[i])), vma->vm_page_prot);

		if (ret != VM_FAULT_NOPAGE)
			goto exit;

		i++; addr++;
	}

exit:
	kbase_gpu_vm_unlock(map->kctx);
	return ret;
}

const struct vm_operations_struct kbase_vm_ops = {
	.open  = kbase_cpu_vm_open,
	.close = kbase_cpu_vm_close,
	.fault = kbase_cpu_vm_fault
};

static int kbase_cpu_mmap(struct kbase_context *kctx,
		struct kbase_va_region *reg,
		struct vm_area_struct *vma,
		void *kaddr,
		size_t nr_pages,
		unsigned long aligned_offset,
		int free_on_close)
{
	struct kbase_cpu_mapping *map;
	int err = 0;

	map = kzalloc(sizeof(*map), GFP_KERNEL);

	if (!map) {
		WARN_ON(1);
		err = -ENOMEM;
		goto out;
	}

	/*
	 * VM_DONTCOPY - don't make this mapping available in fork'ed processes
	 * VM_DONTEXPAND - disable mremap on this region
	 * VM_IO - disables paging
	 * VM_DONTDUMP - Don't include in core dumps (3.7 only)
	 * VM_MIXEDMAP - Support mixing struct page*s and raw pfns.
	 *               This is needed to support using the dedicated and
	 *               the OS based memory backends together.
	 */
	/*
	 * This will need updating to propagate coherency flags
	 * See MIDBASE-1057
	 */

#if (LINUX_VERSION_CODE >= KERNEL_VERSION(3, 7, 0))
	vma->vm_flags |= VM_DONTCOPY | VM_DONTDUMP | VM_DONTEXPAND | VM_IO;
#else
	vma->vm_flags |= VM_DONTCOPY | VM_DONTEXPAND | VM_RESERVED | VM_IO;
#endif
	vma->vm_ops = &kbase_vm_ops;
	vma->vm_private_data = map;

	if (reg->cpu_alloc->type == KBASE_MEM_TYPE_ALIAS && nr_pages) {
		pgoff_t rel_pgoff = vma->vm_pgoff - reg->start_pfn +
					(aligned_offset >> PAGE_SHIFT);
		struct kbase_aliased *aliased =
			get_aliased_alloc(vma, reg, &rel_pgoff, nr_pages);

		if (!aliased) {
			err = -EINVAL;
			kfree(map);
			goto out;
		}
	}

	if (!(reg->flags & KBASE_REG_CPU_CACHED) &&
	    (reg->flags & (KBASE_REG_CPU_WR|KBASE_REG_CPU_RD))) {
		/* We can't map vmalloc'd memory uncached.
		 * Other memory will have been returned from
		 * kbase_mem_pool which would be
		 * suitable for mapping uncached.
		 */
		BUG_ON(kaddr);
		vma->vm_page_prot = pgprot_writecombine(vma->vm_page_prot);
	}

	if (!kaddr) {
		vma->vm_flags |= VM_PFNMAP;
	} else {
		WARN_ON(aligned_offset);
		/* MIXEDMAP so we can vfree the kaddr early and not track it after map time */
		vma->vm_flags |= VM_MIXEDMAP;
		/* vmalloc remaping is easy... */
		err = remap_vmalloc_range(vma, kaddr, 0);
		WARN_ON(err);
	}

	if (err) {
		kfree(map);
		goto out;
	}

	map->region = kbase_va_region_alloc_get(kctx, reg);
	map->free_on_close = free_on_close;
	map->kctx = kctx;
	map->alloc = kbase_mem_phy_alloc_get(reg->cpu_alloc);
	map->count = 1; /* start with one ref */

	if (reg->flags & KBASE_REG_CPU_CACHED)
		map->alloc->properties |= KBASE_MEM_PHY_ALLOC_ACCESSED_CACHED;

	list_add(&map->mappings_list, &map->alloc->mappings);

 out:
	return err;
}

#ifdef CONFIG_MALI_VECTOR_DUMP
static void kbase_free_unused_jit_allocations(struct kbase_context *kctx)
{
	/* Free all cached/unused JIT allocations as their contents are not
	 * really needed for the replay. The GPU writes to them would already
	 * have been captured through the GWT mechanism.
	 * This considerably reduces the size of mmu-snapshot-file and it also
	 * helps avoid segmentation fault issue during vector dumping of
	 * complex contents when the unused JIT allocations are accessed to
	 * dump their contents (as they appear in the page tables snapshot)
	 * but they got freed by the shrinker under low memory scenarios
	 * (which do occur with complex contents).
	 */
	while (kbase_jit_evict(kctx))
		;
}
#endif

static int kbase_mmu_dump_mmap(struct kbase_context *kctx,
			struct vm_area_struct *vma,
			struct kbase_va_region **const reg,
			void **const kmap_addr)
{
	struct kbase_va_region *new_reg;
	void *kaddr;
	u32 nr_pages;
	size_t size;
	int err = 0;

	dev_dbg(kctx->kbdev->dev, "in kbase_mmu_dump_mmap\n");
	size = (vma->vm_end - vma->vm_start);
	nr_pages = size >> PAGE_SHIFT;

#ifdef CONFIG_MALI_VECTOR_DUMP
	kbase_free_unused_jit_allocations(kctx);
#endif

	kaddr = kbase_mmu_dump(kctx, nr_pages);

	if (!kaddr) {
		err = -ENOMEM;
		goto out;
	}

	new_reg = kbase_alloc_free_region(&kctx->reg_rbtree_same, 0, nr_pages,
			KBASE_REG_ZONE_SAME_VA);
	if (!new_reg) {
		err = -ENOMEM;
		WARN_ON(1);
		goto out;
	}

	new_reg->cpu_alloc = kbase_alloc_create(kctx, 0, KBASE_MEM_TYPE_RAW,
		BASE_MEM_GROUP_DEFAULT);
	if (IS_ERR_OR_NULL(new_reg->cpu_alloc)) {
		err = -ENOMEM;
		new_reg->cpu_alloc = NULL;
		WARN_ON(1);
		goto out_no_alloc;
	}

	new_reg->gpu_alloc = kbase_mem_phy_alloc_get(new_reg->cpu_alloc);

	new_reg->flags &= ~KBASE_REG_FREE;
	new_reg->flags |= KBASE_REG_CPU_CACHED;
	if (kbase_add_va_region(kctx, new_reg, vma->vm_start, nr_pages, 1) != 0) {
		err = -ENOMEM;
		WARN_ON(1);
		goto out_va_region;
	}

	*kmap_addr = kaddr;
	*reg = new_reg;

	dev_dbg(kctx->kbdev->dev, "kbase_mmu_dump_mmap done\n");
	return 0;

out_no_alloc:
out_va_region:
	kbase_free_alloced_region(new_reg);
out:
	return err;
}


void kbase_os_mem_map_lock(struct kbase_context *kctx)
{
	(void)kctx;
<<<<<<< HEAD
	down_read(&mm->mmap_lock);
=======
	down_read(kbase_mem_get_process_mmap_lock());
>>>>>>> 72f2457f
}

void kbase_os_mem_map_unlock(struct kbase_context *kctx)
{
	(void)kctx;
<<<<<<< HEAD
	up_read(&mm->mmap_lock);
=======
	up_read(kbase_mem_get_process_mmap_lock());
>>>>>>> 72f2457f
}

static int kbasep_reg_mmap(struct kbase_context *kctx,
			   struct vm_area_struct *vma,
			   struct kbase_va_region **regm,
			   size_t *nr_pages, size_t *aligned_offset)

{
	int cookie = vma->vm_pgoff - PFN_DOWN(BASE_MEM_COOKIE_BASE);
	struct kbase_va_region *reg;
	int err = 0;

	*aligned_offset = 0;

	dev_dbg(kctx->kbdev->dev, "in kbasep_reg_mmap\n");

	/* SAME_VA stuff, fetch the right region */
	reg = kctx->pending_regions[cookie];
	if (!reg) {
		err = -ENOMEM;
		goto out;
	}

	if ((reg->flags & KBASE_REG_GPU_NX) && (reg->nr_pages != *nr_pages)) {
		/* incorrect mmap size */
		/* leave the cookie for a potential later
		 * mapping, or to be reclaimed later when the
		 * context is freed */
		err = -ENOMEM;
		goto out;
	}

	if ((vma->vm_flags & VM_READ && !(reg->flags & KBASE_REG_CPU_RD)) ||
	    (vma->vm_flags & VM_WRITE && !(reg->flags & KBASE_REG_CPU_WR))) {
		/* VM flags inconsistent with region flags */
		err = -EPERM;
		dev_err(kctx->kbdev->dev, "%s:%d inconsistent VM flags\n",
							__FILE__, __LINE__);
		goto out;
	}

	/* adjust down nr_pages to what we have physically */
	*nr_pages = kbase_reg_current_backed_size(reg);

	if (kbase_gpu_mmap(kctx, reg, vma->vm_start + *aligned_offset,
						reg->nr_pages, 1) != 0) {
		dev_err(kctx->kbdev->dev, "%s:%d\n", __FILE__, __LINE__);
		/* Unable to map in GPU space. */
		WARN_ON_ONCE(1); /* TODO: b/162291137 */
		err = -ENOMEM;
		goto out;
	}
	/* no need for the cookie anymore */
	kctx->pending_regions[cookie] = NULL;
	bitmap_set(kctx->cookies, cookie, 1);

	/*
	 * Overwrite the offset with the region start_pfn, so we effectively
	 * map from offset 0 in the region. However subtract the aligned
	 * offset so that when user space trims the mapping the beginning of
	 * the trimmed VMA has the correct vm_pgoff;
	 */
	vma->vm_pgoff = reg->start_pfn - ((*aligned_offset)>>PAGE_SHIFT);
out:
	*regm = reg;
	dev_dbg(kctx->kbdev->dev, "kbasep_reg_mmap done\n");

	return err;
}

int kbase_context_mmap(struct kbase_context *const kctx,
	struct vm_area_struct *const vma)
{
	struct kbase_va_region *reg = NULL;
	void *kaddr = NULL;
	size_t nr_pages = (vma->vm_end - vma->vm_start) >> PAGE_SHIFT;
	int err = 0;
	int free_on_close = 0;
	struct device *dev = kctx->kbdev->dev;
	size_t aligned_offset = 0;

	dev_dbg(dev, "kbase_mmap\n");

	if (!(vma->vm_flags & VM_READ))
		vma->vm_flags &= ~VM_MAYREAD;
	if (!(vma->vm_flags & VM_WRITE))
		vma->vm_flags &= ~VM_MAYWRITE;

	if (0 == nr_pages) {
		err = -EINVAL;
		goto out;
	}

	if (!(vma->vm_flags & VM_SHARED)) {
		err = -EINVAL;
		goto out;
	}

	kbase_gpu_vm_lock(kctx);

	if (vma->vm_pgoff == PFN_DOWN(BASE_MEM_MAP_TRACKING_HANDLE)) {
		/* The non-mapped tracking helper page */
		err = kbase_tracking_page_setup(kctx, vma);
		goto out_unlock;
	}

	/* if not the MTP, verify that the MTP has been mapped */
	rcu_read_lock();
	/* catches both when the special page isn't present or
	 * when we've forked */
	if (rcu_dereference(kctx->process_mm) != current->mm) {
		err = -EINVAL;
		rcu_read_unlock();
		goto out_unlock;
	}
	rcu_read_unlock();

	switch (vma->vm_pgoff) {
	case PFN_DOWN(BASEP_MEM_INVALID_HANDLE):
	case PFN_DOWN(BASEP_MEM_WRITE_ALLOC_PAGES_HANDLE):
		/* Illegal handle for direct map */
		err = -EINVAL;
		goto out_unlock;
	case PFN_DOWN(BASE_MEM_MMU_DUMP_HANDLE):
		/* MMU dump */
		err = kbase_mmu_dump_mmap(kctx, vma, &reg, &kaddr);
		if (0 != err)
			goto out_unlock;
		/* free the region on munmap */
		free_on_close = 1;
		break;
#if MALI_USE_CSF
	case PFN_DOWN(BASEP_MEM_CSF_USER_REG_PAGE_HANDLE):
		kbase_gpu_vm_unlock(kctx);
		err = kbase_csf_cpu_mmap_user_reg_page(kctx, vma);
		goto out;
	case PFN_DOWN(BASEP_MEM_CSF_USER_IO_PAGES_HANDLE) ...
	     PFN_DOWN(BASE_MEM_COOKIE_BASE) - 1: {
		kbase_gpu_vm_unlock(kctx);
		mutex_lock(&kctx->csf.lock);
		err = kbase_csf_cpu_mmap_user_io_pages(kctx, vma);
		mutex_unlock(&kctx->csf.lock);
		goto out;
	}
#endif
	case PFN_DOWN(BASE_MEM_COOKIE_BASE) ...
	     PFN_DOWN(BASE_MEM_FIRST_FREE_ADDRESS) - 1: {
		err = kbasep_reg_mmap(kctx, vma, &reg, &nr_pages,
							&aligned_offset);
		if (0 != err)
			goto out_unlock;
		/* free the region on munmap */
		free_on_close = 1;
		break;
	}
	default: {
		reg = kbase_region_tracker_find_region_enclosing_address(kctx,
					(u64)vma->vm_pgoff << PAGE_SHIFT);

		if (!kbase_is_region_invalid_or_free(reg)) {
			/* will this mapping overflow the size of the region? */
			if (nr_pages > (reg->nr_pages -
					(vma->vm_pgoff - reg->start_pfn))) {
				err = -ENOMEM;
				goto out_unlock;
			}

			if ((vma->vm_flags & VM_READ &&
					!(reg->flags & KBASE_REG_CPU_RD)) ||
					(vma->vm_flags & VM_WRITE &&
					!(reg->flags & KBASE_REG_CPU_WR))) {
				/* VM flags inconsistent with region flags */
				err = -EPERM;
				dev_err(dev, "%s:%d inconsistent VM flags\n",
					__FILE__, __LINE__);
				goto out_unlock;
			}

			if (KBASE_MEM_TYPE_IMPORTED_UMM ==
							reg->cpu_alloc->type) {
				if (0 != (vma->vm_pgoff - reg->start_pfn)) {
					err = -EINVAL;
					dev_warn(dev, "%s:%d attempt to do a partial map in a dma_buf: non-zero offset to dma_buf mapping!\n",
						__FILE__, __LINE__);
					goto out_unlock;
				}
				err = dma_buf_mmap(
					reg->cpu_alloc->imported.umm.dma_buf,
					vma, vma->vm_pgoff - reg->start_pfn);
				goto out_unlock;
			}

			if (reg->cpu_alloc->type == KBASE_MEM_TYPE_ALIAS) {
				/* initial params check for aliased dumping map */
				if (nr_pages > reg->gpu_alloc->imported.alias.stride ||
					!reg->gpu_alloc->imported.alias.stride ||
					!nr_pages) {
					err = -EINVAL;
					dev_warn(dev, "mmap aliased: invalid params!\n");
					goto out_unlock;
				}
			}
			else if (reg->cpu_alloc->nents <
					(vma->vm_pgoff - reg->start_pfn + nr_pages)) {
				/* limit what we map to the amount currently backed */
				if ((vma->vm_pgoff - reg->start_pfn) >= reg->cpu_alloc->nents)
					nr_pages = 0;
				else
					nr_pages = reg->cpu_alloc->nents - (vma->vm_pgoff - reg->start_pfn);
			}
		} else {
			err = -ENOMEM;
			goto out_unlock;
		}
	} /* default */
	} /* switch */

	err = kbase_cpu_mmap(kctx, reg, vma, kaddr, nr_pages, aligned_offset,
			free_on_close);

	if (vma->vm_pgoff == PFN_DOWN(BASE_MEM_MMU_DUMP_HANDLE)) {
		/* MMU dump - userspace should now have a reference on
		 * the pages, so we can now free the kernel mapping */
		vfree(kaddr);
	}

out_unlock:
	kbase_gpu_vm_unlock(kctx);
out:
	if (err)
		dev_err(dev, "mmap failed %d\n", err);

	return err;
}

KBASE_EXPORT_TEST_API(kbase_context_mmap);

void kbase_sync_mem_regions(struct kbase_context *kctx,
		struct kbase_vmap_struct *map, enum kbase_sync_type dest)
{
	size_t i;
	off_t const offset = map->offset_in_page;
	size_t const page_count = PFN_UP(offset + map->size);

	/* Sync first page */
	size_t sz = MIN(((size_t) PAGE_SIZE - offset), map->size);
	struct tagged_addr cpu_pa = map->cpu_pages[0];
	struct tagged_addr gpu_pa = map->gpu_pages[0];

	kbase_sync_single(kctx, cpu_pa, gpu_pa, offset, sz, dest);

	/* Sync middle pages (if any) */
	for (i = 1; page_count > 2 && i < page_count - 1; i++) {
		cpu_pa = map->cpu_pages[i];
		gpu_pa = map->gpu_pages[i];
		kbase_sync_single(kctx, cpu_pa, gpu_pa, 0, PAGE_SIZE, dest);
	}

	/* Sync last page (if any) */
	if (page_count > 1) {
		cpu_pa = map->cpu_pages[page_count - 1];
		gpu_pa = map->gpu_pages[page_count - 1];
		sz = ((offset + map->size - 1) & ~PAGE_MASK) + 1;
		kbase_sync_single(kctx, cpu_pa, gpu_pa, 0, sz, dest);
	}
}

static int kbase_vmap_phy_pages(struct kbase_context *kctx,
		struct kbase_va_region *reg, u64 offset_bytes, size_t size,
		struct kbase_vmap_struct *map)
{
	unsigned long page_index;
	unsigned int offset_in_page = offset_bytes & ~PAGE_MASK;
	size_t page_count = PFN_UP(offset_in_page + size);
	struct tagged_addr *page_array;
	struct page **pages;
	void *cpu_addr = NULL;
	pgprot_t prot;
	size_t i;

	if (!size || !map || !reg->cpu_alloc || !reg->gpu_alloc)
		return -EINVAL;

	/* check if page_count calculation will wrap */
	if (size > ((size_t)-1 / PAGE_SIZE))
		return -EINVAL;

	page_index = offset_bytes >> PAGE_SHIFT;

	/* check if page_index + page_count will wrap */
	if (-1UL - page_count < page_index)
		return -EINVAL;

	if (page_index + page_count > kbase_reg_current_backed_size(reg))
		return -ENOMEM;

	if (reg->flags & KBASE_REG_DONT_NEED)
		return -EINVAL;

	prot = PAGE_KERNEL;
	if (!(reg->flags & KBASE_REG_CPU_CACHED)) {
		/* Map uncached */
		prot = pgprot_writecombine(prot);
	}

	page_array = kbase_get_cpu_phy_pages(reg);
	if (!page_array)
		return -ENOMEM;

	pages = kmalloc_array(page_count, sizeof(struct page *), GFP_KERNEL);
	if (!pages)
		return -ENOMEM;

	for (i = 0; i < page_count; i++)
		pages[i] = as_page(page_array[page_index + i]);

	/* Note: enforcing a RO prot_request onto prot is not done, since:
	 * - CPU-arch-specific integration required
	 * - kbase_vmap() requires no access checks to be made/enforced */

	cpu_addr = vmap(pages, page_count, VM_MAP, prot);

	kfree(pages);

	if (!cpu_addr)
		return -ENOMEM;

	map->offset_in_page = offset_in_page;
	map->cpu_alloc = reg->cpu_alloc;
	map->cpu_pages = &kbase_get_cpu_phy_pages(reg)[page_index];
	map->gpu_alloc = reg->gpu_alloc;
	map->gpu_pages = &kbase_get_gpu_phy_pages(reg)[page_index];
	map->addr = (void *)((uintptr_t)cpu_addr + offset_in_page);
	map->size = size;
	map->sync_needed = ((reg->flags & KBASE_REG_CPU_CACHED) != 0) &&
		!kbase_mem_is_imported(map->gpu_alloc->type);

	if (map->sync_needed)
		kbase_sync_mem_regions(kctx, map, KBASE_SYNC_TO_CPU);

	return 0;
}

void *kbase_vmap_prot(struct kbase_context *kctx, u64 gpu_addr, size_t size,
		      unsigned long prot_request, struct kbase_vmap_struct *map)
{
	struct kbase_va_region *reg;
	void *addr = NULL;
	u64 offset_bytes;
	struct kbase_mem_phy_alloc *cpu_alloc;
	struct kbase_mem_phy_alloc *gpu_alloc;
	int err;

	kbase_gpu_vm_lock(kctx);

	reg = kbase_region_tracker_find_region_enclosing_address(kctx,
			gpu_addr);
	if (kbase_is_region_invalid_or_free(reg))
		goto out_unlock;

	/* check access permissions can be satisfied
	 * Intended only for checking KBASE_REG_{CPU,GPU}_{RD,WR}
	 */
	if ((reg->flags & prot_request) != prot_request)
		goto out_unlock;

	offset_bytes = gpu_addr - (reg->start_pfn << PAGE_SHIFT);
	cpu_alloc = kbase_mem_phy_alloc_get(reg->cpu_alloc);
	gpu_alloc = kbase_mem_phy_alloc_get(reg->gpu_alloc);

	err = kbase_vmap_phy_pages(kctx, reg, offset_bytes, size, map);
	if (err < 0)
		goto fail_vmap_phy_pages;

	addr = map->addr;

out_unlock:
	kbase_gpu_vm_unlock(kctx);
	return addr;

fail_vmap_phy_pages:
	kbase_gpu_vm_unlock(kctx);
	kbase_mem_phy_alloc_put(cpu_alloc);
	kbase_mem_phy_alloc_put(gpu_alloc);

	return NULL;
}

void *kbase_vmap(struct kbase_context *kctx, u64 gpu_addr, size_t size,
		struct kbase_vmap_struct *map)
{
	/* 0 is specified for prot_request to indicate no access checks should
	 * be made.
	 *
	 * As mentioned in kbase_vmap_prot() this means that a kernel-side
	 * CPU-RO mapping is not enforced to allow this to work */
	return kbase_vmap_prot(kctx, gpu_addr, size, 0u, map);
}
KBASE_EXPORT_TEST_API(kbase_vmap);

static void kbase_vunmap_phy_pages(struct kbase_context *kctx,
		struct kbase_vmap_struct *map)
{
	void *addr = (void *)((uintptr_t)map->addr & PAGE_MASK);
	vunmap(addr);

	if (map->sync_needed)
		kbase_sync_mem_regions(kctx, map, KBASE_SYNC_TO_DEVICE);

	map->offset_in_page = 0;
	map->cpu_pages = NULL;
	map->gpu_pages = NULL;
	map->addr = NULL;
	map->size = 0;
	map->sync_needed = false;
}

void kbase_vunmap(struct kbase_context *kctx, struct kbase_vmap_struct *map)
{
	kbase_vunmap_phy_pages(kctx, map);
	map->cpu_alloc = kbase_mem_phy_alloc_put(map->cpu_alloc);
	map->gpu_alloc = kbase_mem_phy_alloc_put(map->gpu_alloc);
}
KBASE_EXPORT_TEST_API(kbase_vunmap);

static void kbasep_add_mm_counter(struct mm_struct *mm, int member, long value)
{
#if (LINUX_VERSION_CODE >= KERNEL_VERSION(4, 19, 0))
	/* To avoid the build breakage due to an unexported kernel symbol
	 * 'mm_trace_rss_stat' from later kernels, i.e. from V4.19.0 onwards,
	 * we inline here the equivalent of 'add_mm_counter()' from linux
	 * kernel V5.4.0~8.
	 */
	atomic_long_add(value, &mm->rss_stat.count[member]);
#else
	add_mm_counter(mm, member, value);
#endif
}

void kbasep_os_process_page_usage_update(struct kbase_context *kctx, int pages)
{
	struct mm_struct *mm;

	rcu_read_lock();
	mm = rcu_dereference(kctx->process_mm);
	if (mm) {
		atomic_add(pages, &kctx->nonmapped_pages);
#ifdef SPLIT_RSS_COUNTING
		kbasep_add_mm_counter(mm, MM_FILEPAGES, pages);
#else
		spin_lock(&mm->page_table_lock);
		kbasep_add_mm_counter(mm, MM_FILEPAGES, pages);
		spin_unlock(&mm->page_table_lock);
#endif
	}
	rcu_read_unlock();
}

static void kbasep_os_process_page_usage_drain(struct kbase_context *kctx)
{
	int pages;
	struct mm_struct *mm;

	spin_lock(&kctx->mm_update_lock);
	mm = rcu_dereference_protected(kctx->process_mm, lockdep_is_held(&kctx->mm_update_lock));
	if (!mm) {
		spin_unlock(&kctx->mm_update_lock);
		return;
	}

	rcu_assign_pointer(kctx->process_mm, NULL);
	spin_unlock(&kctx->mm_update_lock);
	synchronize_rcu();

	pages = atomic_xchg(&kctx->nonmapped_pages, 0);
#ifdef SPLIT_RSS_COUNTING
	kbasep_add_mm_counter(mm, MM_FILEPAGES, -pages);
#else
	spin_lock(&mm->page_table_lock);
	kbasep_add_mm_counter(mm, MM_FILEPAGES, -pages);
	spin_unlock(&mm->page_table_lock);
#endif
}

static void kbase_special_vm_close(struct vm_area_struct *vma)
{
	struct kbase_context *kctx;

	kctx = vma->vm_private_data;
	kbasep_os_process_page_usage_drain(kctx);
}

static const struct vm_operations_struct kbase_vm_special_ops = {
	.close = kbase_special_vm_close,
};

static int kbase_tracking_page_setup(struct kbase_context *kctx, struct vm_area_struct *vma)
{
	/* check that this is the only tracking page */
	spin_lock(&kctx->mm_update_lock);
	if (rcu_dereference_protected(kctx->process_mm, lockdep_is_held(&kctx->mm_update_lock))) {
		spin_unlock(&kctx->mm_update_lock);
		return -EFAULT;
	}

	rcu_assign_pointer(kctx->process_mm, current->mm);

	spin_unlock(&kctx->mm_update_lock);

	/* no real access */
	vma->vm_flags &= ~(VM_READ | VM_MAYREAD | VM_WRITE | VM_MAYWRITE | VM_EXEC | VM_MAYEXEC);
#if (LINUX_VERSION_CODE >= KERNEL_VERSION(3, 7, 0))
	vma->vm_flags |= VM_DONTCOPY | VM_DONTEXPAND | VM_DONTDUMP | VM_IO;
#else
	vma->vm_flags |= VM_DONTCOPY | VM_DONTEXPAND | VM_RESERVED | VM_IO;
#endif
	vma->vm_ops = &kbase_vm_special_ops;
	vma->vm_private_data = kctx;

	return 0;
}

#if MALI_USE_CSF
static unsigned long get_queue_doorbell_pfn(struct kbase_device *kbdev,
				struct kbase_queue *queue)
{
	lockdep_assert_held(&kbdev->csf.reg_lock);

	/* Return the real Hw doorbell page if queue has been
	 * assigned one, otherwise a dummy page. Always return the
	 * dummy page in no mali builds.
	 */
	if ((queue->doorbell_nr == KBASEP_USER_DB_NR_INVALID) ||
			IS_ENABLED(CONFIG_MALI_NO_MALI))
		return PFN_DOWN(as_phys_addr_t(kbdev->csf.dummy_db_page));

	return (PFN_DOWN(kbdev->reg_start + CSF_HW_DOORBELL_PAGE_OFFSET +
			 (u64)queue->doorbell_nr * CSF_HW_DOORBELL_PAGE_SIZE));
}

static void kbase_csf_user_io_pages_vm_open(struct vm_area_struct *vma)
{
	WARN(1, "Unexpected attempt to clone private vma\n");
	vma->vm_private_data = NULL;
}

static void kbase_csf_user_io_pages_vm_close(struct vm_area_struct *vma)
{
	struct kbase_queue *queue = vma->vm_private_data;
	struct kbase_context *kctx;

	if (WARN_ON(!queue))
		return;

	kctx = queue->kctx;

	mutex_lock(&kctx->csf.lock);
	kbase_csf_queue_unbind(queue);
	mutex_unlock(&kctx->csf.lock);

	/* Now as the vma is closed, drop the reference on mali device file */
	fput(kctx->filp);
}

#if (KERNEL_VERSION(4, 11, 0) > LINUX_VERSION_CODE)
static vm_fault_t kbase_csf_user_io_pages_vm_fault(struct vm_area_struct *vma,
			struct vm_fault *vmf)
{
#else
static vm_fault_t kbase_csf_user_io_pages_vm_fault(struct vm_fault *vmf)
{
	struct vm_area_struct *vma = vmf->vma;
#endif
	struct kbase_queue *queue = vma->vm_private_data;
	unsigned long doorbell_cpu_addr, input_cpu_addr, output_cpu_addr;
	unsigned long doorbell_page_pfn, input_page_pfn, output_page_pfn;
	pgprot_t doorbell_pgprot, input_page_pgprot, output_page_pgprot;
	size_t nr_pages = PFN_DOWN(vma->vm_end - vma->vm_start);
	vm_fault_t ret;
	struct kbase_device *kbdev;
	struct memory_group_manager_device *mgm_dev;

	/* Few sanity checks up front */
	if ((nr_pages != BASEP_QUEUE_NR_MMAP_USER_PAGES) ||
	    (vma->vm_pgoff != queue->db_file_offset))
		return VM_FAULT_SIGBUS;

	mutex_lock(&queue->kctx->csf.lock);
	kbdev = queue->kctx->kbdev;
	mgm_dev = kbdev->mgm_dev;

	/* Always map the doorbell page as uncached */
	doorbell_pgprot = pgprot_device(vma->vm_page_prot);

#if ((KERNEL_VERSION(4, 4, 147) >= LINUX_VERSION_CODE) || \
		((KERNEL_VERSION(4, 6, 0) > LINUX_VERSION_CODE) && \
		 (KERNEL_VERSION(4, 5, 0) <= LINUX_VERSION_CODE)))
	vma->vm_page_prot = doorbell_pgprot;
	input_page_pgprot = doorbell_pgprot;
	output_page_pgprot = doorbell_pgprot;
#else
	if (kbdev->system_coherency == COHERENCY_NONE) {
		input_page_pgprot = pgprot_writecombine(vma->vm_page_prot);
		output_page_pgprot = pgprot_writecombine(vma->vm_page_prot);
	} else {
		input_page_pgprot = vma->vm_page_prot;
		output_page_pgprot = vma->vm_page_prot;
	}
#endif

	doorbell_cpu_addr = vma->vm_start;

#if KERNEL_VERSION(4, 10, 0) > LINUX_VERSION_CODE
	if ((unsigned long)vmf->virtual_address == doorbell_cpu_addr) {
#else
	if (vmf->address == doorbell_cpu_addr) {
#endif
		mutex_lock(&kbdev->csf.reg_lock);
		doorbell_page_pfn = get_queue_doorbell_pfn(kbdev, queue);
		ret = mgm_dev->ops.mgm_vmf_insert_pfn_prot(mgm_dev,
			KBASE_MEM_GROUP_CSF_IO, vma, doorbell_cpu_addr,
			doorbell_page_pfn, doorbell_pgprot);
		mutex_unlock(&kbdev->csf.reg_lock);
	} else {
		/* Map the Input page */
		input_cpu_addr = doorbell_cpu_addr + PAGE_SIZE;
		input_page_pfn = PFN_DOWN(as_phys_addr_t(queue->phys[0]));
		ret = mgm_dev->ops.mgm_vmf_insert_pfn_prot(mgm_dev,
			KBASE_MEM_GROUP_CSF_IO, vma, input_cpu_addr,
			input_page_pfn,	input_page_pgprot);
		if (ret != VM_FAULT_NOPAGE)
			goto exit;

		/* Map the Output page */
		output_cpu_addr = input_cpu_addr + PAGE_SIZE;
		output_page_pfn = PFN_DOWN(as_phys_addr_t(queue->phys[1]));
		ret = mgm_dev->ops.mgm_vmf_insert_pfn_prot(mgm_dev,
			KBASE_MEM_GROUP_CSF_IO, vma, output_cpu_addr,
			output_page_pfn, output_page_pgprot);
	}

exit:
	mutex_unlock(&queue->kctx->csf.lock);
	return ret;
}

static const struct vm_operations_struct kbase_csf_user_io_pages_vm_ops = {
	.open = kbase_csf_user_io_pages_vm_open,
	.close = kbase_csf_user_io_pages_vm_close,
	.fault = kbase_csf_user_io_pages_vm_fault
};

/* Program the client process's page table entries to map the pair of
 * input/output pages & Hw doorbell page. The caller should have validated that
 * vma->vm_pgoff maps to the range of csf cookies.
 */
static int kbase_csf_cpu_mmap_user_io_pages(struct kbase_context *kctx,
					 struct vm_area_struct *vma)
{
	unsigned long cookie =
		vma->vm_pgoff - PFN_DOWN(BASEP_MEM_CSF_USER_IO_PAGES_HANDLE);
	size_t nr_pages = (vma->vm_end - vma->vm_start) >> PAGE_SHIFT;
	struct kbase_queue *queue;
	int err = 0;

	lockdep_assert_held(&kctx->csf.lock);

	queue = kctx->csf.user_pages_info[cookie];

	/* Looks like the bind has been aborted */
	if (!queue)
		return -EINVAL;

	if (WARN_ON(test_bit(cookie, kctx->csf.cookies)))
		return -EINVAL;

	/* no need for the cookie anymore */
	kctx->csf.user_pages_info[cookie] = NULL;
	bitmap_set(kctx->csf.cookies, cookie, 1);

	/* Reset the handle to avoid (re)freeing the cookie (which can
	 * now get re-assigned) on unbind.
	 */
	queue->handle = BASEP_MEM_INVALID_HANDLE;

	if (nr_pages != BASEP_QUEUE_NR_MMAP_USER_PAGES) {
		err = -EINVAL;
		goto map_failed;
	}

	err = kbase_csf_alloc_command_stream_user_pages(kctx, queue);
	if (err)
		goto map_failed;

#if (KERNEL_VERSION(3, 7, 0) <= LINUX_VERSION_CODE)
	vma->vm_flags |= VM_DONTCOPY | VM_DONTDUMP | VM_DONTEXPAND | VM_IO;
#else
	vma->vm_flags |= VM_DONTCOPY | VM_DONTEXPAND | VM_RESERVED | VM_IO;
#endif
	/* TODO use VM_MIXEDMAP, since it is more appropriate as both types of
	 * memory with and without "struct page" backing are being inserted here.
	 * Hw Doorbell pages comes from the device register area so kernel does
	 * not use "struct page" for them.
	 */
	vma->vm_flags |= VM_PFNMAP;

	vma->vm_ops = &kbase_csf_user_io_pages_vm_ops;
	vma->vm_private_data = queue;

	/* Make vma point to the special internal file, but don't drop the
	 * reference on mali device file (that would be done later when the
	 * vma is closed).
	 */
	vma->vm_file = kctx->kbdev->csf.db_filp;
	get_file(vma->vm_file);
	/* Also adjust the vm_pgoff */
	vma->vm_pgoff = queue->db_file_offset;

	return 0;

map_failed:
	kbase_csf_queue_unbind(queue);

	return err;
}

static void kbase_csf_user_reg_vm_close(struct vm_area_struct *vma)
{
	struct kbase_context *kctx = vma->vm_private_data;

	WARN_ON(!kctx->csf.user_reg_vma);

	kctx->csf.user_reg_vma = NULL;
}

#if (KERNEL_VERSION(4, 11, 0) > LINUX_VERSION_CODE)
static vm_fault_t kbase_csf_user_reg_vm_fault(struct vm_area_struct *vma,
			struct vm_fault *vmf)
{
#else
static vm_fault_t kbase_csf_user_reg_vm_fault(struct vm_fault *vmf)
{
	struct vm_area_struct *vma = vmf->vma;
#endif
	struct kbase_context *kctx = vma->vm_private_data;
	struct kbase_device *kbdev = kctx->kbdev;
	unsigned long pfn = PFN_DOWN(kbdev->reg_start + USER_BASE);
	size_t nr_pages = PFN_DOWN(vma->vm_end - vma->vm_start);

	/* Few sanity checks up front */
	if (WARN_ON(nr_pages != 1) ||
	    WARN_ON(vma != kctx->csf.user_reg_vma) ||
	    WARN_ON(vma->vm_pgoff !=
			PFN_DOWN(BASEP_MEM_CSF_USER_REG_PAGE_HANDLE)))
		return VM_FAULT_SIGBUS;

	/* TODO: check PM state here and don't map in the actual register page
	 * if GPU is powered down or is about to be powered down.
	 */

	return vmf_insert_pfn_prot(vma, vma->vm_start, pfn, vma->vm_page_prot);
}

static const struct vm_operations_struct kbase_csf_user_reg_vm_ops = {
	.close = kbase_csf_user_reg_vm_close,
	.fault = kbase_csf_user_reg_vm_fault
};

static int kbase_csf_cpu_mmap_user_reg_page(struct kbase_context *kctx,
				struct vm_area_struct *vma)
{
	size_t nr_pages = PFN_DOWN(vma->vm_end - vma->vm_start);

	/* Few sanity checks */
	if (kctx->csf.user_reg_vma)
		return -EBUSY;

	if (nr_pages != 1)
		return -EINVAL;

	if (vma->vm_flags & (VM_WRITE | VM_MAYWRITE))
		return -EPERM;

	/* Map uncached */
	vma->vm_page_prot = pgprot_device(vma->vm_page_prot);

	vma->vm_flags |= VM_DONTCOPY | VM_DONTDUMP | VM_DONTEXPAND | VM_IO;

	/* User register page comes from the device register area so
	 * "struct page" isn't available for it.
	 */
	vma->vm_flags |= VM_PFNMAP;

	kctx->csf.user_reg_vma = vma;

	vma->vm_ops = &kbase_csf_user_reg_vm_ops;
	vma->vm_private_data = kctx;

	return 0;
}

#endif /* MALI_USE_CSF */<|MERGE_RESOLUTION|>--- conflicted
+++ resolved
@@ -931,11 +931,7 @@
 		real_flags |= KBASE_REG_SHARE_IN;
 
 	/* now we can lock down the context, and find the region */
-<<<<<<< HEAD
-	down_write(&current->mm->mmap_lock);
-=======
 	down_write(kbase_mem_get_process_mmap_lock());
->>>>>>> 72f2457f
 	kbase_gpu_vm_lock(kctx);
 
 	/* Validate the region */
@@ -1033,11 +1029,7 @@
 
 out_unlock:
 	kbase_gpu_vm_unlock(kctx);
-<<<<<<< HEAD
-	up_write(&current->mm->mmap_lock);
-=======
 	up_write(kbase_mem_get_process_mmap_lock());
->>>>>>> 72f2457f
 out:
 	return ret;
 }
@@ -1650,11 +1642,7 @@
 		*flags |= KBASE_MEM_IMPORT_HAVE_PAGES;
 	}
 
-<<<<<<< HEAD
-	down_read(&current->mm->mmap_lock);
-=======
 	down_read(kbase_mem_get_process_mmap_lock());
->>>>>>> 72f2457f
 
 #if LINUX_VERSION_CODE < KERNEL_VERSION(4, 6, 0)
 	faulted_pages = get_user_pages(current, current->mm, address, *va_pages,
@@ -1674,11 +1662,7 @@
 			pages, NULL);
 #endif
 
-<<<<<<< HEAD
-	up_read(&current->mm->mmap_lock);
-=======
 	up_read(kbase_mem_get_process_mmap_lock());
->>>>>>> 72f2457f
 
 	if (faulted_pages != *va_pages)
 		goto fault_mismatch;
@@ -2148,11 +2132,7 @@
 		return -EINVAL;
 	}
 
-<<<<<<< HEAD
-	down_write(&current->mm->mmap_lock);
-=======
 	down_write(kbase_mem_get_process_mmap_lock());
->>>>>>> 72f2457f
 	kbase_gpu_vm_lock(kctx);
 
 	/* Validate the region */
@@ -2203,11 +2183,7 @@
 		 * No update to the mm so downgrade the writer lock to a read
 		 * lock so other readers aren't blocked after this point.
 		 */
-<<<<<<< HEAD
-		downgrade_write(&current->mm->mmap_lock);
-=======
 		downgrade_write(kbase_mem_get_process_mmap_lock());
->>>>>>> 72f2457f
 		read_locked = true;
 
 		/* Allocate some more pages */
@@ -2249,15 +2225,9 @@
 out_unlock:
 	kbase_gpu_vm_unlock(kctx);
 	if (read_locked)
-<<<<<<< HEAD
-		up_read(&current->mm->mmap_lock);
-	else
-		up_write(&current->mm->mmap_lock);
-=======
 		up_read(kbase_mem_get_process_mmap_lock());
 	else
 		up_write(kbase_mem_get_process_mmap_lock());
->>>>>>> 72f2457f
 
 	return res;
 }
@@ -2639,21 +2609,13 @@
 void kbase_os_mem_map_lock(struct kbase_context *kctx)
 {
 	(void)kctx;
-<<<<<<< HEAD
-	down_read(&mm->mmap_lock);
-=======
 	down_read(kbase_mem_get_process_mmap_lock());
->>>>>>> 72f2457f
 }
 
 void kbase_os_mem_map_unlock(struct kbase_context *kctx)
 {
 	(void)kctx;
-<<<<<<< HEAD
-	up_read(&mm->mmap_lock);
-=======
 	up_read(kbase_mem_get_process_mmap_lock());
->>>>>>> 72f2457f
 }
 
 static int kbasep_reg_mmap(struct kbase_context *kctx,
