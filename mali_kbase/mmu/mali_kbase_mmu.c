// SPDX-License-Identifier: GPL-2.0 WITH Linux-syscall-note
/*
 *
 * (C) COPYRIGHT 2010-2021 ARM Limited. All rights reserved.
 *
 * This program is free software and is provided to you under the terms of the
 * GNU General Public License version 2 as published by the Free Software
 * Foundation, and any use by you of this program is subject to the terms
 * of such GNU license.
 *
 * This program is distributed in the hope that it will be useful,
 * but WITHOUT ANY WARRANTY; without even the implied warranty of
 * MERCHANTABILITY or FITNESS FOR A PARTICULAR PURPOSE. See the
 * GNU General Public License for more details.
 *
 * You should have received a copy of the GNU General Public License
 * along with this program; if not, you can access it online at
 * http://www.gnu.org/licenses/gpl-2.0.html.
 *
 */

/**
 * DOC: Base kernel MMU management.
 */

#include <linux/kernel.h>
#include <linux/dma-mapping.h>
#include <mali_kbase.h>
#include <gpu/mali_kbase_gpu_fault.h>
#include <gpu/mali_kbase_gpu_regmap.h>
#include <tl/mali_kbase_tracepoints.h>
#include <backend/gpu/mali_kbase_instr_defs.h>
#include <mali_kbase_ctx_sched.h>
#include <mali_kbase_debug.h>
#include <mali_kbase_defs.h>
#include <mali_kbase_hw.h>
#include <mmu/mali_kbase_mmu_hw.h>
#include <mali_kbase_mem.h>
#include <mali_kbase_reset_gpu.h>
#include <mmu/mali_kbase_mmu.h>
#include <mmu/mali_kbase_mmu_internal.h>
#include <mali_kbase_cs_experimental.h>
#include <device/mali_kbase_device.h>
<<<<<<< HEAD
#include <backend/gpu/mali_kbase_pm_internal.h>
=======
#include <uapi/gpu/arm/midgard/gpu/mali_kbase_gpu_id.h>
#if !MALI_USE_CSF
#include <mali_kbase_hwaccess_jm.h>
#endif
>>>>>>> 5f4f61f8

#include <mali_kbase_trace_gpu_mem.h>
#include <backend/gpu/mali_kbase_pm_internal.h>

static void mmu_hw_operation_begin(struct kbase_device *kbdev)
{
#if MALI_USE_CSF
	if (kbase_hw_has_issue(kbdev, BASE_HW_ISSUE_GPU2019_3878)) {
		unsigned long flags;

		lockdep_assert_held(&kbdev->mmu_hw_mutex);

		spin_lock_irqsave(&kbdev->hwaccess_lock, flags);
		WARN_ON_ONCE(kbdev->mmu_hw_operation_in_progress);
		kbdev->mmu_hw_operation_in_progress = true;
		spin_unlock_irqrestore(&kbdev->hwaccess_lock, flags);
	}
#else
	CSTD_UNUSED(kbdev);
#endif
}

static void mmu_hw_operation_end(struct kbase_device *kbdev)
{
#if MALI_USE_CSF
	if (kbase_hw_has_issue(kbdev, BASE_HW_ISSUE_GPU2019_3878)) {
		unsigned long flags;

		lockdep_assert_held(&kbdev->mmu_hw_mutex);

		spin_lock_irqsave(&kbdev->hwaccess_lock, flags);
		WARN_ON_ONCE(!kbdev->mmu_hw_operation_in_progress);
		kbdev->mmu_hw_operation_in_progress = false;
		/* Invoke the PM state machine, the L2 power off may have been
		 * skipped due to the MMU command.
		 */
		kbase_pm_update_state(kbdev);
		spin_unlock_irqrestore(&kbdev->hwaccess_lock, flags);
	}
#else
	CSTD_UNUSED(kbdev);
#endif
}

/**
 * mmu_flush_cache_on_gpu_ctrl() - Check if cache flush needs to be done
 * through GPU_CONTROL interface
 * @kbdev:         kbase device to check GPU model ID on.
 *
 * This function returns whether a cache flush for page table update should
 * run through GPU_CONTROL interface or MMU_AS_CONTROL interface.
 *
 * Return: True if cache flush should be done on GPU command.
 */
static bool mmu_flush_cache_on_gpu_ctrl(struct kbase_device *kbdev)
{
	uint32_t const arch_maj_cur = (kbdev->gpu_props.props.raw_props.gpu_id &
				       GPU_ID2_ARCH_MAJOR) >>
				      GPU_ID2_ARCH_MAJOR_SHIFT;

	return arch_maj_cur > 11;
}

/**
 * mmu_flush_invalidate_on_gpu_ctrl() - Flush and invalidate the GPU caches
 * through GPU_CONTROL interface.
 * @kbdev:         kbase device to issue the MMU operation on.
 * @as:            address space to issue the MMU operation on.
 * @op_param:      parameters for the operation.
 *
 * This wrapper function alternates AS_COMMAND_FLUSH_PT and AS_COMMAND_FLUSH_MEM
 * to equivalent GPU_CONTROL command FLUSH_CACHES.
 * The function first issue LOCK to MMU-AS with kbase_mmu_hw_do_operation().
 * And issues cache-flush with kbase_gpu_cache_flush_and_busy_wait() function
 * then issue UNLOCK to MMU-AS with kbase_mmu_hw_do_operation().
 *
 * Return: Zero if the operation was successful, non-zero otherwise.
 */
static int
mmu_flush_invalidate_on_gpu_ctrl(struct kbase_device *kbdev,
				 struct kbase_as *as,
				 struct kbase_mmu_hw_op_param *op_param)
{
	u32 flush_op;
	int ret, ret2;

	if (WARN_ON(kbdev == NULL) ||
	    WARN_ON(as == NULL) ||
	    WARN_ON(op_param == NULL))
		return -EINVAL;

	lockdep_assert_held(&kbdev->hwaccess_lock);
	lockdep_assert_held(&kbdev->mmu_hw_mutex);

	/* Translate operation to command */
	if (op_param->op == KBASE_MMU_OP_FLUSH_PT) {
		flush_op = GPU_COMMAND_CACHE_CLN_INV_L2;
	} else if (op_param->op == KBASE_MMU_OP_FLUSH_MEM) {
		flush_op = GPU_COMMAND_CACHE_CLN_INV_L2_LSC;
	} else {
		dev_warn(kbdev->dev, "Invalid flush request (op = %d)\n",
			 op_param->op);
		return -EINVAL;
	}

	/* 1. Issue MMU_AS_CONTROL.COMMAND.LOCK operation. */
	op_param->op = KBASE_MMU_OP_LOCK;
	ret = kbase_mmu_hw_do_operation(kbdev, as, op_param);
	if (ret)
		return ret;

	/* 2. Issue GPU_CONTROL.COMMAND.FLUSH_CACHES operation */
	ret = kbase_gpu_cache_flush_and_busy_wait(kbdev, flush_op);

	/* 3. Issue MMU_AS_CONTROL.COMMAND.UNLOCK operation. */
	op_param->op = KBASE_MMU_OP_UNLOCK;
	ret2 = kbase_mmu_hw_do_operation(kbdev, as, op_param);

	return ret ?: ret2;
}

/**
 * kbase_mmu_flush_invalidate() - Flush and invalidate the GPU caches.
 * @kctx: The KBase context.
 * @vpfn: The virtual page frame number to start the flush on.
 * @nr: The number of pages to flush.
 * @sync: Set if the operation should be synchronous or not.
 *
 * Issue a cache flush + invalidate to the GPU caches and invalidate the TLBs.
 *
 * If sync is not set then transactions still in flight when the flush is issued
 * may use the old page tables and the data they write will not be written out
 * to memory, this function returns after the flush has been issued but
 * before all accesses which might effect the flushed region have completed.
 *
 * If sync is set then accesses in the flushed region will be drained
 * before data is flush and invalidated through L1, L2 and into memory,
 * after which point this function will return.
 * @mmu_sync_info: Indicates whether this call is synchronous wrt MMU ops.
 */
static void
kbase_mmu_flush_invalidate(struct kbase_context *kctx, u64 vpfn, size_t nr,
			   bool sync,
			   enum kbase_caller_mmu_sync_info mmu_sync_info);

/**
 * kbase_mmu_flush_invalidate_no_ctx() - Flush and invalidate the GPU caches.
 * @kbdev: Device pointer.
 * @vpfn: The virtual page frame number to start the flush on.
 * @nr: The number of pages to flush.
 * @sync: Set if the operation should be synchronous or not.
 * @as_nr: GPU address space number for which flush + invalidate is required.
 * @mmu_sync_info: Indicates whether this call is synchronous wrt MMU ops.
 *
 * This is used for MMU tables which do not belong to a user space context.
 */
static void kbase_mmu_flush_invalidate_no_ctx(
	struct kbase_device *kbdev, u64 vpfn, size_t nr, bool sync, int as_nr,
	enum kbase_caller_mmu_sync_info mmu_sync_info);

/**
 * kbase_mmu_sync_pgd() - sync page directory to memory when needed.
 * @kbdev:	Device pointer.
 * @handle:	Address of DMA region.
 * @size:       Size of the region to sync.
 *
 * This should be called after each page directory update.
 */
static void kbase_mmu_sync_pgd(struct kbase_device *kbdev,
		dma_addr_t handle, size_t size)
{
	/* In non-coherent system, ensure the GPU can read
	 * the pages from memory
	 */
	if (kbdev->system_coherency == COHERENCY_NONE)
		dma_sync_single_for_device(kbdev->dev, handle, size,
				DMA_TO_DEVICE);
}

/*
 * Definitions:
 * - PGD: Page Directory.
 * - PTE: Page Table Entry. A 64bit value pointing to the next
 *        level of translation
 * - ATE: Address Translation Entry. A 64bit value pointing to
 *        a 4kB physical page.
 */

static int kbase_mmu_update_pages_no_flush(struct kbase_context *kctx, u64 vpfn,
					struct tagged_addr *phys, size_t nr,
					unsigned long flags, int group_id);

/**
 * kbase_mmu_update_and_free_parent_pgds() - Update number of valid entries and
 *                                           free memory of the page directories
 *
 * @kbdev:   Device pointer.
 * @mmut:    GPU MMU page table.
 * @pgds:    Physical addresses of page directories to be freed.
 * @vpfn:    The virtual page frame number.
 * @level:   The level of MMU page table.
 */
static void kbase_mmu_update_and_free_parent_pgds(struct kbase_device *kbdev,
						  struct kbase_mmu_table *mmut,
						  phys_addr_t *pgds, u64 vpfn,
						  int level);
/**
 * kbase_mmu_free_pgd() - Free memory of the page directory
 *
 * @kbdev:   Device pointer.
 * @mmut:    GPU MMU page table.
 * @pgd:     Physical address of page directory to be freed.
 * @dirty:   Flag to indicate whether the page may be dirty in the cache.
 */
static void kbase_mmu_free_pgd(struct kbase_device *kbdev,
			       struct kbase_mmu_table *mmut, phys_addr_t pgd,
			       bool dirty);
/**
 * reg_grow_calc_extra_pages() - Calculate the number of backed pages to add to
 *                               a region on a GPU page fault
 * @kbdev:         KBase device
 * @reg:           The region that will be backed with more pages
 * @fault_rel_pfn: PFN of the fault relative to the start of the region
 *
 * This calculates how much to increase the backing of a region by, based on
 * where a GPU page fault occurred and the flags in the region.
 *
 * This can be more than the minimum number of pages that would reach
 * @fault_rel_pfn, for example to reduce the overall rate of page fault
 * interrupts on a region, or to ensure that the end address is aligned.
 *
 * Return: the number of backed pages to increase by
 */
static size_t reg_grow_calc_extra_pages(struct kbase_device *kbdev,
		struct kbase_va_region *reg, size_t fault_rel_pfn)
{
	size_t multiple = reg->extension;
	size_t reg_current_size = kbase_reg_current_backed_size(reg);
	size_t minimum_extra = fault_rel_pfn - reg_current_size + 1;
	size_t remainder;

	if (!multiple) {
		dev_warn(
			kbdev->dev,
			"VA Region 0x%llx extension was 0, allocator needs to set this properly for KBASE_REG_PF_GROW\n",
			((unsigned long long)reg->start_pfn) << PAGE_SHIFT);
		return minimum_extra;
	}

	/* Calculate the remainder to subtract from minimum_extra to make it
	 * the desired (rounded down) multiple of the extension.
	 * Depending on reg's flags, the base used for calculating multiples is
	 * different
	 */

	/* multiple is based from the current backed size, even if the
	 * current backed size/pfn for end of committed memory are not
	 * themselves aligned to multiple
	 */
	remainder = minimum_extra % multiple;

#if !MALI_USE_CSF
	if (reg->flags & KBASE_REG_TILER_ALIGN_TOP) {
		/* multiple is based from the top of the initial commit, which
		 * has been allocated in such a way that (start_pfn +
		 * initial_commit) is already aligned to multiple. Hence the
		 * pfn for the end of committed memory will also be aligned to
		 * multiple
		 */
		size_t initial_commit = reg->initial_commit;

		if (fault_rel_pfn < initial_commit) {
			/* this case is just to catch in case it's been
			 * recommitted by userspace to be smaller than the
			 * initial commit
			 */
			minimum_extra = initial_commit - reg_current_size;
			remainder = 0;
		} else {
			/* same as calculating
			 * (fault_rel_pfn - initial_commit + 1)
			 */
			size_t pages_after_initial = minimum_extra +
				reg_current_size - initial_commit;

			remainder = pages_after_initial % multiple;
		}
	}
#endif /* !MALI_USE_CSF */

	if (remainder == 0)
		return minimum_extra;

	return minimum_extra + multiple - remainder;
}

#ifdef CONFIG_MALI_CINSTR_GWT
static void kbase_gpu_mmu_handle_write_faulting_as(struct kbase_device *kbdev,
						   struct kbase_as *faulting_as,
						   u64 start_pfn, size_t nr,
						   u32 kctx_id)
{
	/* Calls to this function are inherently synchronous, with respect to
	 * MMU operations.
	 */
	const enum kbase_caller_mmu_sync_info mmu_sync_info = CALLER_MMU_SYNC;
	struct kbase_mmu_hw_op_param op_param;

	mutex_lock(&kbdev->mmu_hw_mutex);

	kbase_mmu_hw_clear_fault(kbdev, faulting_as,
			KBASE_MMU_FAULT_TYPE_PAGE);

	/* flush L2 and unlock the VA (resumes the MMU) */
	op_param = (struct kbase_mmu_hw_op_param){
		.vpfn = start_pfn,
		.nr = nr,
		.op = KBASE_MMU_OP_FLUSH_PT,
		.kctx_id = kctx_id,
		.mmu_sync_info = mmu_sync_info,
	};
<<<<<<< HEAD

	mmu_hw_operation_begin(kbdev);
	kbase_mmu_hw_do_operation(kbdev, faulting_as, &op_param);
	mmu_hw_operation_end(kbdev);
=======
	if (mmu_flush_cache_on_gpu_ctrl(kbdev)) {
		mmu_flush_invalidate_on_gpu_ctrl(kbdev, faulting_as, &op_param);
	} else {
		kbase_mmu_hw_do_operation(kbdev, faulting_as, &op_param);
	}
>>>>>>> 5f4f61f8

	mutex_unlock(&kbdev->mmu_hw_mutex);

	kbase_mmu_hw_enable_fault(kbdev, faulting_as,
			KBASE_MMU_FAULT_TYPE_PAGE);
}

static void kbase_gpu_mmu_handle_write_fault(struct kbase_context *kctx,
			struct kbase_as *faulting_as)
{
	struct kbasep_gwt_list_element *pos;
	struct kbase_va_region *region;
	struct kbase_device *kbdev;
	struct kbase_fault *fault;
	u64 fault_pfn, pfn_offset;
	int ret;
	int as_no;

	as_no = faulting_as->number;
	kbdev = container_of(faulting_as, struct kbase_device, as[as_no]);
	fault = &faulting_as->pf_data;
	fault_pfn = fault->addr >> PAGE_SHIFT;

	kbase_gpu_vm_lock(kctx);

	/* Find region and check if it should be writable. */
	region = kbase_region_tracker_find_region_enclosing_address(kctx,
			fault->addr);
	if (kbase_is_region_invalid_or_free(region)) {
		kbase_gpu_vm_unlock(kctx);
		kbase_mmu_report_fault_and_kill(kctx, faulting_as,
				"Memory is not mapped on the GPU",
				&faulting_as->pf_data);
		return;
	}

	if (!(region->flags & KBASE_REG_GPU_WR)) {
		kbase_gpu_vm_unlock(kctx);
		kbase_mmu_report_fault_and_kill(kctx, faulting_as,
				"Region does not have write permissions",
				&faulting_as->pf_data);
		return;
	}

	/* Capture addresses of faulting write location
	 * for job dumping if write tracking is enabled.
	 */
	if (kctx->gwt_enabled) {
		u64 page_addr = fault->addr & PAGE_MASK;
		bool found = false;
		/* Check if this write was already handled. */
		list_for_each_entry(pos, &kctx->gwt_current_list, link) {
			if (page_addr == pos->page_addr) {
				found = true;
				break;
			}
		}

		if (!found) {
			pos = kmalloc(sizeof(*pos), GFP_KERNEL);
			if (pos) {
				pos->region = region;
				pos->page_addr = page_addr;
				pos->num_pages = 1;
				list_add(&pos->link, &kctx->gwt_current_list);
			} else {
				dev_warn(kbdev->dev, "kmalloc failure");
			}
		}
	}

	pfn_offset = fault_pfn - region->start_pfn;
	/* Now make this faulting page writable to GPU. */
	ret = kbase_mmu_update_pages_no_flush(kctx, fault_pfn,
				&kbase_get_gpu_phy_pages(region)[pfn_offset],
				1, region->flags, region->gpu_alloc->group_id);

	kbase_gpu_mmu_handle_write_faulting_as(kbdev, faulting_as, fault_pfn, 1,
					       kctx->id);

	kbase_gpu_vm_unlock(kctx);
}

static void kbase_gpu_mmu_handle_permission_fault(struct kbase_context *kctx,
			struct kbase_as	*faulting_as)
{
	struct kbase_fault *fault = &faulting_as->pf_data;

	switch (AS_FAULTSTATUS_ACCESS_TYPE_GET(fault->status)) {
	case AS_FAULTSTATUS_ACCESS_TYPE_ATOMIC:
	case AS_FAULTSTATUS_ACCESS_TYPE_WRITE:
		kbase_gpu_mmu_handle_write_fault(kctx, faulting_as);
		break;
	case AS_FAULTSTATUS_ACCESS_TYPE_EX:
		kbase_mmu_report_fault_and_kill(kctx, faulting_as,
				"Execute Permission fault", fault);
		break;
	case AS_FAULTSTATUS_ACCESS_TYPE_READ:
		kbase_mmu_report_fault_and_kill(kctx, faulting_as,
				"Read Permission fault", fault);
		break;
	default:
		kbase_mmu_report_fault_and_kill(kctx, faulting_as,
				"Unknown Permission fault", fault);
		break;
	}
}
#endif

#define MAX_POOL_LEVEL 2

/**
 * page_fault_try_alloc - Try to allocate memory from a context pool
 * @kctx:          Context pointer
 * @region:        Region to grow
 * @new_pages:     Number of 4 kB pages to allocate
 * @pages_to_grow: Pointer to variable to store number of outstanding pages on
 *                 failure. This can be either 4 kB or 2 MB pages, depending on
 *                 the number of pages requested.
 * @grow_2mb_pool: Pointer to variable to store which pool needs to grow - true
 *                 for 2 MB, false for 4 kB.
 * @prealloc_sas:  Pointer to kbase_sub_alloc structures
 *
 * This function will try to allocate as many pages as possible from the context
 * pool, then if required will try to allocate the remaining pages from the
 * device pool.
 *
 * This function will not allocate any new memory beyond that that is already
 * present in the context or device pools. This is because it is intended to be
 * called with the vm_lock held, which could cause recursive locking if the
 * allocation caused the out-of-memory killer to run.
 *
 * If 2 MB pages are enabled and new_pages is >= 2 MB then pages_to_grow will be
 * a count of 2 MB pages, otherwise it will be a count of 4 kB pages.
 *
 * Return: true if successful, false on failure
 */
static bool page_fault_try_alloc(struct kbase_context *kctx,
		struct kbase_va_region *region, size_t new_pages,
		int *pages_to_grow, bool *grow_2mb_pool,
		struct kbase_sub_alloc **prealloc_sas)
{
	struct tagged_addr *gpu_pages[MAX_POOL_LEVEL] = {NULL};
	struct tagged_addr *cpu_pages[MAX_POOL_LEVEL] = {NULL};
	size_t pages_alloced[MAX_POOL_LEVEL] = {0};
	struct kbase_mem_pool *pool, *root_pool;
	int pool_level = 0;
	bool alloc_failed = false;
	size_t pages_still_required;

	if (WARN_ON(region->gpu_alloc->group_id >=
		MEMORY_GROUP_MANAGER_NR_GROUPS)) {
		/* Do not try to grow the memory pool */
		*pages_to_grow = 0;
		return false;
	}

#ifdef CONFIG_MALI_2MB_ALLOC
	if (new_pages >= (SZ_2M / SZ_4K)) {
		root_pool = &kctx->mem_pools.large[region->gpu_alloc->group_id];
		*grow_2mb_pool = true;
	} else {
#endif
		root_pool = &kctx->mem_pools.small[region->gpu_alloc->group_id];
		*grow_2mb_pool = false;
#ifdef CONFIG_MALI_2MB_ALLOC
	}
#endif

	if (region->gpu_alloc != region->cpu_alloc)
		new_pages *= 2;

	pages_still_required = new_pages;

	/* Determine how many pages are in the pools before trying to allocate.
	 * Don't attempt to allocate & free if the allocation can't succeed.
	 */
	for (pool = root_pool; pool != NULL; pool = pool->next_pool) {
		size_t pool_size_4k;

		kbase_mem_pool_lock(pool);

		pool_size_4k = kbase_mem_pool_size(pool) << pool->order;
		if (pool_size_4k >= pages_still_required)
			pages_still_required = 0;
		else
			pages_still_required -= pool_size_4k;

		kbase_mem_pool_unlock(pool);

		if (!pages_still_required)
			break;
	}

	if (pages_still_required) {
		/* Insufficient pages in pools. Don't try to allocate - just
		 * request a grow.
		 */
		*pages_to_grow = pages_still_required;

		return false;
	}

	/* Since we've dropped the pool locks, the amount of memory in the pools
	 * may change between the above check and the actual allocation.
	 */
	pool = root_pool;
	for (pool_level = 0; pool_level < MAX_POOL_LEVEL; pool_level++) {
		size_t pool_size_4k;
		size_t pages_to_alloc_4k;
		size_t pages_to_alloc_4k_per_alloc;

		kbase_mem_pool_lock(pool);

		/* Allocate as much as possible from this pool*/
		pool_size_4k = kbase_mem_pool_size(pool) << pool->order;
		pages_to_alloc_4k = MIN(new_pages, pool_size_4k);
		if (region->gpu_alloc == region->cpu_alloc)
			pages_to_alloc_4k_per_alloc = pages_to_alloc_4k;
		else
			pages_to_alloc_4k_per_alloc = pages_to_alloc_4k >> 1;

		pages_alloced[pool_level] = pages_to_alloc_4k;
		if (pages_to_alloc_4k) {
			gpu_pages[pool_level] =
					kbase_alloc_phy_pages_helper_locked(
						region->gpu_alloc, pool,
						pages_to_alloc_4k_per_alloc,
						&prealloc_sas[0]);

			if (!gpu_pages[pool_level]) {
				alloc_failed = true;
			} else if (region->gpu_alloc != region->cpu_alloc) {
				cpu_pages[pool_level] =
					kbase_alloc_phy_pages_helper_locked(
						region->cpu_alloc, pool,
						pages_to_alloc_4k_per_alloc,
						&prealloc_sas[1]);

				if (!cpu_pages[pool_level])
					alloc_failed = true;
			}
		}

		kbase_mem_pool_unlock(pool);

		if (alloc_failed) {
			WARN_ON(!new_pages);
			WARN_ON(pages_to_alloc_4k >= new_pages);
			WARN_ON(pages_to_alloc_4k_per_alloc >= new_pages);
			break;
		}

		new_pages -= pages_to_alloc_4k;

		if (!new_pages)
			break;

		pool = pool->next_pool;
		if (!pool)
			break;
	}

	if (new_pages) {
		/* Allocation was unsuccessful */
		int max_pool_level = pool_level;

		pool = root_pool;

		/* Free memory allocated so far */
		for (pool_level = 0; pool_level <= max_pool_level;
				pool_level++) {
			kbase_mem_pool_lock(pool);

			if (region->gpu_alloc != region->cpu_alloc) {
				if (pages_alloced[pool_level] &&
						cpu_pages[pool_level])
					kbase_free_phy_pages_helper_locked(
						region->cpu_alloc,
						pool, cpu_pages[pool_level],
						pages_alloced[pool_level]);
			}

			if (pages_alloced[pool_level] && gpu_pages[pool_level])
				kbase_free_phy_pages_helper_locked(
						region->gpu_alloc,
						pool, gpu_pages[pool_level],
						pages_alloced[pool_level]);

			kbase_mem_pool_unlock(pool);

			pool = pool->next_pool;
		}

		/*
		 * If the allocation failed despite there being enough memory in
		 * the pool, then just fail. Otherwise, try to grow the memory
		 * pool.
		 */
		if (alloc_failed)
			*pages_to_grow = 0;
		else
			*pages_to_grow = new_pages;

		return false;
	}

	/* Allocation was successful. No pages to grow, return success. */
	*pages_to_grow = 0;

	return true;
}

/* Small wrapper function to factor out GPU-dependent context releasing */
static void release_ctx(struct kbase_device *kbdev,
		struct kbase_context *kctx)
{
#if MALI_USE_CSF
	CSTD_UNUSED(kbdev);
	kbase_ctx_sched_release_ctx_lock(kctx);
#else /* MALI_USE_CSF */
	kbasep_js_runpool_release_ctx(kbdev, kctx);
#endif /* MALI_USE_CSF */
}

void kbase_mmu_page_fault_worker(struct work_struct *data)
{
	u64 fault_pfn;
	u32 fault_status;
	size_t new_pages;
	size_t fault_rel_pfn;
	struct kbase_as *faulting_as;
	int as_no;
	struct kbase_context *kctx;
	struct kbase_device *kbdev;
	struct kbase_va_region *region;
	struct kbase_fault *fault;
	int err;
	bool grown = false;
	int pages_to_grow;
	bool grow_2mb_pool;
	struct kbase_sub_alloc *prealloc_sas[2] = { NULL, NULL };
	int i;
	size_t current_backed_size;
#if MALI_JIT_PRESSURE_LIMIT_BASE
	size_t pages_trimmed = 0;
#endif

	/* Calls to this function are inherently synchronous, with respect to
	 * MMU operations.
	 */
	const enum kbase_caller_mmu_sync_info mmu_sync_info = CALLER_MMU_SYNC;

	faulting_as = container_of(data, struct kbase_as, work_pagefault);
	fault = &faulting_as->pf_data;
	fault_pfn = fault->addr >> PAGE_SHIFT;
	as_no = faulting_as->number;

	kbdev = container_of(faulting_as, struct kbase_device, as[as_no]);
	dev_dbg(kbdev->dev,
		"Entering %s %pK, fault_pfn %lld, as_no %d\n",
		__func__, (void *)data, fault_pfn, as_no);

	/* Grab the context that was already refcounted in kbase_mmu_interrupt()
	 * Therefore, it cannot be scheduled out of this AS until we explicitly
	 * release it
	 */
	kctx = kbase_ctx_sched_as_to_ctx(kbdev, as_no);
	if (!kctx) {
		atomic_dec(&kbdev->faults_pending);
		return;
	}

	KBASE_DEBUG_ASSERT(kctx->kbdev == kbdev);

#if MALI_JIT_PRESSURE_LIMIT_BASE
#if !MALI_USE_CSF
	mutex_lock(&kctx->jctx.lock);
#endif
#endif

#ifdef CONFIG_MALI_ARBITER_SUPPORT
	/* check if we still have GPU */
	if (unlikely(kbase_is_gpu_removed(kbdev))) {
		dev_dbg(kbdev->dev,
				"%s: GPU has been removed\n", __func__);
		goto fault_done;
	}
#endif

	if (unlikely(fault->protected_mode)) {
		kbase_mmu_report_fault_and_kill(kctx, faulting_as,
				"Protected mode fault", fault);
		kbase_mmu_hw_clear_fault(kbdev, faulting_as,
				KBASE_MMU_FAULT_TYPE_PAGE);

		goto fault_done;
	}

	fault_status = fault->status;
	switch (fault_status & AS_FAULTSTATUS_EXCEPTION_CODE_MASK) {

	case AS_FAULTSTATUS_EXCEPTION_CODE_TRANSLATION_FAULT:
		/* need to check against the region to handle this one */
		break;

	case AS_FAULTSTATUS_EXCEPTION_CODE_PERMISSION_FAULT:
#ifdef CONFIG_MALI_CINSTR_GWT
		/* If GWT was ever enabled then we need to handle
		 * write fault pages even if the feature was disabled later.
		 */
		if (kctx->gwt_was_enabled) {
			kbase_gpu_mmu_handle_permission_fault(kctx,
							faulting_as);
			goto fault_done;
		}
#endif

		kbase_mmu_report_fault_and_kill(kctx, faulting_as,
				"Permission failure", fault);
		goto fault_done;

	case AS_FAULTSTATUS_EXCEPTION_CODE_TRANSTAB_BUS_FAULT:
		kbase_mmu_report_fault_and_kill(kctx, faulting_as,
				"Translation table bus fault", fault);
		goto fault_done;

	case AS_FAULTSTATUS_EXCEPTION_CODE_ACCESS_FLAG:
		/* nothing to do, but we don't expect this fault currently */
		dev_warn(kbdev->dev, "Access flag unexpectedly set");
		goto fault_done;

	case AS_FAULTSTATUS_EXCEPTION_CODE_ADDRESS_SIZE_FAULT:
		kbase_mmu_report_fault_and_kill(kctx, faulting_as,
				"Address size fault", fault);
		goto fault_done;

	case AS_FAULTSTATUS_EXCEPTION_CODE_MEMORY_ATTRIBUTES_FAULT:
		kbase_mmu_report_fault_and_kill(kctx, faulting_as,
				"Memory attributes fault", fault);
		goto fault_done;

	default:
		kbase_mmu_report_fault_and_kill(kctx, faulting_as,
				"Unknown fault code", fault);
		goto fault_done;
	}

#ifdef CONFIG_MALI_2MB_ALLOC
	/* Preallocate memory for the sub-allocation structs if necessary */
	for (i = 0; i != ARRAY_SIZE(prealloc_sas); ++i) {
		prealloc_sas[i] = kmalloc(sizeof(*prealloc_sas[i]), GFP_KERNEL);
		if (!prealloc_sas[i]) {
			kbase_mmu_report_fault_and_kill(kctx, faulting_as,
					"Failed pre-allocating memory for sub-allocations' metadata",
					fault);
			goto fault_done;
		}
	}
#endif /* CONFIG_MALI_2MB_ALLOC */

page_fault_retry:
	/* so we have a translation fault,
	 * let's see if it is for growable memory
	 */
	kbase_gpu_vm_lock(kctx);

	region = kbase_region_tracker_find_region_enclosing_address(kctx,
			fault->addr);
	if (kbase_is_region_invalid_or_free(region)) {
		kbase_gpu_vm_unlock(kctx);
		kbase_mmu_report_fault_and_kill(kctx, faulting_as,
				"Memory is not mapped on the GPU", fault);
		goto fault_done;
	}

	if (region->gpu_alloc->type == KBASE_MEM_TYPE_IMPORTED_UMM) {
		kbase_gpu_vm_unlock(kctx);
		kbase_mmu_report_fault_and_kill(kctx, faulting_as,
				"DMA-BUF is not mapped on the GPU", fault);
		goto fault_done;
	}

	if (region->gpu_alloc->group_id >= MEMORY_GROUP_MANAGER_NR_GROUPS) {
		kbase_gpu_vm_unlock(kctx);
		kbase_mmu_report_fault_and_kill(kctx, faulting_as,
				"Bad physical memory group ID", fault);
		goto fault_done;
	}

	if ((region->flags & GROWABLE_FLAGS_REQUIRED)
			!= GROWABLE_FLAGS_REQUIRED) {
		kbase_gpu_vm_unlock(kctx);
		kbase_mmu_report_fault_and_kill(kctx, faulting_as,
				"Memory is not growable", fault);
		goto fault_done;
	}

	if ((region->flags & KBASE_REG_DONT_NEED)) {
		kbase_gpu_vm_unlock(kctx);
		kbase_mmu_report_fault_and_kill(kctx, faulting_as,
				"Don't need memory can't be grown", fault);
		goto fault_done;
	}

	if (AS_FAULTSTATUS_ACCESS_TYPE_GET(fault_status) ==
		AS_FAULTSTATUS_ACCESS_TYPE_READ)
		dev_warn(kbdev->dev, "Grow on pagefault while reading");

	/* find the size we need to grow it by
	 * we know the result fit in a size_t due to
	 * kbase_region_tracker_find_region_enclosing_address
	 * validating the fault_address to be within a size_t from the start_pfn
	 */
	fault_rel_pfn = fault_pfn - region->start_pfn;

	current_backed_size = kbase_reg_current_backed_size(region);

	if (fault_rel_pfn < current_backed_size) {
		struct kbase_mmu_hw_op_param op_param;

		dev_dbg(kbdev->dev,
			"Page fault @ 0x%llx in allocated region 0x%llx-0x%llx of growable TMEM: Ignoring",
				fault->addr, region->start_pfn,
				region->start_pfn +
				current_backed_size);

		mutex_lock(&kbdev->mmu_hw_mutex);

		kbase_mmu_hw_clear_fault(kbdev, faulting_as,
				KBASE_MMU_FAULT_TYPE_PAGE);
		/* [1] in case another page fault occurred while we were
		 * handling the (duplicate) page fault we need to ensure we
		 * don't loose the other page fault as result of us clearing
		 * the MMU IRQ. Therefore, after we clear the MMU IRQ we send
		 * an UNLOCK command that will retry any stalled memory
		 * transaction (which should cause the other page fault to be
		 * raised again).
		 */
		op_param = (struct kbase_mmu_hw_op_param){
			.vpfn = 0,
			.nr = 0,
			.op = KBASE_MMU_OP_UNLOCK,
			.kctx_id = kctx->id,
			.mmu_sync_info = mmu_sync_info,
		};
		mmu_hw_operation_begin(kbdev);
		kbase_mmu_hw_do_operation(kbdev, faulting_as, &op_param);
		mmu_hw_operation_end(kbdev);

		mutex_unlock(&kbdev->mmu_hw_mutex);

		kbase_mmu_hw_enable_fault(kbdev, faulting_as,
				KBASE_MMU_FAULT_TYPE_PAGE);
		kbase_gpu_vm_unlock(kctx);

		goto fault_done;
	}

	new_pages = reg_grow_calc_extra_pages(kbdev, region, fault_rel_pfn);

	/* cap to max vsize */
	new_pages = min(new_pages, region->nr_pages - current_backed_size);
	dev_dbg(kctx->kbdev->dev, "Allocate %zu pages on page fault\n",
		new_pages);

	if (new_pages == 0) {
		struct kbase_mmu_hw_op_param op_param;

		mutex_lock(&kbdev->mmu_hw_mutex);

		/* Duplicate of a fault we've already handled, nothing to do */
		kbase_mmu_hw_clear_fault(kbdev, faulting_as,
				KBASE_MMU_FAULT_TYPE_PAGE);

		/* See comment [1] about UNLOCK usage */
		op_param = (struct kbase_mmu_hw_op_param){
			.vpfn = 0,
			.nr = 0,
			.op = KBASE_MMU_OP_UNLOCK,
			.kctx_id = kctx->id,
			.mmu_sync_info = mmu_sync_info,
		};
		mmu_hw_operation_begin(kbdev);
		kbase_mmu_hw_do_operation(kbdev, faulting_as, &op_param);
		mmu_hw_operation_end(kbdev);

		mutex_unlock(&kbdev->mmu_hw_mutex);

		kbase_mmu_hw_enable_fault(kbdev, faulting_as,
				KBASE_MMU_FAULT_TYPE_PAGE);
		kbase_gpu_vm_unlock(kctx);
		goto fault_done;
	}

	pages_to_grow = 0;

#if MALI_JIT_PRESSURE_LIMIT_BASE
	if ((region->flags & KBASE_REG_ACTIVE_JIT_ALLOC) && !pages_trimmed) {
		kbase_jit_request_phys_increase(kctx, new_pages);
		pages_trimmed = new_pages;
	}
#endif

	spin_lock(&kctx->mem_partials_lock);
	grown = page_fault_try_alloc(kctx, region, new_pages, &pages_to_grow,
			&grow_2mb_pool, prealloc_sas);
	spin_unlock(&kctx->mem_partials_lock);

	if (grown) {
		u64 pfn_offset;
		struct kbase_mmu_hw_op_param op_param;

		/* alloc success */
		WARN_ON(kbase_reg_current_backed_size(region) >
			region->nr_pages);

		/* set up the new pages */
		pfn_offset = kbase_reg_current_backed_size(region) - new_pages;
		/*
		 * Note:
		 * Issuing an MMU operation will unlock the MMU and cause the
		 * translation to be replayed. If the page insertion fails then
		 * rather then trying to continue the context should be killed
		 * so the no_flush version of insert_pages is used which allows
		 * us to unlock the MMU as we see fit.
		 */
		err = kbase_mmu_insert_pages_no_flush(kbdev, &kctx->mmu,
			region->start_pfn + pfn_offset,
			&kbase_get_gpu_phy_pages(region)[pfn_offset],
			new_pages, region->flags, region->gpu_alloc->group_id);
		if (err) {
			kbase_free_phy_pages_helper(region->gpu_alloc,
					new_pages);
			if (region->gpu_alloc != region->cpu_alloc)
				kbase_free_phy_pages_helper(region->cpu_alloc,
						new_pages);
			kbase_gpu_vm_unlock(kctx);
			/* The locked VA region will be unlocked and the cache
			 * invalidated in here
			 */
			kbase_mmu_report_fault_and_kill(kctx, faulting_as,
					"Page table update failure", fault);
			goto fault_done;
		}
		KBASE_TLSTREAM_AUX_PAGEFAULT(kbdev, kctx->id, as_no,
				(u64)new_pages);
		trace_mali_mmu_page_fault_grow(region, fault, new_pages);

#if MALI_INCREMENTAL_RENDERING
		/* Switch to incremental rendering if we have nearly run out of
		 * memory in a JIT memory allocation.
		 */
		if (region->threshold_pages &&
			kbase_reg_current_backed_size(region) >
				region->threshold_pages) {

			dev_dbg(kctx->kbdev->dev,
				"%zu pages exceeded IR threshold %zu\n",
				new_pages + current_backed_size,
				region->threshold_pages);

			if (kbase_mmu_switch_to_ir(kctx, region) >= 0) {
				dev_dbg(kctx->kbdev->dev,
					"Get region %pK for IR\n",
					(void *)region);
				kbase_va_region_alloc_get(kctx, region);
			}
		}
#endif

		/* AS transaction begin */
		mutex_lock(&kbdev->mmu_hw_mutex);

		/* clear MMU interrupt - this needs to be done after updating
		 * the page tables but before issuing a FLUSH command. The
		 * FLUSH cmd has a side effect that it restarts stalled memory
		 * transactions in other address spaces which may cause
		 * another fault to occur. If we didn't clear the interrupt at
		 * this stage a new IRQ might not be raised when the GPU finds
		 * a MMU IRQ is already pending.
		 */
		kbase_mmu_hw_clear_fault(kbdev, faulting_as,
					 KBASE_MMU_FAULT_TYPE_PAGE);

		/* flush L2 and unlock the VA (resumes the MMU) */
		op_param = (struct kbase_mmu_hw_op_param){
			.vpfn = fault->addr >> PAGE_SHIFT,
			.nr = new_pages,
			.op = KBASE_MMU_OP_FLUSH_PT,
			.kctx_id = kctx->id,
			.mmu_sync_info = mmu_sync_info,
		};
<<<<<<< HEAD

		mmu_hw_operation_begin(kbdev);
		err = kbase_mmu_hw_do_operation(kbdev, faulting_as, &op_param);
		mmu_hw_operation_end(kbdev);

		if (err) {
			dev_err(kbdev->dev,
				"Flush for GPU page table update did not complete on handling page fault @ 0x%llx",
				fault->addr);
=======
		if (mmu_flush_cache_on_gpu_ctrl(kbdev)) {
			mmu_flush_invalidate_on_gpu_ctrl(kbdev, faulting_as,
							 &op_param);
		} else {
			kbase_mmu_hw_do_operation(kbdev, faulting_as,
						  &op_param);
>>>>>>> 5f4f61f8
		}

		mutex_unlock(&kbdev->mmu_hw_mutex);
		/* AS transaction end */

		/* reenable this in the mask */
		kbase_mmu_hw_enable_fault(kbdev, faulting_as,
					 KBASE_MMU_FAULT_TYPE_PAGE);

#ifdef CONFIG_MALI_CINSTR_GWT
		if (kctx->gwt_enabled) {
			/* GWT also tracks growable regions. */
			struct kbasep_gwt_list_element *pos;

			pos = kmalloc(sizeof(*pos), GFP_KERNEL);
			if (pos) {
				pos->region = region;
				pos->page_addr = (region->start_pfn +
							pfn_offset) <<
							 PAGE_SHIFT;
				pos->num_pages = new_pages;
				list_add(&pos->link,
					&kctx->gwt_current_list);
			} else {
				dev_warn(kbdev->dev, "kmalloc failure");
			}
		}
#endif

#if MALI_JIT_PRESSURE_LIMIT_BASE
		if (pages_trimmed) {
			kbase_jit_done_phys_increase(kctx, pages_trimmed);
			pages_trimmed = 0;
		}
#endif
		kbase_gpu_vm_unlock(kctx);
	} else {
		int ret = -ENOMEM;

		kbase_gpu_vm_unlock(kctx);

		/* If the memory pool was insufficient then grow it and retry.
		 * Otherwise fail the allocation.
		 */
		if (pages_to_grow > 0) {
#ifdef CONFIG_MALI_2MB_ALLOC
			if (grow_2mb_pool) {
				/* Round page requirement up to nearest 2 MB */
				struct kbase_mem_pool *const lp_mem_pool =
					&kctx->mem_pools.large[
					region->gpu_alloc->group_id];

				pages_to_grow = (pages_to_grow +
					((1 << lp_mem_pool->order) - 1))
						>> lp_mem_pool->order;

				ret = kbase_mem_pool_grow(lp_mem_pool,
					pages_to_grow);
			} else {
#endif
				struct kbase_mem_pool *const mem_pool =
					&kctx->mem_pools.small[
					region->gpu_alloc->group_id];

				ret = kbase_mem_pool_grow(mem_pool,
					pages_to_grow);
#ifdef CONFIG_MALI_2MB_ALLOC
			}
#endif
		}
		if (ret < 0) {
			/* failed to extend, handle as a normal PF */
			kbase_mmu_report_fault_and_kill(kctx, faulting_as,
					"Page allocation failure", fault);
		} else {
			dev_dbg(kbdev->dev, "Try again after pool_grow\n");
			goto page_fault_retry;
		}
	}

fault_done:
#if MALI_JIT_PRESSURE_LIMIT_BASE
	if (pages_trimmed) {
		kbase_gpu_vm_lock(kctx);
		kbase_jit_done_phys_increase(kctx, pages_trimmed);
		kbase_gpu_vm_unlock(kctx);
	}
#if !MALI_USE_CSF
	mutex_unlock(&kctx->jctx.lock);
#endif
#endif

	for (i = 0; i != ARRAY_SIZE(prealloc_sas); ++i)
		kfree(prealloc_sas[i]);

	/*
	 * By this point, the fault was handled in some way,
	 * so release the ctx refcount
	 */
	release_ctx(kbdev, kctx);

	atomic_dec(&kbdev->faults_pending);
	dev_dbg(kbdev->dev, "Leaving page_fault_worker %pK\n", (void *)data);
}

static phys_addr_t kbase_mmu_alloc_pgd(struct kbase_device *kbdev,
		struct kbase_mmu_table *mmut)
{
	u64 *page;
	int i;
	struct page *p;

	p = kbase_mem_pool_alloc(&kbdev->mem_pools.small[mmut->group_id]);
	if (!p)
		return 0;

	page = kmap(p);
	if (page == NULL)
		goto alloc_free;

	/* If the MMU tables belong to a context then account the memory usage
	 * to that context, otherwise the MMU tables are device wide and are
	 * only accounted to the device.
	 */
	if (mmut->kctx) {
		int new_page_count;

		new_page_count = atomic_add_return(1,
			&mmut->kctx->used_pages);
		KBASE_TLSTREAM_AUX_PAGESALLOC(
			kbdev,
			mmut->kctx->id,
			(u64)new_page_count);
		kbase_process_page_usage_inc(mmut->kctx, 1);
	}

	atomic_add(1, &kbdev->memdev.used_pages);

	kbase_trace_gpu_mem_usage_inc(kbdev, mmut->kctx, 1);

	for (i = 0; i < KBASE_MMU_PAGE_ENTRIES; i++)
		kbdev->mmu_mode->entry_invalidate(&page[i]);

	kbase_mmu_sync_pgd(kbdev, kbase_dma_addr(p), PAGE_SIZE);

	kunmap(p);
	return page_to_phys(p);

alloc_free:
	kbase_mem_pool_free(&kbdev->mem_pools.small[mmut->group_id], p, false);

	return 0;
}

/* Given PGD PFN for level N, return PGD PFN for level N+1, allocating the
 * new table from the pool if needed and possible
 */
static int mmu_get_next_pgd(struct kbase_device *kbdev,
		struct kbase_mmu_table *mmut,
		phys_addr_t *pgd, u64 vpfn, int level)
{
	u64 *page;
	phys_addr_t target_pgd;
	struct page *p;

	KBASE_DEBUG_ASSERT(*pgd);

	lockdep_assert_held(&mmut->mmu_lock);

	/*
	 * Architecture spec defines level-0 as being the top-most.
	 * This is a bit unfortunate here, but we keep the same convention.
	 */
	vpfn >>= (3 - level) * 9;
	vpfn &= 0x1FF;

	p = pfn_to_page(PFN_DOWN(*pgd));
	page = kmap(p);
	if (page == NULL) {
		dev_warn(kbdev->dev, "%s: kmap failure\n", __func__);
		return -EINVAL;
	}

	target_pgd = kbdev->mmu_mode->pte_to_phy_addr(page[vpfn]);

	if (!target_pgd) {
		target_pgd = kbase_mmu_alloc_pgd(kbdev, mmut);
		if (!target_pgd) {
			dev_dbg(kbdev->dev, "%s: kbase_mmu_alloc_pgd failure\n",
					__func__);
			kunmap(p);
			return -ENOMEM;
		}

		kbdev->mmu_mode->entry_set_pte(page, vpfn, target_pgd);

		kbase_mmu_sync_pgd(kbdev, kbase_dma_addr(p), PAGE_SIZE);
		/* Rely on the caller to update the address space flags. */
	}

	kunmap(p);
	*pgd = target_pgd;

	return 0;
}

/*
 * Returns the PGD for the specified level of translation
 */
static int mmu_get_pgd_at_level(struct kbase_device *kbdev,
					struct kbase_mmu_table *mmut,
					u64 vpfn,
					int level,
					phys_addr_t *out_pgd)
{
	phys_addr_t pgd;
	int l;

	lockdep_assert_held(&mmut->mmu_lock);
	pgd = mmut->pgd;

	for (l = MIDGARD_MMU_TOPLEVEL; l < level; l++) {
		int err = mmu_get_next_pgd(kbdev, mmut, &pgd, vpfn, l);
		/* Handle failure condition */
		if (err) {
			dev_dbg(kbdev->dev,
				 "%s: mmu_get_next_pgd failure at level %d\n",
				 __func__, l);
			return err;
		}
	}

	*out_pgd = pgd;

	return 0;
}

static int mmu_get_bottom_pgd(struct kbase_device *kbdev,
		struct kbase_mmu_table *mmut,
		u64 vpfn,
		phys_addr_t *out_pgd)
{
	return mmu_get_pgd_at_level(kbdev, mmut, vpfn, MIDGARD_MMU_BOTTOMLEVEL,
			out_pgd);
}

static void mmu_insert_pages_failure_recovery(struct kbase_device *kbdev,
		struct kbase_mmu_table *mmut,
		u64 from_vpfn, u64 to_vpfn)
{
	phys_addr_t pgd;
	u64 vpfn = from_vpfn;
	struct kbase_mmu_mode const *mmu_mode;

	/* 64-bit address range is the max */
	KBASE_DEBUG_ASSERT(vpfn <= (U64_MAX / PAGE_SIZE));
	KBASE_DEBUG_ASSERT(from_vpfn <= to_vpfn);

	lockdep_assert_held(&mmut->mmu_lock);

	mmu_mode = kbdev->mmu_mode;

	while (vpfn < to_vpfn) {
		unsigned int i;
		unsigned int idx = vpfn & 0x1FF;
		unsigned int count = KBASE_MMU_PAGE_ENTRIES - idx;
		unsigned int pcount = 0;
		unsigned int left = to_vpfn - vpfn;
		int level;
		u64 *page;
		register unsigned int num_of_valid_entries;
		phys_addr_t pgds[MIDGARD_MMU_BOTTOMLEVEL + 1];

		if (count > left)
			count = left;

		/* need to check if this is a 2MB page or a 4kB */
		pgd = mmut->pgd;

		for (level = MIDGARD_MMU_TOPLEVEL;
				level <= MIDGARD_MMU_BOTTOMLEVEL; level++) {
			idx = (vpfn >> ((3 - level) * 9)) & 0x1FF;
			pgds[level] = pgd;
			page = kmap(phys_to_page(pgd));
			if (mmu_mode->ate_is_valid(page[idx], level))
				break; /* keep the mapping */
			kunmap(phys_to_page(pgd));
			pgd = mmu_mode->pte_to_phy_addr(page[idx]);
		}

		switch (level) {
		case MIDGARD_MMU_LEVEL(2):
			/* remap to single entry to update */
			pcount = 1;
			break;
		case MIDGARD_MMU_BOTTOMLEVEL:
			/* page count is the same as the logical count */
			pcount = count;
			break;
		default:
			dev_warn(kbdev->dev, "%sNo support for ATEs at level %d\n",
			       __func__, level);
			goto next;
		}

		num_of_valid_entries = mmu_mode->get_num_valid_entries(page);
		if (WARN_ON_ONCE(num_of_valid_entries < pcount))
			num_of_valid_entries = 0;
		else
			num_of_valid_entries -= pcount;

		if (!num_of_valid_entries) {
			kunmap(phys_to_page(pgd));

			kbase_mmu_free_pgd(kbdev, mmut, pgd, true);

			kbase_mmu_update_and_free_parent_pgds(kbdev, mmut, pgds,
							      vpfn, level);
			vpfn += count;
			continue;
		}

		/* Invalidate the entries we added */
		for (i = 0; i < pcount; i++)
			mmu_mode->entry_invalidate(&page[idx + i]);

		mmu_mode->set_num_valid_entries(page, num_of_valid_entries);

		kbase_mmu_sync_pgd(kbdev,
				   kbase_dma_addr(phys_to_page(pgd)) + 8 * idx,
				   8 * pcount);
		kunmap(phys_to_page(pgd));
next:
		vpfn += count;
	}
}

/*
 * Map the single page 'phys' 'nr' of times, starting at GPU PFN 'vpfn'
 */
int kbase_mmu_insert_single_page(struct kbase_context *kctx, u64 vpfn,
				 struct tagged_addr phys, size_t nr,
				 unsigned long flags, int const group_id,
				 enum kbase_caller_mmu_sync_info mmu_sync_info)
{
	phys_addr_t pgd;
	u64 *pgd_page;
	/* In case the insert_single_page only partially completes
	 * we need to be able to recover
	 */
	bool recover_required = false;
	u64 start_vpfn = vpfn;
	size_t recover_count = 0;
	size_t remain = nr;
	int err;
	struct kbase_device *kbdev;

	if (WARN_ON(kctx == NULL))
		return -EINVAL;

	/* 64-bit address range is the max */
	KBASE_DEBUG_ASSERT(vpfn <= (U64_MAX / PAGE_SIZE));

	kbdev = kctx->kbdev;

	/* Early out if there is nothing to do */
	if (nr == 0)
		return 0;

	rt_mutex_lock(&kctx->mmu.mmu_lock);

	while (remain) {
		unsigned int i;
		unsigned int index = vpfn & 0x1FF;
		unsigned int count = KBASE_MMU_PAGE_ENTRIES - index;
		struct page *p;
		register unsigned int num_of_valid_entries;

		if (count > remain)
			count = remain;

		/*
		 * Repeatedly calling mmu_get_bottom_pgd() is clearly
		 * suboptimal. We don't have to re-parse the whole tree
		 * each time (just cache the l0-l2 sequence).
		 * On the other hand, it's only a gain when we map more than
		 * 256 pages at once (on average). Do we really care?
		 */
		do {
			err = mmu_get_bottom_pgd(kbdev, &kctx->mmu,
					vpfn, &pgd);
			if (err != -ENOMEM)
				break;
			/* Fill the memory pool with enough pages for
			 * the page walk to succeed
			 */
			rt_mutex_unlock(&kctx->mmu.mmu_lock);
			err = kbase_mem_pool_grow(
				&kbdev->mem_pools.small[
					kctx->mmu.group_id],
				MIDGARD_MMU_BOTTOMLEVEL);
			rt_mutex_lock(&kctx->mmu.mmu_lock);
		} while (!err);
		if (err) {
			dev_warn(kbdev->dev, "%s: mmu_get_bottom_pgd failure\n",
				 __func__);
			if (recover_required) {
				/* Invalidate the pages we have partially
				 * completed
				 */
				mmu_insert_pages_failure_recovery(kbdev,
						&kctx->mmu,
						start_vpfn,
						start_vpfn + recover_count);
			}
			goto fail_unlock;
		}

		p = pfn_to_page(PFN_DOWN(pgd));
		pgd_page = kmap(p);
		if (!pgd_page) {
			dev_warn(kbdev->dev, "%s: kmap failure\n", __func__);
			if (recover_required) {
				/* Invalidate the pages we have partially
				 * completed
				 */
				mmu_insert_pages_failure_recovery(kbdev,
						&kctx->mmu,
						start_vpfn,
						start_vpfn + recover_count);
			}
			err = -ENOMEM;
			goto fail_unlock;
		}

		num_of_valid_entries =
			kbdev->mmu_mode->get_num_valid_entries(pgd_page);

		for (i = 0; i < count; i++) {
			unsigned int ofs = index + i;

			/* Fail if the current page is a valid ATE entry */
			KBASE_DEBUG_ASSERT(0 == (pgd_page[ofs] & 1UL));

			pgd_page[ofs] = kbase_mmu_create_ate(kbdev,
				phys, flags, MIDGARD_MMU_BOTTOMLEVEL, group_id);
		}

		kbdev->mmu_mode->set_num_valid_entries(
			pgd_page, num_of_valid_entries + count);

		vpfn += count;
		remain -= count;

		kbase_mmu_sync_pgd(kbdev,
				kbase_dma_addr(p) + (index * sizeof(u64)),
				count * sizeof(u64));

		kunmap(p);
		/* We have started modifying the page table.
		 * If further pages need inserting and fail we need to undo what
		 * has already taken place
		 */
		recover_required = true;
		recover_count += count;
	}
	rt_mutex_unlock(&kctx->mmu.mmu_lock);
	kbase_mmu_flush_invalidate(kctx, start_vpfn, nr, false, mmu_sync_info);
	return 0;

fail_unlock:
	rt_mutex_unlock(&kctx->mmu.mmu_lock);
	kbase_mmu_flush_invalidate(kctx, start_vpfn, nr, false, mmu_sync_info);
	return err;
}

static void kbase_mmu_free_pgd(struct kbase_device *kbdev,
			       struct kbase_mmu_table *mmut, phys_addr_t pgd,
			       bool dirty)
{
	struct page *p;

	lockdep_assert_held(&mmut->mmu_lock);

	p = pfn_to_page(PFN_DOWN(pgd));

	kbase_mem_pool_free(&kbdev->mem_pools.small[mmut->group_id],
			    p, dirty);

	atomic_sub(1, &kbdev->memdev.used_pages);

	/* If MMU tables belong to a context then pages will have been accounted
	 * against it, so we must decrement the usage counts here.
	 */
	if (mmut->kctx) {
		kbase_process_page_usage_dec(mmut->kctx, 1);
		atomic_sub(1, &mmut->kctx->used_pages);
	}

	kbase_trace_gpu_mem_usage_dec(kbdev, mmut->kctx, 1);
}

u64 kbase_mmu_create_ate(struct kbase_device *const kbdev,
	struct tagged_addr const phy, unsigned long const flags,
	int const level, int const group_id)
{
	u64 entry;

	kbdev->mmu_mode->entry_set_ate(&entry, phy, flags, level);
	return kbdev->mgm_dev->ops.mgm_update_gpu_pte(kbdev->mgm_dev,
		group_id, level, entry);
}

int kbase_mmu_insert_pages_no_flush(struct kbase_device *kbdev,
				    struct kbase_mmu_table *mmut,
				    const u64 start_vpfn,
				    struct tagged_addr *phys, size_t nr,
				    unsigned long flags,
				    int const group_id)
{
	phys_addr_t pgd;
	u64 *pgd_page;
	u64 insert_vpfn = start_vpfn;
	size_t remain = nr;
	int err;
	struct kbase_mmu_mode const *mmu_mode;

	/* Note that 0 is a valid start_vpfn */
	/* 64-bit address range is the max */
	KBASE_DEBUG_ASSERT(start_vpfn <= (U64_MAX / PAGE_SIZE));

	mmu_mode = kbdev->mmu_mode;

	/* Early out if there is nothing to do */
	if (nr == 0)
		return 0;

	rt_mutex_lock(&mmut->mmu_lock);

	while (remain) {
		unsigned int i;
		unsigned int vindex = insert_vpfn & 0x1FF;
		unsigned int count = KBASE_MMU_PAGE_ENTRIES - vindex;
		struct page *p;
		int cur_level;
		register unsigned int num_of_valid_entries;

		if (count > remain)
			count = remain;

		if (!vindex && is_huge_head(*phys))
			cur_level = MIDGARD_MMU_LEVEL(2);
		else
			cur_level = MIDGARD_MMU_BOTTOMLEVEL;

		/*
		 * Repeatedly calling mmu_get_pgd_at_level() is clearly
		 * suboptimal. We don't have to re-parse the whole tree
		 * each time (just cache the l0-l2 sequence).
		 * On the other hand, it's only a gain when we map more than
		 * 256 pages at once (on average). Do we really care?
		 */
		do {
			err = mmu_get_pgd_at_level(kbdev, mmut, insert_vpfn,
						   cur_level, &pgd);
			if (err != -ENOMEM)
				break;
			/* Fill the memory pool with enough pages for
			 * the page walk to succeed
			 */
			rt_mutex_unlock(&mmut->mmu_lock);
			err = kbase_mem_pool_grow(
				&kbdev->mem_pools.small[mmut->group_id],
				cur_level);
			rt_mutex_lock(&mmut->mmu_lock);
		} while (!err);

		if (err) {
			dev_warn(kbdev->dev,
				 "%s: mmu_get_bottom_pgd failure\n", __func__);
			if (insert_vpfn != start_vpfn) {
				/* Invalidate the pages we have partially
				 * completed
				 */
				mmu_insert_pages_failure_recovery(kbdev,
						mmut, start_vpfn, insert_vpfn);
			}
			goto fail_unlock;
		}

		p = pfn_to_page(PFN_DOWN(pgd));
		pgd_page = kmap(p);
		if (!pgd_page) {
			dev_warn(kbdev->dev, "%s: kmap failure\n",
				 __func__);
			if (insert_vpfn != start_vpfn) {
				/* Invalidate the pages we have partially
				 * completed
				 */
				mmu_insert_pages_failure_recovery(kbdev,
						mmut, start_vpfn, insert_vpfn);
			}
			err = -ENOMEM;
			goto fail_unlock;
		}

		num_of_valid_entries =
			mmu_mode->get_num_valid_entries(pgd_page);

		if (cur_level == MIDGARD_MMU_LEVEL(2)) {
			int level_index = (insert_vpfn >> 9) & 0x1FF;
			u64 *target = &pgd_page[level_index];

			if (mmu_mode->pte_is_valid(*target, cur_level)) {
				kbase_mmu_free_pgd(
					kbdev, mmut,
					kbdev->mmu_mode->pte_to_phy_addr(
						*target),
					false);
				num_of_valid_entries--;
			}
			*target = kbase_mmu_create_ate(kbdev, *phys, flags,
				cur_level, group_id);

			num_of_valid_entries++;
		} else {
			for (i = 0; i < count; i++) {
				unsigned int ofs = vindex + i;
				u64 *target = &pgd_page[ofs];

				/* Warn if the current page is a valid ATE
				 * entry. The page table shouldn't have anything
				 * in the place where we are trying to put a
				 * new entry. Modification to page table entries
				 * should be performed with
				 * kbase_mmu_update_pages()
				 */
				WARN_ON((*target & 1UL) != 0);

				*target = kbase_mmu_create_ate(kbdev,
					phys[i], flags, cur_level, group_id);
			}
			num_of_valid_entries += count;
		}

		mmu_mode->set_num_valid_entries(pgd_page, num_of_valid_entries);

		phys += count;
		insert_vpfn += count;
		remain -= count;

		kbase_mmu_sync_pgd(kbdev,
				kbase_dma_addr(p) + (vindex * sizeof(u64)),
				count * sizeof(u64));

		kunmap(p);
	}

	err = 0;

fail_unlock:
	rt_mutex_unlock(&mmut->mmu_lock);
	return err;
}

/*
 * Map 'nr' pages pointed to by 'phys' at GPU PFN 'vpfn' for GPU address space
 * number 'as_nr'.
 */
int kbase_mmu_insert_pages(struct kbase_device *kbdev,
			   struct kbase_mmu_table *mmut, u64 vpfn,
			   struct tagged_addr *phys, size_t nr,
			   unsigned long flags, int as_nr, int const group_id,
			   enum kbase_caller_mmu_sync_info mmu_sync_info)
{
	int err;

	err = kbase_mmu_insert_pages_no_flush(kbdev, mmut, vpfn,
			phys, nr, flags, group_id);

	if (mmut->kctx)
		kbase_mmu_flush_invalidate(mmut->kctx, vpfn, nr, false,
					   mmu_sync_info);
	else
		kbase_mmu_flush_invalidate_no_ctx(kbdev, vpfn, nr, false, as_nr,
						  mmu_sync_info);

	return err;
}

KBASE_EXPORT_TEST_API(kbase_mmu_insert_pages);

/**
 * kbase_mmu_flush_invalidate_noretain() - Flush and invalidate the GPU caches
 * without retaining the kbase context.
 * @kctx: The KBase context.
 * @vpfn: The virtual page frame number to start the flush on.
 * @nr: The number of pages to flush.
 *
 * As per kbase_mmu_flush_invalidate but doesn't retain the kctx or do any
 * other locking.
 */
static void kbase_mmu_flush_invalidate_noretain(struct kbase_context *kctx,
						u64 vpfn, size_t nr)
{
	struct kbase_device *kbdev = kctx->kbdev;
	struct kbase_mmu_hw_op_param op_param;
	int err;

	/* Calls to this function are inherently asynchronous, with respect to
	 * MMU operations.
	 */
	const enum kbase_caller_mmu_sync_info mmu_sync_info = CALLER_MMU_ASYNC;

	lockdep_assert_held(&kctx->kbdev->hwaccess_lock);
	lockdep_assert_held(&kctx->kbdev->mmu_hw_mutex);

	/* Early out if there is nothing to do */
	if (nr == 0)
		return;

	/* flush L2 and unlock the VA (resumes the MMU) */
	op_param = (struct kbase_mmu_hw_op_param){
		.vpfn = vpfn,
		.nr = nr,
		.op = KBASE_MMU_OP_FLUSH_MEM,
		.kctx_id = kctx->id,
		.mmu_sync_info = mmu_sync_info,
	};
<<<<<<< HEAD
	err = kbase_mmu_hw_do_operation_locked(kbdev,
					&kbdev->as[kctx->as_nr],
					&op_param);
=======

	if (mmu_flush_cache_on_gpu_ctrl(kbdev)) {
		err = mmu_flush_invalidate_on_gpu_ctrl(
			kbdev, &kbdev->as[kctx->as_nr], &op_param);
	} else {
		err = kbase_mmu_hw_do_operation(kbdev, &kbdev->as[kctx->as_nr],
						&op_param);
	}

>>>>>>> 5f4f61f8
	if (err) {
		/* Flush failed to complete, assume the
		 * GPU has hung and perform a reset to recover
		 */
		dev_err(kbdev->dev, "Flush for GPU page table update did not complete. Issuing GPU soft-reset to recover\n");

		if (kbase_prepare_to_reset_gpu_locked(kbdev, RESET_FLAGS_NONE))
			kbase_reset_gpu_locked(kbdev);
	}
}

/* Perform a flush/invalidate on a particular address space
 */
static void
kbase_mmu_flush_invalidate_as(struct kbase_device *kbdev, struct kbase_as *as,
			      u64 vpfn, size_t nr, bool sync, u32 kctx_id,
			      enum kbase_caller_mmu_sync_info mmu_sync_info)
{
	int err;
	bool gpu_powered;
	unsigned long flags;
	struct kbase_mmu_hw_op_param op_param;

	spin_lock_irqsave(&kbdev->hwaccess_lock, flags);
	gpu_powered = kbdev->pm.backend.gpu_powered;
	spin_unlock_irqrestore(&kbdev->hwaccess_lock, flags);

	/* GPU is off so there's no need to perform flush/invalidate.
	 * But even if GPU is not actually powered down, after gpu_powered flag
	 * was set to false, it is still safe to skip the flush/invalidate.
	 * The TLB invalidation will anyways be performed due to AS_COMMAND_UPDATE
	 * which is sent when address spaces are restored after gpu_powered flag
	 * is set to true. Flushing of L2 cache is certainly not required as L2
	 * cache is definitely off if gpu_powered is false.
	 */
	if (!gpu_powered)
		return;

	if (kbase_pm_context_active_handle_suspend(kbdev,
				KBASE_PM_SUSPEND_HANDLER_DONT_REACTIVATE)) {
		/* GPU has just been powered off due to system suspend.
		 * So again, no need to perform flush/invalidate.
		 */
		return;
	}

	/* AS transaction begin */
	mutex_lock(&kbdev->mmu_hw_mutex);

	op_param = (struct kbase_mmu_hw_op_param){
		.vpfn = vpfn,
		.nr = nr,
		.kctx_id = kctx_id,
		.mmu_sync_info = mmu_sync_info,
	};

	if (sync)
		op_param.op = KBASE_MMU_OP_FLUSH_MEM;
	else
		op_param.op = KBASE_MMU_OP_FLUSH_PT;

<<<<<<< HEAD
	mmu_hw_operation_begin(kbdev);
	err = kbase_mmu_hw_do_operation(kbdev, as, &op_param);
	mmu_hw_operation_end(kbdev);
=======
	if (mmu_flush_cache_on_gpu_ctrl(kbdev)) {
		spin_lock_irqsave(&kbdev->hwaccess_lock, flags);
		err = mmu_flush_invalidate_on_gpu_ctrl(kbdev, as, &op_param);
		spin_unlock_irqrestore(&kbdev->hwaccess_lock, flags);
	} else {
		err = kbase_mmu_hw_do_operation(kbdev, as, &op_param);
	}
>>>>>>> 5f4f61f8

	if (err) {
		/* Flush failed to complete, assume the GPU has hung and
		 * perform a reset to recover
		 */
		dev_err(kbdev->dev, "Flush for GPU page table update did not complete. Issuing GPU soft-reset to recover\n");

		if (kbase_prepare_to_reset_gpu(
			    kbdev, RESET_FLAGS_HWC_UNRECOVERABLE_ERROR))
			kbase_reset_gpu(kbdev);
	}

	mutex_unlock(&kbdev->mmu_hw_mutex);
	/* AS transaction end */

	kbase_pm_context_idle(kbdev);
}

static void
kbase_mmu_flush_invalidate_no_ctx(struct kbase_device *kbdev, u64 vpfn,
				  size_t nr, bool sync, int as_nr,
				  enum kbase_caller_mmu_sync_info mmu_sync_info)
{
	/* Skip if there is nothing to do */
	if (nr) {
		kbase_mmu_flush_invalidate_as(kbdev, &kbdev->as[as_nr], vpfn,
					      nr, sync, 0xFFFFFFFF,
					      mmu_sync_info);
	}
}

static void
kbase_mmu_flush_invalidate(struct kbase_context *kctx, u64 vpfn, size_t nr,
			   bool sync,
			   enum kbase_caller_mmu_sync_info mmu_sync_info)
{
	struct kbase_device *kbdev;
	bool ctx_is_in_runpool;

	/* Early out if there is nothing to do */
	if (nr == 0)
		return;

	kbdev = kctx->kbdev;
#if !MALI_USE_CSF
	mutex_lock(&kbdev->js_data.queue_mutex);
	ctx_is_in_runpool = kbase_ctx_sched_inc_refcount(kctx);
	mutex_unlock(&kbdev->js_data.queue_mutex);
#else
	ctx_is_in_runpool = kbase_ctx_sched_inc_refcount_if_as_valid(kctx);
#endif /* !MALI_USE_CSF */

	if (ctx_is_in_runpool) {
		KBASE_DEBUG_ASSERT(kctx->as_nr != KBASEP_AS_NR_INVALID);

		kbase_mmu_flush_invalidate_as(kbdev, &kbdev->as[kctx->as_nr],
					      vpfn, nr, sync, kctx->id,
					      mmu_sync_info);

		release_ctx(kbdev, kctx);
	}
}

void kbase_mmu_update(struct kbase_device *kbdev,
		struct kbase_mmu_table *mmut,
		int as_nr)
{
	lockdep_assert_held(&kbdev->hwaccess_lock);
	lockdep_assert_held(&kbdev->mmu_hw_mutex);
	KBASE_DEBUG_ASSERT(as_nr != KBASEP_AS_NR_INVALID);

	kbdev->mmu_mode->update(kbdev, mmut, as_nr);
}
KBASE_EXPORT_TEST_API(kbase_mmu_update);

void kbase_mmu_disable_as(struct kbase_device *kbdev, int as_nr)
{
	lockdep_assert_held(&kbdev->hwaccess_lock);
	lockdep_assert_held(&kbdev->mmu_hw_mutex);

	kbdev->mmu_mode->disable_as(kbdev, as_nr);
}

void kbase_mmu_disable(struct kbase_context *kctx)
{
	/* ASSERT that the context has a valid as_nr, which is only the case
	 * when it's scheduled in.
	 *
	 * as_nr won't change because the caller has the hwaccess_lock
	 */
	KBASE_DEBUG_ASSERT(kctx->as_nr != KBASEP_AS_NR_INVALID);

	lockdep_assert_held(&kctx->kbdev->hwaccess_lock);
	lockdep_assert_held(&kctx->kbdev->mmu_hw_mutex);

	/*
	 * The address space is being disabled, drain all knowledge of it out
	 * from the caches as pages and page tables might be freed after this.
	 *
	 * The job scheduler code will already be holding the locks and context
	 * so just do the flush.
	 */
	kbase_mmu_flush_invalidate_noretain(kctx, 0, ~0);

	kctx->kbdev->mmu_mode->disable_as(kctx->kbdev, kctx->as_nr);
#if !MALI_USE_CSF
	/*
	 * JM GPUs has some L1 read only caches that need to be invalidated
	 * with START_FLUSH configuration. Purge the MMU disabled kctx from
	 * the slot_rb tracking field so such invalidation is performed when
	 * a new katom is executed on the affected slots.
	 */
	kbase_backend_slot_kctx_purge_locked(kctx->kbdev, kctx);
#endif
}
KBASE_EXPORT_TEST_API(kbase_mmu_disable);

static void kbase_mmu_update_and_free_parent_pgds(struct kbase_device *kbdev,
						  struct kbase_mmu_table *mmut,
						  phys_addr_t *pgds, u64 vpfn,
						  int level)
{
	int current_level;

	lockdep_assert_held(&mmut->mmu_lock);

	for (current_level = level - 1; current_level >= MIDGARD_MMU_LEVEL(0);
	     current_level--) {
		u64 *current_page = kmap(phys_to_page(pgds[current_level]));
		unsigned int current_valid_entries =
			kbdev->mmu_mode->get_num_valid_entries(current_page);

		if (current_valid_entries == 1 &&
		    current_level != MIDGARD_MMU_LEVEL(0)) {
			kunmap(phys_to_page(pgds[current_level]));

			kbase_mmu_free_pgd(kbdev, mmut, pgds[current_level],
					   true);
		} else {
			int index = (vpfn >> ((3 - current_level) * 9)) & 0x1FF;

			kbdev->mmu_mode->entry_invalidate(&current_page[index]);

			current_valid_entries--;

			kbdev->mmu_mode->set_num_valid_entries(
				current_page, current_valid_entries);

			kbase_mmu_sync_pgd(kbdev,
					   kbase_dma_addr(phys_to_page(
						   pgds[current_level])) +
						   8 * index,
					   8 * 1);

			kunmap(phys_to_page(pgds[current_level]));
			break;
		}
	}
}

/*
 * We actually discard the ATE and free the page table pages if no valid entries
 * exist in PGD.
 *
 * IMPORTANT: This uses kbasep_js_runpool_release_ctx() when the context is
 * currently scheduled into the runpool, and so potentially uses a lot of locks.
 * These locks must be taken in the correct order with respect to others
 * already held by the caller. Refer to kbasep_js_runpool_release_ctx() for more
 * information.
 */
int kbase_mmu_teardown_pages(struct kbase_device *kbdev,
	struct kbase_mmu_table *mmut, u64 vpfn, size_t nr, int as_nr)
{
	phys_addr_t pgd;
	u64 start_vpfn = vpfn;
	size_t requested_nr = nr;
	struct kbase_mmu_mode const *mmu_mode;
	int err = -EFAULT;

	/* Calls to this function are inherently asynchronous, with respect to
	 * MMU operations.
	 */
	const enum kbase_caller_mmu_sync_info mmu_sync_info = CALLER_MMU_ASYNC;

	if (nr == 0) {
		/* early out if nothing to do */
		return 0;
	}

	if (!rt_mutex_trylock(&mmut->mmu_lock)) {
		/*
		 * Sometimes, mmu_lock takes long time to be released.
		 * In that case, kswapd is stuck until it can hold
		 * the lock. Instead, just bail out here so kswapd
		 * could reclaim other pages.
		 */
		if (current_is_kswapd())
			return -EBUSY;
		rt_mutex_lock(&mmut->mmu_lock);
	}

	mmu_mode = kbdev->mmu_mode;

	while (nr) {
		unsigned int i;
		unsigned int index = vpfn & 0x1FF;
		unsigned int count = KBASE_MMU_PAGE_ENTRIES - index;
		unsigned int pcount;
		int level;
		u64 *page;
		phys_addr_t pgds[MIDGARD_MMU_BOTTOMLEVEL + 1];
		register unsigned int num_of_valid_entries;

		if (count > nr)
			count = nr;

		/* need to check if this is a 2MB or a 4kB page */
		pgd = mmut->pgd;

		for (level = MIDGARD_MMU_TOPLEVEL;
				level <= MIDGARD_MMU_BOTTOMLEVEL; level++) {
			phys_addr_t next_pgd;

			index = (vpfn >> ((3 - level) * 9)) & 0x1FF;
			page = kmap(phys_to_page(pgd));
			if (mmu_mode->ate_is_valid(page[index], level))
				break; /* keep the mapping */
			else if (!mmu_mode->pte_is_valid(page[index], level)) {
				/* nothing here, advance */
				switch (level) {
				case MIDGARD_MMU_LEVEL(0):
					count = 134217728;
					break;
				case MIDGARD_MMU_LEVEL(1):
					count = 262144;
					break;
				case MIDGARD_MMU_LEVEL(2):
					count = 512;
					break;
				case MIDGARD_MMU_LEVEL(3):
					count = 1;
					break;
				}
				if (count > nr)
					count = nr;
				goto next;
			}
			next_pgd = mmu_mode->pte_to_phy_addr(page[index]);
			pgds[level] = pgd;
			kunmap(phys_to_page(pgd));
			pgd = next_pgd;
		}

		switch (level) {
		case MIDGARD_MMU_LEVEL(0):
		case MIDGARD_MMU_LEVEL(1):
			dev_warn(kbdev->dev,
				 "%s: No support for ATEs at level %d\n",
				 __func__, level);
			kunmap(phys_to_page(pgd));
			goto out;
		case MIDGARD_MMU_LEVEL(2):
			/* can only teardown if count >= 512 */
			if (count >= 512) {
				pcount = 1;
			} else {
				dev_warn(kbdev->dev,
					 "%s: limiting teardown as it tries to do a partial 2MB teardown, need 512, but have %d to tear down\n",
					 __func__, count);
				pcount = 0;
			}
			break;
		case MIDGARD_MMU_BOTTOMLEVEL:
			/* page count is the same as the logical count */
			pcount = count;
			break;
		default:
			dev_err(kbdev->dev,
				"%s: found non-mapped memory, early out\n",
				__func__);
			vpfn += count;
			nr -= count;
			continue;
		}

		num_of_valid_entries = mmu_mode->get_num_valid_entries(page);
		if (WARN_ON_ONCE(num_of_valid_entries < pcount))
			num_of_valid_entries = 0;
		else
			num_of_valid_entries -= pcount;

		if (!num_of_valid_entries) {
			kunmap(phys_to_page(pgd));

			kbase_mmu_free_pgd(kbdev, mmut, pgd, true);

			kbase_mmu_update_and_free_parent_pgds(kbdev, mmut, pgds,
							      vpfn, level);

			vpfn += count;
			nr -= count;
			continue;
		}

		/* Invalidate the entries we added */
		for (i = 0; i < pcount; i++)
			mmu_mode->entry_invalidate(&page[index + i]);

		mmu_mode->set_num_valid_entries(page, num_of_valid_entries);

		kbase_mmu_sync_pgd(
			kbdev, kbase_dma_addr(phys_to_page(pgd)) + 8 * index,
			8 * pcount);
next:
		kunmap(phys_to_page(pgd));
		vpfn += count;
		nr -= count;
	}
	err = 0;
out:
	rt_mutex_unlock(&mmut->mmu_lock);

	if (mmut->kctx)
		kbase_mmu_flush_invalidate(mmut->kctx, start_vpfn, requested_nr,
					   true, mmu_sync_info);
	else
		kbase_mmu_flush_invalidate_no_ctx(kbdev, start_vpfn,
						  requested_nr, true, as_nr,
						  mmu_sync_info);

	return err;
}

KBASE_EXPORT_TEST_API(kbase_mmu_teardown_pages);

/**
 * kbase_mmu_update_pages_no_flush() - Update page table entries on the GPU
 *
 * @kctx:  Kbase context
 * @vpfn:  Virtual PFN (Page Frame Number) of the first page to update
 * @phys:  Tagged physical addresses of the physical pages to replace the
 *         current mappings
 * @nr:    Number of pages to update
 * @flags: Flags
 * @group_id: The physical memory group in which the page was allocated.
 *            Valid range is 0..(MEMORY_GROUP_MANAGER_NR_GROUPS-1).
 *
 * This will update page table entries that already exist on the GPU based on
 * the new flags that are passed. It is used as a response to the changes of
 * the memory attributes
 *
 * The caller is responsible for validating the memory attributes
 */
static int kbase_mmu_update_pages_no_flush(struct kbase_context *kctx, u64 vpfn,
					struct tagged_addr *phys, size_t nr,
					unsigned long flags, int const group_id)
{
	phys_addr_t pgd;
	u64 *pgd_page;
	int err;
	struct kbase_device *kbdev;

	if (WARN_ON(kctx == NULL))
		return -EINVAL;

	KBASE_DEBUG_ASSERT(vpfn <= (U64_MAX / PAGE_SIZE));

	/* Early out if there is nothing to do */
	if (nr == 0)
		return 0;

	rt_mutex_lock(&kctx->mmu.mmu_lock);

	kbdev = kctx->kbdev;

	while (nr) {
		unsigned int i;
		unsigned int index = vpfn & 0x1FF;
		size_t count = KBASE_MMU_PAGE_ENTRIES - index;
		struct page *p;
		register unsigned int num_of_valid_entries;

		if (count > nr)
			count = nr;

		do {
			err = mmu_get_bottom_pgd(kbdev, &kctx->mmu,
					vpfn, &pgd);
			if (err != -ENOMEM)
				break;
			/* Fill the memory pool with enough pages for
			 * the page walk to succeed
			 */
			rt_mutex_unlock(&kctx->mmu.mmu_lock);
			err = kbase_mem_pool_grow(
#ifdef CONFIG_MALI_2MB_ALLOC
				&kbdev->mem_pools.large[
#else
				&kbdev->mem_pools.small[
#endif
					kctx->mmu.group_id],
				MIDGARD_MMU_BOTTOMLEVEL);
			rt_mutex_lock(&kctx->mmu.mmu_lock);
		} while (!err);
		if (err) {
			dev_warn(kbdev->dev,
				 "mmu_get_bottom_pgd failure\n");
			goto fail_unlock;
		}

		p = pfn_to_page(PFN_DOWN(pgd));
		pgd_page = kmap(p);
		if (!pgd_page) {
			dev_warn(kbdev->dev, "kmap failure\n");
			err = -ENOMEM;
			goto fail_unlock;
		}

		num_of_valid_entries =
			kbdev->mmu_mode->get_num_valid_entries(pgd_page);

		for (i = 0; i < count; i++) {
#ifdef CONFIG_MALI_DEBUG
			WARN_ON_ONCE(!kbdev->mmu_mode->ate_is_valid(
					pgd_page[index + i],
					MIDGARD_MMU_BOTTOMLEVEL));
#endif
			pgd_page[index + i] = kbase_mmu_create_ate(kbdev,
				phys[i], flags, MIDGARD_MMU_BOTTOMLEVEL,
				group_id);
		}

		kbdev->mmu_mode->set_num_valid_entries(pgd_page,
					num_of_valid_entries);

		phys += count;
		vpfn += count;
		nr -= count;

		kbase_mmu_sync_pgd(kbdev,
				kbase_dma_addr(p) + (index * sizeof(u64)),
				count * sizeof(u64));

		kunmap(pfn_to_page(PFN_DOWN(pgd)));
	}

	rt_mutex_unlock(&kctx->mmu.mmu_lock);
	return 0;

fail_unlock:
	rt_mutex_unlock(&kctx->mmu.mmu_lock);
	return err;
}

int kbase_mmu_update_pages(struct kbase_context *kctx, u64 vpfn,
			   struct tagged_addr *phys, size_t nr,
			   unsigned long flags, int const group_id)
{
	int err;

	/* Calls to this function are inherently asynchronous, with respect to
	 * MMU operations.
	 */
	const enum kbase_caller_mmu_sync_info mmu_sync_info = CALLER_MMU_ASYNC;

	err = kbase_mmu_update_pages_no_flush(kctx, vpfn, phys, nr, flags,
		group_id);
	kbase_mmu_flush_invalidate(kctx, vpfn, nr, true, mmu_sync_info);
	return err;
}

static void mmu_teardown_level(struct kbase_device *kbdev,
		struct kbase_mmu_table *mmut, phys_addr_t pgd,
		int level, u64 *pgd_page_buffer)
{
	phys_addr_t target_pgd;
	u64 *pgd_page;
	int i;
	struct kbase_mmu_mode const *mmu_mode;

	lockdep_assert_held(&mmut->mmu_lock);

	/* Early-out. No need to kmap to check entries for L3 PGD. */
	if (level == MIDGARD_MMU_BOTTOMLEVEL) {
		kbase_mmu_free_pgd(kbdev, mmut, pgd, true);
		return;
	}

	pgd_page = kmap_atomic(pfn_to_page(PFN_DOWN(pgd)));
	/* kmap_atomic should NEVER fail. */
	if (WARN_ON(pgd_page == NULL))
		return;
	/* Copy the page to our preallocated buffer so that we can minimize
	 * kmap_atomic usage
	 */
	memcpy(pgd_page_buffer, pgd_page, PAGE_SIZE);
	kunmap_atomic(pgd_page);
	pgd_page = pgd_page_buffer;

	mmu_mode = kbdev->mmu_mode;

	for (i = 0; i < KBASE_MMU_PAGE_ENTRIES; i++) {
		target_pgd = mmu_mode->pte_to_phy_addr(pgd_page[i]);

		if (target_pgd) {
			if (mmu_mode->pte_is_valid(pgd_page[i], level)) {
				mmu_teardown_level(kbdev, mmut,
						   target_pgd,
						   level + 1,
						   pgd_page_buffer +
						   (PAGE_SIZE / sizeof(u64)));
			}
		}
	}

	kbase_mmu_free_pgd(kbdev, mmut, pgd, true);
}

int kbase_mmu_init(struct kbase_device *const kbdev,
	struct kbase_mmu_table *const mmut, struct kbase_context *const kctx,
	int const group_id)
{
	if (WARN_ON(group_id >= MEMORY_GROUP_MANAGER_NR_GROUPS) ||
	    WARN_ON(group_id < 0))
		return -EINVAL;

	mmut->group_id = group_id;
	rt_mutex_init(&mmut->mmu_lock);
	mmut->kctx = kctx;

	/* Preallocate MMU depth of four pages for mmu_teardown_level to use */
	mmut->mmu_teardown_pages = kmalloc(PAGE_SIZE * 4, GFP_KERNEL);

	if (mmut->mmu_teardown_pages == NULL)
		return -ENOMEM;

	mmut->pgd = 0;
	/* We allocate pages into the kbdev memory pool, then
	 * kbase_mmu_alloc_pgd will allocate out of that pool. This is done to
	 * avoid allocations from the kernel happening with the lock held.
	 */
	while (!mmut->pgd) {
		int err;

		err = kbase_mem_pool_grow(
			&kbdev->mem_pools.small[mmut->group_id],
			MIDGARD_MMU_BOTTOMLEVEL);
		if (err) {
			kbase_mmu_term(kbdev, mmut);
			return -ENOMEM;
		}

		rt_mutex_lock(&mmut->mmu_lock);
		mmut->pgd = kbase_mmu_alloc_pgd(kbdev, mmut);
		rt_mutex_unlock(&mmut->mmu_lock);
	}

	return 0;
}

void kbase_mmu_term(struct kbase_device *kbdev, struct kbase_mmu_table *mmut)
{
	if (mmut->pgd) {
		rt_mutex_lock(&mmut->mmu_lock);
		mmu_teardown_level(kbdev, mmut, mmut->pgd, MIDGARD_MMU_TOPLEVEL,
				mmut->mmu_teardown_pages);
		rt_mutex_unlock(&mmut->mmu_lock);

		if (mmut->kctx)
			KBASE_TLSTREAM_AUX_PAGESALLOC(kbdev, mmut->kctx->id, 0);
	}

	kfree(mmut->mmu_teardown_pages);
}

void kbase_mmu_as_term(struct kbase_device *kbdev, int i)
{
	destroy_workqueue(kbdev->as[i].pf_wq);
}

static size_t kbasep_mmu_dump_level(struct kbase_context *kctx, phys_addr_t pgd,
		int level, char ** const buffer, size_t *size_left)
{
	phys_addr_t target_pgd;
	u64 *pgd_page;
	int i;
	size_t size = KBASE_MMU_PAGE_ENTRIES * sizeof(u64) + sizeof(u64);
	size_t dump_size;
	struct kbase_device *kbdev;
	struct kbase_mmu_mode const *mmu_mode;

	if (WARN_ON(kctx == NULL))
		return 0;
	lockdep_assert_held(&kctx->mmu.mmu_lock);

	kbdev = kctx->kbdev;
	mmu_mode = kbdev->mmu_mode;

	pgd_page = kmap(pfn_to_page(PFN_DOWN(pgd)));
	if (!pgd_page) {
		dev_warn(kbdev->dev, "%s: kmap failure\n", __func__);
		return 0;
	}

	if (*size_left >= size) {
		/* A modified physical address that contains
		 * the page table level
		 */
		u64 m_pgd = pgd | level;

		/* Put the modified physical address in the output buffer */
		memcpy(*buffer, &m_pgd, sizeof(m_pgd));
		*buffer += sizeof(m_pgd);

		/* Followed by the page table itself */
		memcpy(*buffer, pgd_page, sizeof(u64) * KBASE_MMU_PAGE_ENTRIES);
		*buffer += sizeof(u64) * KBASE_MMU_PAGE_ENTRIES;

		*size_left -= size;
	}

	if (level < MIDGARD_MMU_BOTTOMLEVEL) {
		for (i = 0; i < KBASE_MMU_PAGE_ENTRIES; i++) {
			if (mmu_mode->pte_is_valid(pgd_page[i], level)) {
				target_pgd = mmu_mode->pte_to_phy_addr(
						pgd_page[i]);

				dump_size = kbasep_mmu_dump_level(kctx,
						target_pgd, level + 1,
						buffer, size_left);
				if (!dump_size) {
					kunmap(pfn_to_page(PFN_DOWN(pgd)));
					return 0;
				}
				size += dump_size;
			}
		}
	}

	kunmap(pfn_to_page(PFN_DOWN(pgd)));

	return size;
}

void *kbase_mmu_dump(struct kbase_context *kctx, int nr_pages)
{
	void *kaddr;
	size_t size_left;

	KBASE_DEBUG_ASSERT(kctx);

	if (nr_pages == 0) {
		/* can't dump in a 0 sized buffer, early out */
		return NULL;
	}

	size_left = nr_pages * PAGE_SIZE;

	if (WARN_ON(size_left == 0))
		return NULL;
	kaddr = vmalloc_user(size_left);

	rt_mutex_lock(&kctx->mmu.mmu_lock);

	if (kaddr) {
		u64 end_marker = 0xFFULL;
		char *buffer;
		char *mmu_dump_buffer;
		u64 config[3];
		size_t dump_size, size = 0;
		struct kbase_mmu_setup as_setup;

		buffer = (char *)kaddr;
		mmu_dump_buffer = buffer;

		kctx->kbdev->mmu_mode->get_as_setup(&kctx->mmu,
				&as_setup);
		config[0] = as_setup.transtab;
		config[1] = as_setup.memattr;
		config[2] = as_setup.transcfg;
		memcpy(buffer, &config, sizeof(config));
		mmu_dump_buffer += sizeof(config);
		size_left -= sizeof(config);
		size += sizeof(config);

		dump_size = kbasep_mmu_dump_level(kctx,
				kctx->mmu.pgd,
				MIDGARD_MMU_TOPLEVEL,
				&mmu_dump_buffer,
				&size_left);

		if (!dump_size)
			goto fail_free;

		size += dump_size;

		/* Add on the size for the end marker */
		size += sizeof(u64);

		if (size > (nr_pages * PAGE_SIZE)) {
			/* The buffer isn't big enough - free the memory and
			 * return failure
			 */
			goto fail_free;
		}

		/* Add the end marker */
		memcpy(mmu_dump_buffer, &end_marker, sizeof(u64));
	}

	rt_mutex_unlock(&kctx->mmu.mmu_lock);
	return kaddr;

fail_free:
	vfree(kaddr);
	rt_mutex_unlock(&kctx->mmu.mmu_lock);
	return NULL;
}
KBASE_EXPORT_TEST_API(kbase_mmu_dump);

void kbase_mmu_bus_fault_worker(struct work_struct *data)
{
	struct kbase_as *faulting_as;
	int as_no;
	struct kbase_context *kctx;
	struct kbase_device *kbdev;
	struct kbase_fault *fault;

	faulting_as = container_of(data, struct kbase_as, work_busfault);
	fault = &faulting_as->bf_data;

	/* Ensure that any pending page fault worker has completed */
	flush_work(&faulting_as->work_pagefault);

	as_no = faulting_as->number;

	kbdev = container_of(faulting_as, struct kbase_device, as[as_no]);

	/* Grab the context, already refcounted in kbase_mmu_interrupt() on
	 * flagging of the bus-fault. Therefore, it cannot be scheduled out of
	 * this AS until we explicitly release it
	 */
	kctx = kbase_ctx_sched_as_to_ctx(kbdev, as_no);
	if (!kctx) {
		atomic_dec(&kbdev->faults_pending);
		return;
	}

#ifdef CONFIG_MALI_ARBITER_SUPPORT
	/* check if we still have GPU */
	if (unlikely(kbase_is_gpu_removed(kbdev))) {
		dev_dbg(kbdev->dev,
				"%s: GPU has been removed\n", __func__);
		release_ctx(kbdev, kctx);
		atomic_dec(&kbdev->faults_pending);
		return;
	}
#endif

	if (unlikely(fault->protected_mode)) {
		kbase_mmu_report_fault_and_kill(kctx, faulting_as,
				"Permission failure", fault);
		kbase_mmu_hw_clear_fault(kbdev, faulting_as,
				KBASE_MMU_FAULT_TYPE_BUS_UNEXPECTED);
		release_ctx(kbdev, kctx);
		atomic_dec(&kbdev->faults_pending);
		return;

	}

#if MALI_USE_CSF
	/* Before the GPU power off, wait is done for the completion of
	 * in-flight MMU fault work items. So GPU is expected to remain
	 * powered up whilst the bus fault handling is being done.
	 */
	kbase_gpu_report_bus_fault_and_kill(kctx, faulting_as, fault);
#else
	/* NOTE: If GPU already powered off for suspend,
	 * we don't need to switch to unmapped
	 */
	if (!kbase_pm_context_active_handle_suspend(kbdev,
				KBASE_PM_SUSPEND_HANDLER_DONT_REACTIVATE)) {
		kbase_gpu_report_bus_fault_and_kill(kctx, faulting_as, fault);
		kbase_pm_context_idle(kbdev);
	}
#endif

	release_ctx(kbdev, kctx);

	atomic_dec(&kbdev->faults_pending);
}

void kbase_flush_mmu_wqs(struct kbase_device *kbdev)
{
	int i;

	for (i = 0; i < kbdev->nr_hw_address_spaces; i++) {
		struct kbase_as *as = &kbdev->as[i];

		flush_workqueue(as->pf_wq);
	}
}<|MERGE_RESOLUTION|>--- conflicted
+++ resolved
@@ -41,14 +41,11 @@
 #include <mmu/mali_kbase_mmu_internal.h>
 #include <mali_kbase_cs_experimental.h>
 #include <device/mali_kbase_device.h>
-<<<<<<< HEAD
 #include <backend/gpu/mali_kbase_pm_internal.h>
-=======
 #include <uapi/gpu/arm/midgard/gpu/mali_kbase_gpu_id.h>
 #if !MALI_USE_CSF
 #include <mali_kbase_hwaccess_jm.h>
 #endif
->>>>>>> 5f4f61f8
 
 #include <mali_kbase_trace_gpu_mem.h>
 #include <backend/gpu/mali_kbase_pm_internal.h>
@@ -156,7 +153,7 @@
 
 	/* 1. Issue MMU_AS_CONTROL.COMMAND.LOCK operation. */
 	op_param->op = KBASE_MMU_OP_LOCK;
-	ret = kbase_mmu_hw_do_operation(kbdev, as, op_param);
+	ret = kbase_mmu_hw_do_operation_locked(kbdev, as, op_param);
 	if (ret)
 		return ret;
 
@@ -165,7 +162,7 @@
 
 	/* 3. Issue MMU_AS_CONTROL.COMMAND.UNLOCK operation. */
 	op_param->op = KBASE_MMU_OP_UNLOCK;
-	ret2 = kbase_mmu_hw_do_operation(kbdev, as, op_param);
+	ret2 = kbase_mmu_hw_do_operation_locked(kbdev, as, op_param);
 
 	return ret ?: ret2;
 }
@@ -370,18 +367,14 @@
 		.kctx_id = kctx_id,
 		.mmu_sync_info = mmu_sync_info,
 	};
-<<<<<<< HEAD
 
 	mmu_hw_operation_begin(kbdev);
-	kbase_mmu_hw_do_operation(kbdev, faulting_as, &op_param);
-	mmu_hw_operation_end(kbdev);
-=======
 	if (mmu_flush_cache_on_gpu_ctrl(kbdev)) {
 		mmu_flush_invalidate_on_gpu_ctrl(kbdev, faulting_as, &op_param);
 	} else {
 		kbase_mmu_hw_do_operation(kbdev, faulting_as, &op_param);
 	}
->>>>>>> 5f4f61f8
+	mmu_hw_operation_end(kbdev);
 
 	mutex_unlock(&kbdev->mmu_hw_mutex);
 
@@ -1075,24 +1068,21 @@
 			.kctx_id = kctx->id,
 			.mmu_sync_info = mmu_sync_info,
 		};
-<<<<<<< HEAD
 
 		mmu_hw_operation_begin(kbdev);
-		err = kbase_mmu_hw_do_operation(kbdev, faulting_as, &op_param);
+		if (mmu_flush_cache_on_gpu_ctrl(kbdev)) {
+			err = mmu_flush_invalidate_on_gpu_ctrl(kbdev, faulting_as,
+							 &op_param);
+		} else {
+			err = kbase_mmu_hw_do_operation(kbdev, faulting_as,
+						  &op_param);
+		}
 		mmu_hw_operation_end(kbdev);
 
 		if (err) {
 			dev_err(kbdev->dev,
 				"Flush for GPU page table update did not complete on handling page fault @ 0x%llx",
 				fault->addr);
-=======
-		if (mmu_flush_cache_on_gpu_ctrl(kbdev)) {
-			mmu_flush_invalidate_on_gpu_ctrl(kbdev, faulting_as,
-							 &op_param);
-		} else {
-			kbase_mmu_hw_do_operation(kbdev, faulting_as,
-						  &op_param);
->>>>>>> 5f4f61f8
 		}
 
 		mutex_unlock(&kbdev->mmu_hw_mutex);
@@ -1822,21 +1812,15 @@
 		.kctx_id = kctx->id,
 		.mmu_sync_info = mmu_sync_info,
 	};
-<<<<<<< HEAD
-	err = kbase_mmu_hw_do_operation_locked(kbdev,
-					&kbdev->as[kctx->as_nr],
-					&op_param);
-=======
 
 	if (mmu_flush_cache_on_gpu_ctrl(kbdev)) {
 		err = mmu_flush_invalidate_on_gpu_ctrl(
 			kbdev, &kbdev->as[kctx->as_nr], &op_param);
 	} else {
-		err = kbase_mmu_hw_do_operation(kbdev, &kbdev->as[kctx->as_nr],
+		err = kbase_mmu_hw_do_operation_locked(kbdev, &kbdev->as[kctx->as_nr],
 						&op_param);
 	}
 
->>>>>>> 5f4f61f8
 	if (err) {
 		/* Flush failed to complete, assume the
 		 * GPU has hung and perform a reset to recover
@@ -1898,11 +1882,7 @@
 	else
 		op_param.op = KBASE_MMU_OP_FLUSH_PT;
 
-<<<<<<< HEAD
 	mmu_hw_operation_begin(kbdev);
-	err = kbase_mmu_hw_do_operation(kbdev, as, &op_param);
-	mmu_hw_operation_end(kbdev);
-=======
 	if (mmu_flush_cache_on_gpu_ctrl(kbdev)) {
 		spin_lock_irqsave(&kbdev->hwaccess_lock, flags);
 		err = mmu_flush_invalidate_on_gpu_ctrl(kbdev, as, &op_param);
@@ -1910,7 +1890,7 @@
 	} else {
 		err = kbase_mmu_hw_do_operation(kbdev, as, &op_param);
 	}
->>>>>>> 5f4f61f8
+	mmu_hw_operation_end(kbdev);
 
 	if (err) {
 		/* Flush failed to complete, assume the GPU has hung and
