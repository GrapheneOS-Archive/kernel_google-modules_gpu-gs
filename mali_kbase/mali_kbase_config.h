--- conflicted
+++ resolved
@@ -41,12 +41,7 @@
 struct kbase_jd_atom;
 
 /**
-<<<<<<< HEAD
- * kbase_platform_funcs_conf - Specifies platform integration function pointers
- * for init/term and other events.
-=======
  * struct kbase_platform_funcs_conf - Specifies platform init/term function pointers
->>>>>>> 8037b534
  *
  * Specifies the functions pointers for platform specific initialization and
  * termination as well as other events. By default no functions are required.
