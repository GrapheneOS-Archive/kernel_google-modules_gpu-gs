/* SPDX-License-Identifier: GPL-2.0 WITH Linux-syscall-note */
/*
 *
 * (C) COPYRIGHT 2018-2023 ARM Limited. All rights reserved.
 *
 * This program is free software and is provided to you under the terms of the
 * GNU General Public License version 2 as published by the Free Software
 * Foundation, and any use by you of this program is subject to the terms
 * of such GNU license.
 *
 * This program is distributed in the hope that it will be useful,
 * but WITHOUT ANY WARRANTY; without even the implied warranty of
 * MERCHANTABILITY or FITNESS FOR A PARTICULAR PURPOSE. See the
 * GNU General Public License for more details.
 *
 * You should have received a copy of the GNU General Public License
 * along with this program; if not, you can access it online at
 * http://www.gnu.org/licenses/gpl-2.0.html.
 *
 */

#ifndef _KBASE_CSF_H_
#define _KBASE_CSF_H_

#include "mali_kbase_csf_kcpu.h"
#include "mali_kbase_csf_scheduler.h"
#include "mali_kbase_csf_firmware.h"
#include "mali_kbase_csf_protected_memory.h"
#include "mali_kbase_hwaccess_time.h"

/* Indicate invalid CS h/w interface
 */
#define KBASEP_IF_NR_INVALID ((s8)-1)

/* Indicate invalid CSG number for a GPU command queue group
 */
#define KBASEP_CSG_NR_INVALID ((s8)-1)

/* Indicate invalid user doorbell number for a GPU command queue
 */
#define KBASEP_USER_DB_NR_INVALID ((s8)-1)

/* Number of pages used for GPU command queue's User input & output data */
#define KBASEP_NUM_CS_USER_IO_PAGES (2)

/* Indicates an invalid value for the scan out sequence number, used to
 * signify there is no group that has protected mode execution pending.
 */
#define KBASEP_TICK_PROTM_PEND_SCAN_SEQ_NR_INVALID (U32_MAX)

<<<<<<< HEAD
/* 60ms optimizes power while minimizing latency impact for UI test cases. */
#define MALI_HOST_CONTROLS_SC_RAILS_IDLE_TIMER_US (600)
#define FIRMWARE_IDLE_HYSTERESIS_TIME_USEC (60000) /* Default 60 milliseconds */
=======
#define FIRMWARE_IDLE_HYSTERESIS_TIME_NS (10 * 1000 * 1000) /* Default 10 milliseconds */
>>>>>>> e61eb932

/* Idle hysteresis time can be scaled down when GPU sleep feature is used */
#define FIRMWARE_IDLE_HYSTERESIS_GPU_SLEEP_SCALER (5)

/**
 * kbase_csf_ctx_init - Initialize the CSF interface for a GPU address space.
 *
 * @kctx:	Pointer to the kbase context which is being initialized.
 *
 * Return: 0 if successful or a negative error code on failure.
 */
int kbase_csf_ctx_init(struct kbase_context *kctx);

/**
 * kbase_csf_ctx_handle_fault - Terminate queue groups & notify fault upon
 *                              GPU bus fault, MMU page fault or similar.
 *
 * @kctx:       Pointer to faulty kbase context.
 * @fault:      Pointer to the fault.
 *
 * This function terminates all GPU command queue groups in the context and
 * notifies the event notification thread of the fault.
 */
void kbase_csf_ctx_handle_fault(struct kbase_context *kctx,
		struct kbase_fault *fault);

/**
 * kbase_csf_ctx_report_page_fault_for_active_groups - Notify Userspace about GPU page fault
 *                                                   for active groups of the faulty context.
 *
 * @kctx:       Pointer to faulty kbase context.
 * @fault:      Pointer to the fault.
 *
 * This function notifies the event notification thread of the GPU page fault.
 */
void kbase_csf_ctx_report_page_fault_for_active_groups(struct kbase_context *kctx,
						       struct kbase_fault *fault);

/**
 * kbase_csf_ctx_term - Terminate the CSF interface for a GPU address space.
 *
 * @kctx:	Pointer to the kbase context which is being terminated.
 *
 * This function terminates any remaining CSGs and CSs which weren't destroyed
 * before context termination.
 */
void kbase_csf_ctx_term(struct kbase_context *kctx);

/**
 * kbase_csf_queue_register - Register a GPU command queue.
 *
 * @kctx:	Pointer to the kbase context within which the
 *		queue is to be registered.
 * @reg:	Pointer to the structure which contains details of the
 *		queue to be registered within the provided
 *		context.
 *
 * Return:	0 on success, or negative on failure.
 */
int kbase_csf_queue_register(struct kbase_context *kctx,
			     struct kbase_ioctl_cs_queue_register *reg);

/**
 * kbase_csf_queue_register_ex - Register a GPU command queue with
 *                               extended format.
 *
 * @kctx:	Pointer to the kbase context within which the
 *		queue is to be registered.
 * @reg:	Pointer to the structure which contains details of the
 *		queue to be registered within the provided
 *		context, together with the extended parameter fields
 *              for supporting cs trace command.
 *
 * Return:	0 on success, or negative on failure.
 */
int kbase_csf_queue_register_ex(struct kbase_context *kctx,
			     struct kbase_ioctl_cs_queue_register_ex *reg);

/**
 * kbase_csf_queue_terminate - Terminate a GPU command queue.
 *
 * @kctx:	Pointer to the kbase context within which the
 *		queue is to be terminated.
 * @term:	Pointer to the structure which identifies which
 *		queue is to be terminated.
 */
void kbase_csf_queue_terminate(struct kbase_context *kctx,
			      struct kbase_ioctl_cs_queue_terminate *term);

/**
 * kbase_csf_free_command_stream_user_pages() - Free the resources allocated
 *				    for a queue at the time of bind.
 *
 * @kctx:	Address of the kbase context within which the queue was created.
 * @queue:	Pointer to the queue to be unlinked.
 *
 * This function will free the pair of physical pages allocated for a GPU
 * command queue, and also release the hardware doorbell page, that were mapped
 * into the process address space to enable direct submission of commands to
 * the hardware. Also releases the reference taken on the queue when the mapping
 * was created.
 *
 * If an explicit or implicit unbind was missed by the userspace then the
 * mapping will persist. On process exit kernel itself will remove the mapping.
 */
void kbase_csf_free_command_stream_user_pages(struct kbase_context *kctx,
					      struct kbase_queue *queue);

/**
 * kbase_csf_alloc_command_stream_user_pages - Allocate resources for a
 *                                             GPU command queue.
 *
 * @kctx:	Pointer to the kbase context within which the resources
 *		for the queue are being allocated.
 * @queue:	Pointer to the queue for which to allocate resources.
 *
 * This function allocates a pair of User mode input/output pages for a
 * GPU command queue and maps them in the shared interface segment of MCU
 * firmware address space. Also reserves a hardware doorbell page for the queue.
 *
 * Return:	0 on success, or negative on failure.
 */
int kbase_csf_alloc_command_stream_user_pages(struct kbase_context *kctx,
			struct kbase_queue *queue);

/**
 * kbase_csf_queue_bind - Bind a GPU command queue to a queue group.
 *
 * @kctx:	The kbase context.
 * @bind:	Pointer to the union which specifies a queue group and a
 *		queue to be bound to that group.
 *
 * Return:	0 on success, or negative on failure.
 */
int kbase_csf_queue_bind(struct kbase_context *kctx,
			 union kbase_ioctl_cs_queue_bind *bind);

/**
 * kbase_csf_queue_unbind - Unbind a GPU command queue from a queue group
 *			    to which it has been bound and free
 *			    resources allocated for this queue if there
 *			    are any.
 *
 * @queue:	Pointer to queue to be unbound.
 * @process_exit: Flag to indicate if process exit is happening.
 */
void kbase_csf_queue_unbind(struct kbase_queue *queue, bool process_exit);

/**
 * kbase_csf_queue_unbind_stopped - Unbind a GPU command queue in the case
 *                                  where it was never started.
 * @queue:      Pointer to queue to be unbound.
 *
 * Variant of kbase_csf_queue_unbind() for use on error paths for cleaning up
 * queues that failed to fully bind.
 */
void kbase_csf_queue_unbind_stopped(struct kbase_queue *queue);

/**
 * kbase_csf_queue_kick - Schedule a GPU command queue on the firmware
 *
 * @kctx:   The kbase context.
 * @kick:   Pointer to the struct which specifies the queue
 *          that needs to be scheduled.
 *
 * Return:	0 on success, or negative on failure.
 */
int kbase_csf_queue_kick(struct kbase_context *kctx,
			 struct kbase_ioctl_cs_queue_kick *kick);

/**
 * kbase_csf_queue_group_handle_is_valid - Find the queue group corresponding
 *                                         to the indicated handle.
 *
 * @kctx:          The kbase context under which the queue group exists.
 * @group_handle:  Handle for the group which uniquely identifies it within
 *                 the context with which it was created.
 *
 * This function is used to find the queue group when passed a handle.
 *
 * Return: Pointer to a queue group on success, NULL on failure
 */
struct kbase_queue_group *kbase_csf_find_queue_group(struct kbase_context *kctx, u8 group_handle);

/**
 * kbase_csf_queue_group_handle_is_valid - Find if the given queue group handle
 *                                         is valid.
 *
 * @kctx:		The kbase context under which the queue group exists.
 * @group_handle:	Handle for the group which uniquely identifies it within
 *			the context with which it was created.
 *
 * This function is used to determine if the queue group handle is valid.
 *
 * Return:		0 on success, or negative on failure.
 */
int kbase_csf_queue_group_handle_is_valid(struct kbase_context *kctx,
	u8 group_handle);

/**
 * kbase_csf_queue_group_create - Create a GPU command queue group.
 *
 * @kctx:	Pointer to the kbase context within which the
 *		queue group is to be created.
 * @create:	Pointer to the structure which contains details of the
 *		queue group which is to be created within the
 *		provided kbase context.
 *
 * Return:	0 on success, or negative on failure.
 */
int kbase_csf_queue_group_create(struct kbase_context *kctx,
	union kbase_ioctl_cs_queue_group_create *create);

/**
 * kbase_csf_queue_group_terminate - Terminate a GPU command queue group.
 *
 * @kctx:		Pointer to the kbase context within which the
 *			queue group is to be terminated.
 * @group_handle:	Pointer to the structure which identifies the queue
 *			group which is to be terminated.
 */
void kbase_csf_queue_group_terminate(struct kbase_context *kctx,
	u8 group_handle);

/**
 * kbase_csf_term_descheduled_queue_group - Terminate a GPU command queue
 *                                          group that is not operational
 *                                          inside the scheduler.
 *
 * @group:	Pointer to the structure which identifies the queue
 *		group to be terminated. The function assumes that the caller
 *		is sure that the given group is not operational inside the
 *		scheduler. If in doubt, use its alternative:
 *		@ref kbase_csf_queue_group_terminate().
 */
void kbase_csf_term_descheduled_queue_group(struct kbase_queue_group *group);

#if IS_ENABLED(CONFIG_MALI_VECTOR_DUMP) || MALI_UNIT_TEST
/**
 * kbase_csf_queue_group_suspend - Suspend a GPU command queue group
 *
 * @kctx:		The kbase context for which the queue group is to be
 *			suspended.
 * @sus_buf:		Pointer to the structure which contains details of the
 *			user buffer and its kernel pinned pages.
 * @group_handle:	Handle for the group which uniquely identifies it within
 *			the context within which it was created.
 *
 * This function is used to suspend a queue group and copy the suspend buffer.
 *
 * Return:		0 on success or negative value if failed to suspend
 *			queue group and copy suspend buffer contents.
 */
int kbase_csf_queue_group_suspend(struct kbase_context *kctx,
	struct kbase_suspend_copy_buffer *sus_buf, u8 group_handle);
#endif

/**
 * kbase_csf_add_group_fatal_error - Report a fatal group error to userspace
 *
 * @group:       GPU command queue group.
 * @err_payload: Error payload to report.
 */
void kbase_csf_add_group_fatal_error(
	struct kbase_queue_group *const group,
	struct base_gpu_queue_group_error const *const err_payload);

/**
 * kbase_csf_interrupt - Handle interrupts issued by CSF firmware.
 *
 * @kbdev: The kbase device to handle an IRQ for
 * @val:   The value of JOB IRQ status register which triggered the interrupt
 */
void kbase_csf_interrupt(struct kbase_device *kbdev, u32 val);

/**
 * kbase_csf_handle_csg_sync_update - Handle SYNC_UPDATE notification for the group.
 *
 * @kbdev: The kbase device to handle the SYNC_UPDATE interrupt.
 * @ginfo: Pointer to the CSG interface used by the @group
 * @group: Pointer to the GPU command queue group.
 * @req:   CSG_REQ register value corresponding to @group.
 * @ack:   CSG_ACK register value corresponding to @group.
 */
void kbase_csf_handle_csg_sync_update(struct kbase_device *const kbdev,
				      struct kbase_csf_cmd_stream_group_info *ginfo,
				      struct kbase_queue_group *group, u32 req, u32 ack);

/**
 * kbase_csf_doorbell_mapping_init - Initialize the fields that facilitates
 *                                   the update of userspace mapping of HW
 *                                   doorbell page.
 *
 * @kbdev: Instance of a GPU platform device that implements a CSF interface.
 *
 * The function creates a file and allocates a dummy page to facilitate the
 * update of userspace mapping to point to the dummy page instead of the real
 * HW doorbell page after the suspend of queue group.
 *
 * Return: 0 on success, or negative on failure.
 */
int kbase_csf_doorbell_mapping_init(struct kbase_device *kbdev);

/**
 * kbase_csf_doorbell_mapping_term - Free the dummy page & close the file used
 *                         to update the userspace mapping of HW doorbell page
 *
 * @kbdev: Instance of a GPU platform device that implements a CSF interface.
 */
void kbase_csf_doorbell_mapping_term(struct kbase_device *kbdev);

/**
 * kbase_csf_setup_dummy_user_reg_page - Setup the dummy page that is accessed
 *                                       instead of the User register page after
 *                                       the GPU power down.
 *
 * @kbdev: Instance of a GPU platform device that implements a CSF interface.
 *
 * The function allocates a dummy page which is used to replace the User
 * register page in the userspace mapping after the power down of GPU.
 * On the power up of GPU, the mapping is updated to point to the real
 * User register page. The mapping is used to allow access to LATEST_FLUSH
 * register from userspace.
 *
 * Return: 0 on success, or negative on failure.
 */
int kbase_csf_setup_dummy_user_reg_page(struct kbase_device *kbdev);

/**
 * kbase_csf_free_dummy_user_reg_page - Free the dummy page that was used
 *                                      to replace the User register page
 *
 * @kbdev: Instance of a GPU platform device that implements a CSF interface.
 */
void kbase_csf_free_dummy_user_reg_page(struct kbase_device *kbdev);

/**
 * kbase_csf_pending_gpuq_kicks_init - Initialize the data used for handling
 *                                     GPU queue kicks.
 *
 * @kbdev: Instance of a GPU platform device that implements a CSF interface.
 */
void kbase_csf_pending_gpuq_kicks_init(struct kbase_device *kbdev);

/**
 * kbase_csf_pending_gpuq_kicks_init - De-initialize the data used for handling
 *                                     GPU queue kicks.
 *
 * @kbdev: Instance of a GPU platform device that implements a CSF interface.
 */
void kbase_csf_pending_gpuq_kicks_term(struct kbase_device *kbdev);

/**
 * kbase_csf_ring_csg_doorbell - ring the doorbell for a CSG interface.
 *
 * @kbdev: Instance of a GPU platform device that implements a CSF interface.
 * @slot: Index of CSG interface for ringing the door-bell.
 *
 * The function kicks a notification on the CSG interface to firmware.
 */
void kbase_csf_ring_csg_doorbell(struct kbase_device *kbdev, int slot);

/**
 * kbase_csf_ring_csg_slots_doorbell - ring the doorbell for a set of CSG
 *                                     interfaces.
 *
 * @kbdev: Instance of a GPU platform device that implements a CSF interface.
 * @slot_bitmap: bitmap for the given slots, slot-0 on bit-0, etc.
 *
 * The function kicks a notification on a set of CSG interfaces to firmware.
 */
void kbase_csf_ring_csg_slots_doorbell(struct kbase_device *kbdev,
				       u32 slot_bitmap);

/**
 * kbase_csf_ring_cs_kernel_doorbell - ring the kernel doorbell for a CSI
 *                                     assigned to a GPU queue
 *
 * @kbdev: Instance of a GPU platform device that implements a CSF interface.
 * @csi_index: ID of the CSI assigned to the GPU queue.
 * @csg_nr:    Index of the CSG slot assigned to the queue
 *             group to which the GPU queue is bound.
 * @ring_csg_doorbell: Flag to indicate if the CSG doorbell needs to be rung
 *                     after updating the CSG_DB_REQ. So if this flag is false
 *                     the doorbell interrupt will not be sent to FW.
 *                     The flag is supposed be false only when the input page
 *                     for bound GPU queues is programmed at the time of
 *                     starting/resuming the group on a CSG slot.
 *
 * The function sends a doorbell interrupt notification to the firmware for
 * a CSI assigned to a GPU queue.
 */
void kbase_csf_ring_cs_kernel_doorbell(struct kbase_device *kbdev,
				       int csi_index, int csg_nr,
				       bool ring_csg_doorbell);

/**
 * kbase_csf_ring_cs_user_doorbell - ring the user doorbell allocated for a
 *                                   queue.
 *
 * @kbdev: Instance of a GPU platform device that implements a CSF interface.
 * @queue: Pointer to the queue for ringing the door-bell.
 *
 * The function kicks a notification to the firmware on the doorbell assigned
 * to the queue.
 */
void kbase_csf_ring_cs_user_doorbell(struct kbase_device *kbdev,
			struct kbase_queue *queue);

/**
 * kbase_csf_active_queue_groups_reset - Reset the state of all active GPU
 *                            command queue groups associated with the context.
 *
 * @kbdev: Instance of a GPU platform device that implements a CSF interface.
 * @kctx:  The kbase context.
 *
 * This function will iterate through all the active/scheduled GPU command
 * queue groups associated with the context, deschedule and mark them as
 * terminated (which will then lead to unbinding of all the queues bound to
 * them) and also no more work would be allowed to execute for them.
 *
 * This is similar to the action taken in response to an unexpected OoM event.
 */
void kbase_csf_active_queue_groups_reset(struct kbase_device *kbdev,
			struct kbase_context *kctx);

/**
 * kbase_csf_priority_check - Check the priority requested
 *
 * @kbdev:        Device pointer
 * @req_priority: Requested priority
 *
 * This will determine whether the requested priority can be satisfied.
 *
 * Return: The same or lower priority than requested.
 */
u8 kbase_csf_priority_check(struct kbase_device *kbdev, u8 req_priority);

extern const u8 kbasep_csf_queue_group_priority_to_relative[BASE_QUEUE_GROUP_PRIORITY_COUNT];
extern const u8 kbasep_csf_relative_to_queue_group_priority[KBASE_QUEUE_GROUP_PRIORITY_COUNT];

/**
 * kbase_csf_priority_relative_to_queue_group_priority - Convert relative to base priority
 *
 * @priority: kbase relative priority
 *
 * This will convert the monotonically increasing realtive priority to the
 * fixed base priority list.
 *
 * Return: base_queue_group_priority priority.
 */
static inline u8 kbase_csf_priority_relative_to_queue_group_priority(u8 priority)
{
	if (priority >= KBASE_QUEUE_GROUP_PRIORITY_COUNT)
		priority = KBASE_QUEUE_GROUP_PRIORITY_LOW;
	return kbasep_csf_relative_to_queue_group_priority[priority];
}

/**
 * kbase_csf_priority_queue_group_priority_to_relative - Convert base priority to relative
 *
 * @priority: base_queue_group_priority priority
 *
 * This will convert the fixed base priority list to monotonically increasing realtive priority.
 *
 * Return: kbase relative priority.
 */
static inline u8 kbase_csf_priority_queue_group_priority_to_relative(u8 priority)
{
	/* Apply low priority in case of invalid priority */
	if (priority >= BASE_QUEUE_GROUP_PRIORITY_COUNT)
		priority = BASE_QUEUE_GROUP_PRIORITY_LOW;
	return kbasep_csf_queue_group_priority_to_relative[priority];
}

/**
 * kbase_csf_ktrace_gpu_cycle_cnt - Wrapper to retreive the GPU cycle counter
 *                                  value for Ktrace purpose.
 *
 * @kbdev: Instance of a GPU platform device that implements a CSF interface.
 *
 * This function is just a wrapper to retreive the GPU cycle counter value, to
 * avoid any overhead on Release builds where Ktrace is disabled by default.
 *
 * Return: Snapshot of the GPU cycle count register.
 */
static inline u64 kbase_csf_ktrace_gpu_cycle_cnt(struct kbase_device *kbdev)
{
#if KBASE_KTRACE_ENABLE
	return kbase_backend_get_cycle_cnt(kbdev);
#else
	return 0;
#endif
}

/**
 * kbase_csf_process_queue_kick() - Process a pending kicked GPU command queue.
 *
 * @queue: Pointer to the queue to process.
 *
 * This function starts the pending queue, for which the work
 * was previously submitted via ioctl call from application thread.
 * If the queue is already scheduled and resident, it will be started
 * right away, otherwise once the group is made resident.
 */
void kbase_csf_process_queue_kick(struct kbase_queue *queue);


#endif /* _KBASE_CSF_H_ */<|MERGE_RESOLUTION|>--- conflicted
+++ resolved
@@ -48,13 +48,9 @@
  */
 #define KBASEP_TICK_PROTM_PEND_SCAN_SEQ_NR_INVALID (U32_MAX)
 
-<<<<<<< HEAD
 /* 60ms optimizes power while minimizing latency impact for UI test cases. */
-#define MALI_HOST_CONTROLS_SC_RAILS_IDLE_TIMER_US (600)
-#define FIRMWARE_IDLE_HYSTERESIS_TIME_USEC (60000) /* Default 60 milliseconds */
-=======
-#define FIRMWARE_IDLE_HYSTERESIS_TIME_NS (10 * 1000 * 1000) /* Default 10 milliseconds */
->>>>>>> e61eb932
+#define MALI_HOST_CONTROLS_SC_RAILS_IDLE_TIMER_NS (600 * 1000)
+#define FIRMWARE_IDLE_HYSTERESIS_TIME_NS (60 * 1000 * 1000) /* Default 60 milliseconds */
 
 /* Idle hysteresis time can be scaled down when GPU sleep feature is used */
 #define FIRMWARE_IDLE_HYSTERESIS_GPU_SLEEP_SCALER (5)
