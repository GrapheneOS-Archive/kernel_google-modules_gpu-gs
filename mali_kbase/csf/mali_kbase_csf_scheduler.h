--- conflicted
+++ resolved
@@ -493,54 +493,6 @@
 }
 
 /**
-<<<<<<< HEAD
- * kbase_csf_scheduler_tick_advance_nolock() - Advance the scheduling tick
- *
- * @kbdev: Pointer to the device
- *
- * This function advances the scheduling tick by enqueing the tick work item for
- * immediate execution, but only if the tick hrtimer is active. If the timer
- * is inactive then the tick work item is already in flight.
- * The caller must hold the interrupt lock.
- */
-static inline void
-kbase_csf_scheduler_tick_advance_nolock(struct kbase_device *kbdev)
-{
-	struct kbase_csf_scheduler *const scheduler = &kbdev->csf.scheduler;
-
-	lockdep_assert_held(&scheduler->interrupt_lock);
-
-	if (scheduler->tick_timer_active) {
-		KBASE_KTRACE_ADD(kbdev, SCHEDULER_TICK_ADVANCE, NULL, 0u);
-		scheduler->tick_timer_active = false;
-		kthread_queue_work(&scheduler->csf_worker, &scheduler->tick_work);
-	} else {
-		KBASE_KTRACE_ADD(kbdev, SCHEDULER_TICK_NOADVANCE, NULL, 0u);
-	}
-}
-
-/**
- * kbase_csf_scheduler_tick_advance() - Advance the scheduling tick
- *
- * @kbdev: Pointer to the device
- *
- * This function advances the scheduling tick by enqueing the tick work item for
- * immediate execution, but only if the tick hrtimer is active. If the timer
- * is inactive then the tick work item is already in flight.
- */
-static inline void kbase_csf_scheduler_tick_advance(struct kbase_device *kbdev)
-{
-	struct kbase_csf_scheduler *const scheduler = &kbdev->csf.scheduler;
-	unsigned long flags;
-
-	spin_lock_irqsave(&scheduler->interrupt_lock, flags);
-	kbase_csf_scheduler_tick_advance_nolock(kbdev);
-	spin_unlock_irqrestore(&scheduler->interrupt_lock, flags);
-}
-
-/**
-=======
->>>>>>> e61eb932
  * kbase_csf_scheduler_invoke_tick() - Invoke the scheduling tick
  *
  * @kbdev: Pointer to the device
@@ -557,15 +509,8 @@
 	struct kbase_csf_scheduler *const scheduler = &kbdev->csf.scheduler;
 
 	KBASE_KTRACE_ADD(kbdev, SCHEDULER_TICK_INVOKE, NULL, 0u);
-<<<<<<< HEAD
-	spin_lock_irqsave(&scheduler->interrupt_lock, flags);
-	if (!scheduler->tick_timer_active)
-		kthread_queue_work(&scheduler->csf_worker, &scheduler->tick_work);
-	spin_unlock_irqrestore(&scheduler->interrupt_lock, flags);
-=======
 	if (atomic_cmpxchg(&scheduler->pending_tick_work, false, true) == false)
 		complete(&scheduler->kthread_signal);
->>>>>>> e61eb932
 }
 
 /**
@@ -585,11 +530,7 @@
 
 	KBASE_KTRACE_ADD(kbdev, SCHEDULER_TOCK_INVOKE, NULL, 0u);
 	if (atomic_cmpxchg(&scheduler->pending_tock_work, false, true) == false)
-<<<<<<< HEAD
-		kthread_mod_delayed_work(&scheduler->csf_worker, &scheduler->tock_work, 0);
-=======
 		complete(&scheduler->kthread_signal);
->>>>>>> e61eb932
 }
 
 /**
