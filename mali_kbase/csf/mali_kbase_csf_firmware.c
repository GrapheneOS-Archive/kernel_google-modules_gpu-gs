// SPDX-License-Identifier: GPL-2.0 WITH Linux-syscall-note
/*
 *
 * (C) COPYRIGHT 2018-2023 ARM Limited. All rights reserved.
 *
 * This program is free software and is provided to you under the terms of the
 * GNU General Public License version 2 as published by the Free Software
 * Foundation, and any use by you of this program is subject to the terms
 * of such GNU license.
 *
 * This program is distributed in the hope that it will be useful,
 * but WITHOUT ANY WARRANTY; without even the implied warranty of
 * MERCHANTABILITY or FITNESS FOR A PARTICULAR PURPOSE. See the
 * GNU General Public License for more details.
 *
 * You should have received a copy of the GNU General Public License
 * along with this program; if not, you can access it online at
 * http://www.gnu.org/licenses/gpl-2.0.html.
 *
 */

#include "mali_kbase.h"
#include "mali_kbase_csf_firmware_cfg.h"
#include "mali_kbase_csf_firmware_log.h"
#include "mali_kbase_csf_firmware_core_dump.h"
#include "mali_kbase_csf_trace_buffer.h"
#include "mali_kbase_csf_timeout.h"
#include "mali_kbase_mem.h"
#include "mali_kbase_mem_pool_group.h"
#include "mali_kbase_reset_gpu.h"
#include "mali_kbase_ctx_sched.h"
#include "mali_kbase_csf_scheduler.h"
#include <mali_kbase_hwaccess_time.h>
#include "device/mali_kbase_device.h"
#include "backend/gpu/mali_kbase_pm_internal.h"
#include "tl/mali_kbase_timeline_priv.h"
#include "tl/mali_kbase_tracepoints.h"
#include "mali_kbase_csf_tl_reader.h"
#include "backend/gpu/mali_kbase_clk_rate_trace_mgr.h"
#include <csf/ipa_control/mali_kbase_csf_ipa_control.h>
#include <csf/mali_kbase_csf_registers.h>
#include <linux/list.h>
#include <linux/slab.h>
#include <linux/firmware.h>
#include <linux/mman.h>
#include <linux/string.h>
#include <linux/mutex.h>
#include <linux/ctype.h>
#if (KERNEL_VERSION(4, 13, 0) <= LINUX_VERSION_CODE)
#include <linux/set_memory.h>
#endif
#include <mmu/mali_kbase_mmu.h>
#include <asm/arch_timer.h>
#include <linux/delay.h>
#include <linux/version_compat_defs.h>

#define MALI_MAX_DEFAULT_FIRMWARE_NAME_LEN ((size_t)20)

static char default_fw_name[MALI_MAX_DEFAULT_FIRMWARE_NAME_LEN] = "mali_csffw.bin";
module_param_string(fw_name, default_fw_name, sizeof(default_fw_name), 0644);
MODULE_PARM_DESC(fw_name, "firmware image");

/* The waiting time for firmware to boot */
static unsigned int csf_firmware_boot_timeout_ms;
module_param(csf_firmware_boot_timeout_ms, uint, 0444);
MODULE_PARM_DESC(csf_firmware_boot_timeout_ms,
		 "Maximum time to wait for firmware to boot.");

#ifdef CONFIG_MALI_DEBUG
/* Makes Driver wait indefinitely for an acknowledgment for the different
 * requests it sends to firmware. Otherwise the timeouts interfere with the
 * use of debugger for source-level debugging of firmware as Driver initiates
 * a GPU reset when a request times out, which always happen when a debugger
 * is connected.
 */
bool fw_debug; /* Default value of 0/false */
module_param(fw_debug, bool, 0444);
MODULE_PARM_DESC(fw_debug,
	"Enables effective use of a debugger for debugging firmware code.");
#endif

#define FIRMWARE_HEADER_MAGIC		(0xC3F13A6Eul)
#define FIRMWARE_HEADER_VERSION_MAJOR	(0ul)
#define FIRMWARE_HEADER_VERSION_MINOR	(3ul)
#define FIRMWARE_HEADER_LENGTH		(0x14ul)

#define CSF_FIRMWARE_ENTRY_SUPPORTED_FLAGS \
	(CSF_FIRMWARE_ENTRY_READ | \
	 CSF_FIRMWARE_ENTRY_WRITE | \
	 CSF_FIRMWARE_ENTRY_EXECUTE | \
	 CSF_FIRMWARE_ENTRY_PROTECTED | \
	 CSF_FIRMWARE_ENTRY_SHARED | \
	 CSF_FIRMWARE_ENTRY_ZERO | \
	 CSF_FIRMWARE_ENTRY_CACHE_MODE)

#define CSF_FIRMWARE_ENTRY_TYPE_INTERFACE           (0)
#define CSF_FIRMWARE_ENTRY_TYPE_CONFIGURATION       (1)
#define CSF_FIRMWARE_ENTRY_TYPE_TRACE_BUFFER        (3)
#define CSF_FIRMWARE_ENTRY_TYPE_TIMELINE_METADATA   (4)
#define CSF_FIRMWARE_ENTRY_TYPE_BUILD_INFO_METADATA (6)
#define CSF_FIRMWARE_ENTRY_TYPE_FUNC_CALL_LIST      (7)
#define CSF_FIRMWARE_ENTRY_TYPE_CORE_DUMP           (9)

#define CSF_FIRMWARE_CACHE_MODE_NONE              (0ul << 3)
#define CSF_FIRMWARE_CACHE_MODE_CACHED            (1ul << 3)
#define CSF_FIRMWARE_CACHE_MODE_UNCACHED_COHERENT (2ul << 3)
#define CSF_FIRMWARE_CACHE_MODE_CACHED_COHERENT   (3ul << 3)

#define INTERFACE_ENTRY_NAME_OFFSET (0x14)

#define TL_METADATA_ENTRY_NAME_OFFSET (0x8)

#define BUILD_INFO_METADATA_SIZE_OFFSET (0x4)
#define BUILD_INFO_GIT_SHA_LEN (40U)
#define BUILD_INFO_GIT_DIRTY_LEN (1U)
#define BUILD_INFO_GIT_SHA_PATTERN "git_sha: "

#define CSF_MAX_FW_STOP_LOOPS            (100000)

#define CSF_GLB_REQ_CFG_MASK                                                                       \
	(GLB_REQ_CFG_ALLOC_EN_MASK | GLB_REQ_CFG_PROGRESS_TIMER_MASK |                             \
	 GLB_REQ_CFG_PWROFF_TIMER_MASK | GLB_REQ_IDLE_ENABLE_MASK)

static inline u32 input_page_read(const u32 *const input, const u32 offset)
{
	WARN_ON(offset % sizeof(u32));

	return input[offset / sizeof(u32)];
}

static inline void input_page_write(u32 *const input, const u32 offset,
			const u32 value)
{
	WARN_ON(offset % sizeof(u32));

	input[offset / sizeof(u32)] = value;
}

static inline void input_page_partial_write(u32 *const input, const u32 offset,
			u32 value, u32 mask)
{
	WARN_ON(offset % sizeof(u32));

	input[offset / sizeof(u32)] =
		(input_page_read(input, offset) & ~mask) | (value & mask);
}

static inline u32 output_page_read(const u32 *const output, const u32 offset)
{
	WARN_ON(offset % sizeof(u32));

	return output[offset / sizeof(u32)];
}

static unsigned int entry_type(u32 header)
{
	return header & 0xFF;
}
static unsigned int entry_size(u32 header)
{
	return (header >> 8) & 0xFF;
}
static bool entry_update(u32 header)
{
	return (header >> 30) & 0x1;
}
static bool entry_optional(u32 header)
{
	return (header >> 31) & 0x1;
}

/**
 * struct firmware_timeline_metadata - Timeline metadata item within the MCU firmware
 *
 * @node: List head linking all timeline metadata to
 *        kbase_device:csf.firmware_timeline_metadata.
 * @name: NUL-terminated string naming the metadata.
 * @data: Metadata content.
 * @size: Metadata size.
 */
struct firmware_timeline_metadata {
	struct list_head node;
	char *name;
	char *data;
	size_t size;
};

/* The shared interface area, used for communicating with firmware, is managed
 * like a virtual memory zone. Reserve the virtual space from that zone
 * corresponding to shared interface entry parsed from the firmware image.
 * The MCU_SHARED_ZONE should have been initialized before calling this
 * function.
 */
static int setup_shared_iface_static_region(struct kbase_device *kbdev)
{
	struct kbase_csf_firmware_interface *interface =
		kbdev->csf.shared_interface;
	struct kbase_va_region *reg;
	int ret = -ENOMEM;

	if (!interface)
		return -EINVAL;

	reg = kbase_alloc_free_region(&kbdev->csf.mcu_shared_zone, 0, interface->num_pages_aligned);
	if (reg) {
		mutex_lock(&kbdev->csf.reg_lock);
		ret = kbase_add_va_region_rbtree(kbdev, reg,
				interface->virtual, interface->num_pages_aligned, 1);
		mutex_unlock(&kbdev->csf.reg_lock);
		if (ret)
			kfree(reg);
		else
			reg->flags &= ~KBASE_REG_FREE;
	}

	return ret;
}

static int wait_mcu_status_value(struct kbase_device *kbdev, u32 val)
{
	u32 max_loops = CSF_MAX_FW_STOP_LOOPS;

	/* wait for the MCU_STATUS register to reach the given status value */
	while (--max_loops &&
	       (kbase_reg_read(kbdev, GPU_CONTROL_REG(MCU_STATUS)) != val)) {
	}

	return (max_loops == 0) ? -1 : 0;
}

void kbase_csf_firmware_disable_mcu(struct kbase_device *kbdev)
{
	KBASE_TLSTREAM_TL_KBASE_CSFFW_FW_DISABLING(kbdev, kbase_backend_get_cycle_cnt(kbdev));

	kbase_reg_write(kbdev, GPU_CONTROL_REG(MCU_CONTROL), MCU_CNTRL_DISABLE);
}

static void wait_for_firmware_stop(struct kbase_device *kbdev)
{
	if (wait_mcu_status_value(kbdev, MCU_CNTRL_DISABLE) < 0) {
		/* This error shall go away once MIDJM-2371 is closed */
		dev_err(kbdev->dev, "Firmware failed to stop");
	}

	KBASE_TLSTREAM_TL_KBASE_CSFFW_FW_OFF(kbdev, kbase_backend_get_cycle_cnt(kbdev));
}

void kbase_csf_firmware_disable_mcu_wait(struct kbase_device *kbdev)
{
	wait_for_firmware_stop(kbdev);
}

static void stop_csf_firmware(struct kbase_device *kbdev)
{
	/* Stop the MCU firmware */
	kbase_csf_firmware_disable_mcu(kbdev);

	wait_for_firmware_stop(kbdev);
}

static void wait_for_firmware_boot(struct kbase_device *kbdev)
{
	long wait_timeout;
	long remaining;

	if (!csf_firmware_boot_timeout_ms)
		csf_firmware_boot_timeout_ms =
			kbase_get_timeout_ms(kbdev, CSF_FIRMWARE_BOOT_TIMEOUT);

	wait_timeout = kbase_csf_timeout_in_jiffies(csf_firmware_boot_timeout_ms);

	/* Firmware will generate a global interface interrupt once booting
	 * is complete
	 */
	remaining = wait_event_timeout(kbdev->csf.event_wait,
			kbdev->csf.interrupt_received == true, wait_timeout);

	if (!remaining)
		dev_err(kbdev->dev, "Timed out waiting for fw boot completion");

	kbdev->csf.interrupt_received = false;
}

static void boot_csf_firmware(struct kbase_device *kbdev)
{
	kbase_csf_firmware_enable_mcu(kbdev);

#if IS_ENABLED(CONFIG_MALI_CORESIGHT)
	kbase_debug_coresight_csf_state_request(kbdev, KBASE_DEBUG_CORESIGHT_CSF_ENABLED);

	if (!kbase_debug_coresight_csf_state_wait(kbdev, KBASE_DEBUG_CORESIGHT_CSF_ENABLED))
		dev_err(kbdev->dev, "Timeout waiting for CoreSight to be enabled");
#endif /* IS_ENABLED(CONFIG_MALI_CORESIGHT) */

	wait_for_firmware_boot(kbdev);
}

/**
 * wait_ready() - Wait for previously issued MMU command to complete.
 *
 * @kbdev:        Kbase device to wait for a MMU command to complete.
 *
 * Reset GPU if the wait for previously issued command times out.
 *
 * Return:  0 on success, error code otherwise.
 */
static int wait_ready(struct kbase_device *kbdev)
{
	const ktime_t wait_loop_start = ktime_get_raw();
	const u32 mmu_as_inactive_wait_time_ms = kbdev->mmu_or_gpu_cache_op_wait_time_ms;
	s64 diff;

	do {
		unsigned int i;

		for (i = 0; i < 1000; i++) {
			/* Wait for the MMU status to indicate there is no active command */
			if (!(kbase_reg_read(kbdev,
					     MMU_STAGE1_REG(MMU_AS_REG(MCU_AS_NR, AS_STATUS))) &
			      AS_STATUS_AS_ACTIVE))
				return 0;
		}

		diff = ktime_to_ms(ktime_sub(ktime_get_raw(), wait_loop_start));
	} while (diff < mmu_as_inactive_wait_time_ms);

	dev_err(kbdev->dev,
		"AS_ACTIVE bit stuck for MCU AS. Might be caused by unstable GPU clk/pwr or faulty system");
	queue_work(system_highpri_wq, &kbdev->csf.coredump_work);

	if (kbase_prepare_to_reset_gpu_locked(kbdev, RESET_FLAGS_HWC_UNRECOVERABLE_ERROR))
		kbase_reset_gpu_locked(kbdev);

	return -ETIMEDOUT;
}

static void unload_mmu_tables(struct kbase_device *kbdev)
{
	unsigned long irq_flags;

	mutex_lock(&kbdev->mmu_hw_mutex);
	spin_lock_irqsave(&kbdev->hwaccess_lock, irq_flags);
	if (kbdev->pm.backend.gpu_powered)
		kbase_mmu_disable_as(kbdev, MCU_AS_NR);
	spin_unlock_irqrestore(&kbdev->hwaccess_lock, irq_flags);
	mutex_unlock(&kbdev->mmu_hw_mutex);
}

static int load_mmu_tables(struct kbase_device *kbdev)
{
	unsigned long irq_flags;

	mutex_lock(&kbdev->mmu_hw_mutex);
	spin_lock_irqsave(&kbdev->hwaccess_lock, irq_flags);
	kbase_mmu_update(kbdev, &kbdev->csf.mcu_mmu, MCU_AS_NR);
	spin_unlock_irqrestore(&kbdev->hwaccess_lock, irq_flags);
	mutex_unlock(&kbdev->mmu_hw_mutex);

	/* Wait for a while for the update command to take effect */
	return wait_ready(kbdev);
}

/**
 * convert_mem_flags() - Convert firmware memory flags to GPU region flags
 *
 * Return: GPU memory region flags
 *
 * @kbdev: Instance of GPU platform device (used to determine system coherency)
 * @flags: Flags of an "interface memory setup" section in a firmware image
 * @cm:    appropriate cache mode chosen for the "interface memory setup"
 *         section, which could be different from the cache mode requested by
 *         firmware.
 */
static unsigned long convert_mem_flags(const struct kbase_device * const kbdev,
	const u32 flags, u32 *cm)
{
	unsigned long mem_flags = 0;
	u32 cache_mode = flags & CSF_FIRMWARE_ENTRY_CACHE_MODE;
	bool is_shared = (flags & CSF_FIRMWARE_ENTRY_SHARED) ? true : false;

	/* The memory flags control the access permissions for the MCU, the
	 * shader cores/tiler are not expected to access this memory
	 */
	if (flags & CSF_FIRMWARE_ENTRY_READ)
		mem_flags |= KBASE_REG_GPU_RD;

	if (flags & CSF_FIRMWARE_ENTRY_WRITE)
		mem_flags |= KBASE_REG_GPU_WR;

	if ((flags & CSF_FIRMWARE_ENTRY_EXECUTE) == 0)
		mem_flags |= KBASE_REG_GPU_NX;

	if (flags & CSF_FIRMWARE_ENTRY_PROTECTED)
		mem_flags |= KBASE_REG_PROTECTED;

	/* Substitute uncached coherent memory for cached coherent memory if
	 * the system does not support ACE coherency.
	 */
	if ((cache_mode == CSF_FIRMWARE_CACHE_MODE_CACHED_COHERENT) &&
		(kbdev->system_coherency != COHERENCY_ACE))
		cache_mode = CSF_FIRMWARE_CACHE_MODE_UNCACHED_COHERENT;

	/* Substitute uncached incoherent memory for uncached coherent memory
	 * if the system does not support ACE-Lite coherency.
	 */
	if ((cache_mode == CSF_FIRMWARE_CACHE_MODE_UNCACHED_COHERENT) &&
		(kbdev->system_coherency == COHERENCY_NONE))
		cache_mode = CSF_FIRMWARE_CACHE_MODE_NONE;

	*cm = cache_mode;

	switch (cache_mode) {
	case CSF_FIRMWARE_CACHE_MODE_NONE:
		mem_flags |=
			KBASE_REG_MEMATTR_INDEX(AS_MEMATTR_INDEX_NON_CACHEABLE);
		break;
	case CSF_FIRMWARE_CACHE_MODE_CACHED:
		mem_flags |=
			KBASE_REG_MEMATTR_INDEX(
			AS_MEMATTR_INDEX_IMPL_DEF_CACHE_POLICY);
		break;
	case CSF_FIRMWARE_CACHE_MODE_UNCACHED_COHERENT:
	case CSF_FIRMWARE_CACHE_MODE_CACHED_COHERENT:
		WARN_ON(!is_shared);
		mem_flags |= KBASE_REG_SHARE_BOTH |
			KBASE_REG_MEMATTR_INDEX(AS_MEMATTR_INDEX_SHARED);
		break;
	default:
		dev_err(kbdev->dev,
			"Firmware contains interface with unsupported cache mode\n");
		break;
	}
	return mem_flags;
}

static void load_fw_image_section(struct kbase_device *kbdev, const u8 *data,
		struct tagged_addr *phys, u32 num_pages, u32 flags,
		u32 data_start, u32 data_end)
{
	u32 data_pos = data_start;
	u32 data_len = data_end - data_start;
	u32 page_num;
	u32 page_limit;

	if (flags & CSF_FIRMWARE_ENTRY_ZERO)
		page_limit = num_pages;
	else
		page_limit = (data_len + PAGE_SIZE - 1) / PAGE_SIZE;

	for (page_num = 0; page_num < page_limit; ++page_num) {
		struct page *const page = as_page(phys[page_num]);
		char *const p = kbase_kmap_atomic(page);
		u32 const copy_len = min_t(u32, PAGE_SIZE, data_len);

		if (copy_len > 0) {
			memcpy(p, data + data_pos, copy_len);
			data_pos += copy_len;
			data_len -= copy_len;
		}

		if (flags & CSF_FIRMWARE_ENTRY_ZERO) {
			u32 const zi_len = PAGE_SIZE - copy_len;

			memset(p + copy_len, 0, zi_len);
		}

		kbase_sync_single_for_device(kbdev, kbase_dma_addr_from_tagged(phys[page_num]),
					     PAGE_SIZE, DMA_TO_DEVICE);
		kbase_kunmap_atomic(p);
	}
}

static int reload_fw_image(struct kbase_device *kbdev)
{
	const u32 magic = FIRMWARE_HEADER_MAGIC;
	struct kbase_csf_firmware_interface *interface;
	struct kbase_csf_mcu_fw *const mcu_fw = &kbdev->csf.fw;
	int ret = 0;

	if (WARN_ON(mcu_fw->data == NULL)) {
		dev_err(kbdev->dev, "Firmware image copy not loaded\n");
		ret = -EINVAL;
		goto out;
	}

	/* Do a basic sanity check on MAGIC signature */
	if (memcmp(mcu_fw->data, &magic, sizeof(magic)) != 0) {
		dev_err(kbdev->dev, "Incorrect magic value, firmware image could have been corrupted\n");
		ret = -EINVAL;
		goto out;
	}

	list_for_each_entry(interface, &kbdev->csf.firmware_interfaces, node) {
		/* Dont skip re-loading any section if full reload was requested */
		if (!kbdev->csf.firmware_full_reload_needed) {
			/* Skip reload of text & read only data sections */
			if ((interface->flags & CSF_FIRMWARE_ENTRY_EXECUTE) ||
			    !(interface->flags & CSF_FIRMWARE_ENTRY_WRITE))
				continue;
		}

		load_fw_image_section(kbdev, mcu_fw->data, interface->phys, interface->num_pages,
				      interface->flags, interface->data_start, interface->data_end);
	}

	kbdev->csf.firmware_full_reload_needed = false;

	kbase_csf_firmware_reload_trace_buffers_data(kbdev);
out:
	return ret;
}

/**
 * entry_find_large_page_to_reuse() - Find if the large page of previously parsed
 *                                    FW interface entry can be reused to store
 *                                    the contents of new FW interface entry.
 *
 * @kbdev: Kbase device structure
 * @virtual_start: Start of the virtual address range required for an entry allocation
 * @virtual_end: End of the virtual address range required for an entry allocation
 * @flags: Firmware entry flags for comparison with the reusable pages found
 * @phys: Pointer to the array of physical (tagged) addresses making up the new
 *        FW interface entry. It is an output parameter which would be made to
 *        point to an already existing array allocated for the previously parsed
 *        FW interface entry using large page(s). If no appropriate entry is
 *        found it is set to NULL.
 * @pma:  Pointer to a protected memory allocation. It is an output parameter
 *        which would be made to the protected memory allocation of a previously
 *        parsed FW interface entry using large page(s) from protected memory.
 *        If no appropriate entry is found it is set to NULL.
 * @num_pages: Number of pages requested.
 * @num_pages_aligned: This is an output parameter used to carry the number of 4KB pages
 *                     within the 2MB pages aligned allocation.
 * @is_small_page: This is an output flag used to select between the small and large page
 *                 to be used for the FW entry allocation.
 * @force_small_page: Use 4kB pages to allocate memory needed for FW loading
 *
 * Go through all the already initialized interfaces and find if a previously
 * allocated large page can be used to store contents of new FW interface entry.
 *
 * Return: true if a large page can be reused, false otherwise.
 */
static inline bool entry_find_large_page_to_reuse(struct kbase_device *kbdev,
						  const u32 virtual_start, const u32 virtual_end,
						  const u32 flags, struct tagged_addr **phys,
						  struct protected_memory_allocation ***pma,
						  u32 num_pages, u32 *num_pages_aligned,
						  bool *is_small_page, bool force_small_page)
{
	struct kbase_csf_firmware_interface *interface = NULL;
	struct kbase_csf_firmware_interface *target_interface = NULL;
	u32 virtual_diff_min = U32_MAX;
	bool reuse_large_page = false;

	CSTD_UNUSED(interface);
	CSTD_UNUSED(target_interface);
	CSTD_UNUSED(virtual_diff_min);

	*num_pages_aligned = num_pages;
	*is_small_page = true;
	*phys = NULL;
	*pma = NULL;

	if (force_small_page)
		goto out;

	/* If the section starts at 2MB aligned boundary,
	 * then use 2MB page(s) for it.
	 */
	if (!(virtual_start & (SZ_2M - 1))) {
		*num_pages_aligned =
			round_up(*num_pages_aligned, NUM_4K_PAGES_IN_2MB_PAGE);
		*is_small_page = false;
		goto out;
	}

	/* If the section doesn't lie within the same 2MB aligned boundary,
	 * then use 4KB pages as it would be complicated to use a 2MB page
	 * for such section.
	 */
	if ((virtual_start & ~(SZ_2M - 1)) != (virtual_end & ~(SZ_2M - 1)))
		goto out;

	/* Find the nearest 2MB aligned section which comes before the current
	 * section.
	 */
	list_for_each_entry(interface, &kbdev->csf.firmware_interfaces, node) {
		const u32 virtual_diff = virtual_start - interface->virtual;

		if (interface->virtual > virtual_end)
			continue;

		if (interface->virtual & (SZ_2M - 1))
			continue;

		if ((virtual_diff < virtual_diff_min) && (interface->flags == flags)) {
			target_interface = interface;
			virtual_diff_min = virtual_diff;
		}
	}

	if (target_interface) {
		const u32 page_index = virtual_diff_min >> PAGE_SHIFT;

		if (page_index >= target_interface->num_pages_aligned)
			goto out;

		if (target_interface->phys)
			*phys = &target_interface->phys[page_index];

		if (target_interface->pma)
			*pma = &target_interface->pma[page_index / NUM_4K_PAGES_IN_2MB_PAGE];

		*is_small_page = false;
		reuse_large_page = true;
	}

out:
	return reuse_large_page;
}

/**
 * parse_memory_setup_entry() - Process an "interface memory setup" section
 *
 * @kbdev: Kbase device structure
 * @fw: The firmware image containing the section
 * @entry: Pointer to the start of the section
 * @size: Size (in bytes) of the section
 *
 * Read an "interface memory setup" section from the firmware image and create
 * the necessary memory region including the MMU page tables. If successful
 * the interface will be added to the kbase_device:csf.firmware_interfaces list.
 *
 * Return: 0 if successful, negative error code on failure
 */
static int parse_memory_setup_entry(struct kbase_device *kbdev,
				    const struct kbase_csf_mcu_fw *const fw, const u32 *entry,
				    unsigned int size)
{
	int ret = 0;
	const u32 flags = entry[0];
	const u32 virtual_start = entry[1];
	const u32 virtual_end = entry[2];
	const u32 data_start = entry[3];
	const u32 data_end = entry[4];
	u32 num_pages;
	u32 num_pages_aligned;
	char *name;
	void *name_entry;
	unsigned int name_len;
	struct tagged_addr *phys = NULL;
	struct kbase_csf_firmware_interface *interface = NULL;
	bool allocated_pages = false, protected_mode = false;
	unsigned long mem_flags = 0;
	u32 cache_mode = 0;
	struct protected_memory_allocation **pma = NULL;
	bool reuse_pages = false;
	bool is_small_page = true;
	bool force_small_page = false;

	if (data_end < data_start) {
		dev_err(kbdev->dev, "Firmware corrupt, data_end < data_start (0x%x<0x%x)\n",
				data_end, data_start);
		return -EINVAL;
	}
	if (virtual_end < virtual_start) {
		dev_err(kbdev->dev, "Firmware corrupt, virtual_end < virtual_start (0x%x<0x%x)\n",
				virtual_end, virtual_start);
		return -EINVAL;
	}
	if (data_end > fw->size) {
		dev_err(kbdev->dev, "Firmware corrupt, file truncated? data_end=0x%x > fw->size=0x%zx\n",
				data_end, fw->size);
		return -EINVAL;
	}

	if ((virtual_start & ~PAGE_MASK) != 0 ||
			(virtual_end & ~PAGE_MASK) != 0) {
		dev_err(kbdev->dev, "Firmware corrupt: virtual addresses not page aligned: 0x%x-0x%x\n",
				virtual_start, virtual_end);
		return -EINVAL;
	}

	if ((flags & CSF_FIRMWARE_ENTRY_SUPPORTED_FLAGS) != flags) {
		dev_err(kbdev->dev, "Firmware contains interface with unsupported flags (0x%x)\n",
				flags);
		return -EINVAL;
	}

	if (flags & CSF_FIRMWARE_ENTRY_PROTECTED)
		protected_mode = true;

	if (protected_mode && kbdev->csf.pma_dev == NULL) {
		dev_warn(kbdev->dev,
			"Protected memory allocator not found, Firmware protected mode entry will not be supported");
		return 0;
	}

	num_pages = (virtual_end - virtual_start)
		>> PAGE_SHIFT;

<<<<<<< HEAD
	if(!protected_mode) {
		reuse_pages = entry_find_large_page_to_reuse(
			kbdev, virtual_start, virtual_end, flags, &phys, &pma,
			num_pages, &num_pages_aligned, &is_small_page);
	}
	else {
		num_pages_aligned = num_pages;
		dev_warn(kbdev->dev, "Protected memory allocation requested for %u bytes (%u pages), serving with small pages and tight allocation.", (virtual_end - virtual_start), num_pages);
	}

=======
retry_alloc:
	reuse_pages = entry_find_large_page_to_reuse(kbdev, virtual_start, virtual_end, flags,
						     &phys, &pma, num_pages, &num_pages_aligned,
						     &is_small_page, force_small_page);
>>>>>>> e61eb932
	if (!reuse_pages)
		phys = kmalloc_array(num_pages_aligned, sizeof(*phys), GFP_KERNEL);

	if (!phys)
		return -ENOMEM;

	if (protected_mode) {
		if (!reuse_pages) {
			pma = kbase_csf_protected_memory_alloc(
				kbdev, phys, num_pages_aligned, is_small_page);
			if (!pma)
				ret = -ENOMEM;
		} else if (WARN_ON(!pma)) {
			ret = -EINVAL;
			goto out;
		}
<<<<<<< HEAD

		if (!pma) {
			/* If we can't allocate sufficient memory for FW - bail out and leave protected execution unsupported by termintating the allocator. */
			dev_warn(kbdev->dev,
			"Protected memory allocation failed during FW initialization - Firmware protected mode entry will not be supported");
			kbase_csf_protected_memory_term(kbdev);
			kbdev->csf.pma_dev = NULL;
			kfree(phys);
			return 0;
		}
=======
>>>>>>> e61eb932
	} else {
		if (!reuse_pages) {
			ret = kbase_mem_pool_alloc_pages(
				kbase_mem_pool_group_select(kbdev, KBASE_MEM_GROUP_CSF_FW,
							    is_small_page),
				num_pages_aligned, phys, false, NULL);
		}
	}

	if (ret < 0) {
		dev_warn(
			kbdev->dev,
			"Failed to allocate %u physical pages for the firmware interface entry at VA 0x%x using %s ",
			num_pages_aligned, virtual_start,
			is_small_page ? "small pages" : "large page");
		WARN_ON(reuse_pages);
		if (!is_small_page) {
			dev_warn(kbdev->dev, "Retrying by using small pages");
			force_small_page = true;
			kfree(phys);
			goto retry_alloc;
		}
		goto out;
	}

	allocated_pages = true;
	load_fw_image_section(kbdev, fw->data, phys, num_pages, flags,
			data_start, data_end);

	/* Allocate enough memory for the struct kbase_csf_firmware_interface and
	 * the name of the interface.
	 */
	name_entry = (void *)entry + INTERFACE_ENTRY_NAME_OFFSET;
	name_len = strnlen(name_entry, size - INTERFACE_ENTRY_NAME_OFFSET);
	if (size < (INTERFACE_ENTRY_NAME_OFFSET + name_len + 1 + sizeof(u32))) {
		dev_err(kbdev->dev, "Memory setup entry too short to contain virtual_exe_start");
		ret = -EINVAL;
		goto out;
	}

	interface = kmalloc(sizeof(*interface) + name_len + 1, GFP_KERNEL);
	if (!interface) {
		ret = -ENOMEM;
		goto out;
	}
	name = (void *)(interface + 1);
	memcpy(name, name_entry, name_len);
	name[name_len] = 0;

	interface->name = name;
	interface->phys = phys;
	interface->reuse_pages = reuse_pages;
	interface->is_small_page = is_small_page;
	interface->num_pages = num_pages;
	interface->num_pages_aligned = num_pages_aligned;
	interface->virtual = virtual_start;
	interface->kernel_map = NULL;
	interface->flags = flags;
	interface->data_start = data_start;
	interface->data_end = data_end;
	interface->pma = pma;

	/* Discover the virtual execution address field after the end of the name
	 * field taking into account the NULL-termination character.
	 */
	interface->virtual_exe_start = *((u32 *)(name_entry + name_len + 1));

	mem_flags = convert_mem_flags(kbdev, flags, &cache_mode);

	if (flags & CSF_FIRMWARE_ENTRY_SHARED) {
		struct page **page_list;
		u32 i;
		pgprot_t cpu_map_prot;
		u32 mem_attr_index = KBASE_REG_MEMATTR_VALUE(mem_flags);

		/* Since SHARED memory type was used for mapping shared memory
		 * on GPU side, it can be mapped as cached on CPU side on both
		 * types of coherent platforms.
		 */
		if ((cache_mode == CSF_FIRMWARE_CACHE_MODE_CACHED_COHERENT) ||
		    (cache_mode == CSF_FIRMWARE_CACHE_MODE_UNCACHED_COHERENT)) {
			WARN_ON(mem_attr_index !=
					AS_MEMATTR_INDEX_SHARED);
			cpu_map_prot = PAGE_KERNEL;
		} else {
			WARN_ON(mem_attr_index !=
					AS_MEMATTR_INDEX_NON_CACHEABLE);
			cpu_map_prot = pgprot_writecombine(PAGE_KERNEL);
		}

		page_list = kmalloc_array(num_pages, sizeof(*page_list),
				GFP_KERNEL);
		if (!page_list) {
			ret = -ENOMEM;
			goto out;
		}

		for (i = 0; i < num_pages; i++)
			page_list[i] = as_page(phys[i]);

		interface->kernel_map = vmap(page_list, num_pages, VM_MAP,
				cpu_map_prot);

		kfree(page_list);

		if (!interface->kernel_map) {
			ret = -ENOMEM;
			goto out;
		}
	}

	/* Start location of the shared interface area is fixed and is
	 * specified in firmware spec, and so there shall only be a
	 * single entry with that start address.
	 */
	if (virtual_start == (KBASE_REG_ZONE_MCU_SHARED_BASE << PAGE_SHIFT))
		kbdev->csf.shared_interface = interface;

	list_add(&interface->node, &kbdev->csf.firmware_interfaces);

	if (!reuse_pages) {
		ret = kbase_mmu_insert_pages_no_flush(kbdev, &kbdev->csf.mcu_mmu,
						      virtual_start >> PAGE_SHIFT, phys,
						      num_pages_aligned, mem_flags,
						      KBASE_MEM_GROUP_CSF_FW, NULL, NULL);

		if (ret != 0) {
			dev_err(kbdev->dev, "Failed to insert firmware pages\n");
			/* The interface has been added to the list, so cleanup will
			 * be handled by firmware unloading
			 */
		}
	}

	dev_dbg(kbdev->dev, "Processed section '%s'", name);

	return ret;

out:
	if (allocated_pages) {
		if (!reuse_pages) {
			if (protected_mode) {
				kbase_csf_protected_memory_free(
					kbdev, pma, num_pages_aligned, is_small_page);
			} else {
				kbase_mem_pool_free_pages(
					kbase_mem_pool_group_select(
						kbdev, KBASE_MEM_GROUP_CSF_FW, is_small_page),
					num_pages_aligned, phys, false, false);
			}
		}
	}

	if (!reuse_pages)
		kfree(phys);

	kfree(interface);
	return ret;
}

/**
 * parse_timeline_metadata_entry() - Process a "timeline metadata" section
 *
 * Return: 0 if successful, negative error code on failure
 *
 * @kbdev: Kbase device structure
 * @fw:    Firmware image containing the section
 * @entry: Pointer to the section
 * @size:  Size (in bytes) of the section
 */
static int parse_timeline_metadata_entry(struct kbase_device *kbdev,
					 const struct kbase_csf_mcu_fw *const fw, const u32 *entry,
					 unsigned int size)
{
	const u32 data_start = entry[0];
	const u32 data_size = entry[1];
	const u32 data_end = data_start + data_size;
	const char *name = (char *)&entry[2];
	struct firmware_timeline_metadata *metadata;
	const unsigned int name_len =
		size - TL_METADATA_ENTRY_NAME_OFFSET;
	size_t allocation_size = sizeof(*metadata) + name_len + 1 + data_size;

	if (data_end > fw->size) {
		dev_err(kbdev->dev,
			"Firmware corrupt, file truncated? data_end=0x%x > fw->size=0x%zx",
			data_end, fw->size);
		return -EINVAL;
	}

	/* Allocate enough space for firmware_timeline_metadata,
	 * its name and the content.
	 */
	metadata = kmalloc(allocation_size, GFP_KERNEL);
	if (!metadata)
		return -ENOMEM;

	metadata->name = (char *)(metadata + 1);
	metadata->data = (char *)(metadata + 1) + name_len + 1;
	metadata->size = data_size;

	memcpy(metadata->name, name, name_len);
	metadata->name[name_len] = 0;

	/* Copy metadata's content. */
	memcpy(metadata->data, fw->data + data_start, data_size);

	list_add(&metadata->node, &kbdev->csf.firmware_timeline_metadata);

	dev_dbg(kbdev->dev, "Timeline metadata '%s'", metadata->name);

	return 0;
}

/**
 * parse_build_info_metadata_entry() - Process a "build info metadata" section
 * @kbdev: Kbase device structure
 * @fw:    Firmware image containing the section
 * @entry: Pointer to the section
 * @size:  Size (in bytes) of the section
 *
 * This prints the git SHA of the firmware on frimware load.
 *
 * Return: 0 if successful, negative error code on failure
 */
static int parse_build_info_metadata_entry(struct kbase_device *kbdev,
					   const struct kbase_csf_mcu_fw *const fw,
					   const u32 *entry, unsigned int size)
{
	const u32 meta_start_addr = entry[0];
	char *ptr = NULL;
	size_t sha_pattern_len = strlen(BUILD_INFO_GIT_SHA_PATTERN);

	/* Only print git SHA to avoid releasing sensitive information */
	ptr = strstr(fw->data + meta_start_addr, BUILD_INFO_GIT_SHA_PATTERN);
	/* Check that we won't overrun the found string  */
	if (ptr &&
	    strlen(ptr) >= BUILD_INFO_GIT_SHA_LEN + BUILD_INFO_GIT_DIRTY_LEN + sha_pattern_len) {
		char git_sha[BUILD_INFO_GIT_SHA_LEN + BUILD_INFO_GIT_DIRTY_LEN + 1];
		int i = 0;

		/* Move ptr to start of SHA */
		ptr += sha_pattern_len;
		for (i = 0; i < BUILD_INFO_GIT_SHA_LEN; i++) {
			/* Ensure that the SHA is made up of hex digits */
			if (!isxdigit(ptr[i]))
				break;

			git_sha[i] = ptr[i];
		}

		/* Check if the next char indicates git SHA is dirty */
		if (ptr[i] == ' ' || ptr[i] == '+') {
			git_sha[i] = ptr[i];
			i++;
		}
		git_sha[i] = '\0';

		dev_info(kbdev->dev, "Mali firmware git_sha: %s\n", git_sha);
	} else
		dev_info(kbdev->dev, "Mali firmware git_sha not found or invalid\n");

	return 0;
}

/**
 * load_firmware_entry() - Process an entry from a firmware image
 *
 * @kbdev:  Kbase device
 * @fw:     Firmware image containing the entry
 * @offset: Byte offset within the image of the entry to load
 * @header: Header word of the entry
 *
 * Read an entry from a firmware image and do any necessary work (e.g. loading
 * the data into page accessible to the MCU).
 *
 * Unknown entries are ignored if the 'optional' flag is set within the entry,
 * otherwise the function will fail with -EINVAL
 *
 * Return: 0 if successful, negative error code on failure
 */
static int load_firmware_entry(struct kbase_device *kbdev, const struct kbase_csf_mcu_fw *const fw,
			       u32 offset, u32 header)
{
	const unsigned int type = entry_type(header);
	unsigned int size = entry_size(header);
	const bool optional = entry_optional(header);
	/* Update is used with configuration and tracebuffer entries to
	 * initiate a FIRMWARE_CONFIG_UPDATE, instead of triggering a
	 * silent reset.
	 */
	const bool updatable = entry_update(header);
	const u32 *entry = (void *)(fw->data + offset);

	if ((offset % sizeof(*entry)) || (size % sizeof(*entry))) {
		dev_err(kbdev->dev, "Firmware entry isn't 32 bit aligned, offset=0x%x size=0x%x\n",
				offset, size);
		return -EINVAL;
	}

	if (size < sizeof(*entry)) {
		dev_err(kbdev->dev, "Size field too small: %u\n", size);
		return -EINVAL;
	}

	/* Remove the header */
	entry++;
	size -= sizeof(*entry);

	switch (type) {
	case CSF_FIRMWARE_ENTRY_TYPE_INTERFACE:
		/* Interface memory setup */
		if (size < INTERFACE_ENTRY_NAME_OFFSET + sizeof(*entry)) {
			dev_err(kbdev->dev, "Interface memory setup entry too short (size=%u)\n",
					size);
			return -EINVAL;
		}
		return parse_memory_setup_entry(kbdev, fw, entry, size);
	case CSF_FIRMWARE_ENTRY_TYPE_CONFIGURATION:
		/* Configuration option */
		if (size < CONFIGURATION_ENTRY_NAME_OFFSET + sizeof(*entry)) {
			dev_err(kbdev->dev, "Configuration option entry too short (size=%u)\n",
					size);
			return -EINVAL;
		}
		return kbase_csf_firmware_cfg_option_entry_parse(
			kbdev, fw, entry, size, updatable);
	case CSF_FIRMWARE_ENTRY_TYPE_TRACE_BUFFER:
		/* Trace buffer */
		if (size < TRACE_BUFFER_ENTRY_NAME_OFFSET + sizeof(*entry)) {
			dev_err(kbdev->dev, "Trace Buffer entry too short (size=%u)\n",
				size);
			return -EINVAL;
		}
		return kbase_csf_firmware_parse_trace_buffer_entry(
			kbdev, entry, size, updatable);
	case CSF_FIRMWARE_ENTRY_TYPE_TIMELINE_METADATA:
		/* Meta data section */
		if (size < TL_METADATA_ENTRY_NAME_OFFSET + sizeof(*entry)) {
			dev_err(kbdev->dev, "Timeline metadata entry too short (size=%u)\n",
				size);
			return -EINVAL;
		}
		return parse_timeline_metadata_entry(kbdev, fw, entry, size);
	case CSF_FIRMWARE_ENTRY_TYPE_BUILD_INFO_METADATA:
		if (size < BUILD_INFO_METADATA_SIZE_OFFSET + sizeof(*entry)) {
			dev_err(kbdev->dev, "Build info metadata entry too short (size=%u)\n",
				size);
			return -EINVAL;
		}
		return parse_build_info_metadata_entry(kbdev, fw, entry, size);
	case CSF_FIRMWARE_ENTRY_TYPE_FUNC_CALL_LIST:
		/* Function call list section */
		if (size < FUNC_CALL_LIST_ENTRY_NAME_OFFSET + sizeof(*entry)) {
			dev_err(kbdev->dev, "Function call list entry too short (size=%u)\n",
				size);
			return -EINVAL;
		}
		kbase_csf_firmware_log_parse_logging_call_list_entry(kbdev, entry);
		return 0;
	case CSF_FIRMWARE_ENTRY_TYPE_CORE_DUMP:
		/* Core Dump section */
		if (size < CORE_DUMP_ENTRY_START_ADDR_OFFSET + sizeof(*entry)) {
			dev_err(kbdev->dev, "FW Core dump entry too short (size=%u)\n", size);
			return -EINVAL;
		}
		return kbase_csf_firmware_core_dump_entry_parse(kbdev, entry);
	default:
		if (!optional) {
			dev_err(kbdev->dev, "Unsupported non-optional entry type %u in firmware\n",
				type);
			return -EINVAL;
		}
	}

	return 0;
}

static void free_global_iface(struct kbase_device *kbdev)
{
	struct kbase_csf_global_iface *iface = &kbdev->csf.global_iface;

	if (iface->groups) {
		unsigned int gid;

		for (gid = 0; gid < iface->group_num; ++gid)
			kfree(iface->groups[gid].streams);

		kfree(iface->groups);
		iface->groups = NULL;
	}
}

/**
 * iface_gpu_va_to_cpu - Convert a GPU VA address within the shared interface
 *                       region to a CPU address, using the existing mapping.
 * @kbdev: Device pointer
 * @gpu_va: GPU VA to convert
 *
 * Return: A CPU pointer to the location within the shared interface region, or
 *         NULL on failure.
 */
static inline void *iface_gpu_va_to_cpu(struct kbase_device *kbdev, u32 gpu_va)
{
	struct kbase_csf_firmware_interface *interface =
		kbdev->csf.shared_interface;
	u8 *kernel_base = interface->kernel_map;

	if (gpu_va < interface->virtual ||
	    gpu_va >= interface->virtual + interface->num_pages * PAGE_SIZE) {
		dev_err(kbdev->dev,
				"Interface address 0x%x not within %u-page region at 0x%x",
				gpu_va, interface->num_pages,
				interface->virtual);
		return NULL;
	}

	return (void *)(kernel_base + (gpu_va - interface->virtual));
}

static int parse_cmd_stream_info(struct kbase_device *kbdev,
		struct kbase_csf_cmd_stream_info *sinfo,
		u32 *stream_base)
{
	sinfo->kbdev = kbdev;
	sinfo->features = stream_base[STREAM_FEATURES/4];
	sinfo->input = iface_gpu_va_to_cpu(kbdev,
			stream_base[STREAM_INPUT_VA/4]);
	sinfo->output = iface_gpu_va_to_cpu(kbdev,
			stream_base[STREAM_OUTPUT_VA/4]);

	if (sinfo->input == NULL || sinfo->output == NULL)
		return -EINVAL;

	return 0;
}

static int parse_cmd_stream_group_info(struct kbase_device *kbdev,
		struct kbase_csf_cmd_stream_group_info *ginfo,
		u32 *group_base, u32 group_stride)
{
	unsigned int sid;

	ginfo->kbdev = kbdev;
	ginfo->features = group_base[GROUP_FEATURES/4];
	ginfo->input = iface_gpu_va_to_cpu(kbdev,
			group_base[GROUP_INPUT_VA/4]);
	ginfo->output = iface_gpu_va_to_cpu(kbdev,
			group_base[GROUP_OUTPUT_VA/4]);

	if (ginfo->input == NULL || ginfo->output == NULL)
		return -ENOMEM;

	ginfo->suspend_size = group_base[GROUP_SUSPEND_SIZE/4];
	ginfo->protm_suspend_size = group_base[GROUP_PROTM_SUSPEND_SIZE/4];
	ginfo->stream_num = group_base[GROUP_STREAM_NUM/4];

	if (ginfo->stream_num < MIN_SUPPORTED_STREAMS_PER_GROUP ||
			ginfo->stream_num > MAX_SUPPORTED_STREAMS_PER_GROUP) {
		dev_err(kbdev->dev, "CSG with %u CSs out of range %u-%u",
				ginfo->stream_num,
				MIN_SUPPORTED_STREAMS_PER_GROUP,
				MAX_SUPPORTED_STREAMS_PER_GROUP);
		return -EINVAL;
	}

	ginfo->stream_stride = group_base[GROUP_STREAM_STRIDE/4];

	if (ginfo->stream_num * ginfo->stream_stride > group_stride) {
		dev_err(kbdev->dev,
				"group stride of 0x%x exceeded by %u CSs with stride 0x%x",
				group_stride, ginfo->stream_num,
				ginfo->stream_stride);
		return -EINVAL;
	}

	ginfo->streams = kmalloc_array(ginfo->stream_num,
			sizeof(*ginfo->streams), GFP_KERNEL);

	if (!ginfo->streams)
		return -ENOMEM;

	for (sid = 0; sid < ginfo->stream_num; sid++) {
		int err;
		u32 *stream_base = group_base + (STREAM_CONTROL_0 +
				ginfo->stream_stride * sid) / 4;

		err = parse_cmd_stream_info(kbdev, &ginfo->streams[sid],
				stream_base);
		if (err < 0) {
			/* caller will free the memory for CSs array */
			return err;
		}
	}

	return 0;
}

static u32 get_firmware_version(struct kbase_device *kbdev)
{
	struct kbase_csf_firmware_interface *interface =
		kbdev->csf.shared_interface;
	u32 *shared_info = interface->kernel_map;

	return shared_info[GLB_VERSION/4];
}

static int parse_capabilities(struct kbase_device *kbdev)
{
	struct kbase_csf_firmware_interface *interface =
		kbdev->csf.shared_interface;
	u32 *shared_info = interface->kernel_map;
	struct kbase_csf_global_iface *iface = &kbdev->csf.global_iface;
	unsigned int gid;

	/* All offsets are in bytes, so divide by 4 for access via a u32 pointer
	 */

	/* The version number of the global interface is expected to be a
	 * non-zero value. If it's not, the firmware may not have booted.
	 */
	iface->version = get_firmware_version(kbdev);
	if (!iface->version) {
		dev_err(kbdev->dev, "Version check failed. Firmware may have failed to boot.");
		return -EINVAL;
	}


	iface->kbdev = kbdev;
	iface->features = shared_info[GLB_FEATURES/4];
	iface->input = iface_gpu_va_to_cpu(kbdev, shared_info[GLB_INPUT_VA/4]);
	iface->output = iface_gpu_va_to_cpu(kbdev,
			shared_info[GLB_OUTPUT_VA/4]);

	if (iface->input == NULL || iface->output == NULL)
		return -ENOMEM;

	iface->group_num = shared_info[GLB_GROUP_NUM/4];

	if (iface->group_num < MIN_SUPPORTED_CSGS ||
			iface->group_num > MAX_SUPPORTED_CSGS) {
		dev_err(kbdev->dev,
				"Interface containing %u CSGs outside of range %u-%u",
				iface->group_num, MIN_SUPPORTED_CSGS,
				MAX_SUPPORTED_CSGS);
		return -EINVAL;
	}

	iface->group_stride = shared_info[GLB_GROUP_STRIDE/4];
	iface->prfcnt_size = shared_info[GLB_PRFCNT_SIZE/4];

	if (iface->version >= kbase_csf_interface_version(1, 1, 0))
		iface->instr_features = shared_info[GLB_INSTR_FEATURES / 4];
	else
		iface->instr_features = 0;

	if ((GROUP_CONTROL_0 +
		(unsigned long)iface->group_num * iface->group_stride) >
			(interface->num_pages * PAGE_SIZE)) {
		dev_err(kbdev->dev,
				"interface size of %u pages exceeded by %u CSGs with stride 0x%x",
				interface->num_pages, iface->group_num,
				iface->group_stride);
		return -EINVAL;
	}

	WARN_ON(iface->groups);

	iface->groups = kcalloc(iface->group_num, sizeof(*iface->groups),
				GFP_KERNEL);
	if (!iface->groups)
		return -ENOMEM;

	for (gid = 0; gid < iface->group_num; gid++) {
		int err;
		u32 *group_base = shared_info + (GROUP_CONTROL_0 +
				iface->group_stride * gid) / 4;

		err = parse_cmd_stream_group_info(kbdev, &iface->groups[gid],
				group_base, iface->group_stride);
		if (err < 0) {
			free_global_iface(kbdev);
			return err;
		}
	}

	return 0;
}

static inline void access_firmware_memory_common(struct kbase_device *kbdev,
		struct kbase_csf_firmware_interface *interface, u32 offset_bytes,
		u32 *value, const bool read)
{
	u32 page_num = offset_bytes >> PAGE_SHIFT;
	u32 offset_in_page = offset_bytes & ~PAGE_MASK;
	struct page *target_page = as_page(interface->phys[page_num]);
	uintptr_t cpu_addr = (uintptr_t)kbase_kmap_atomic(target_page);
	u32 *addr = (u32 *)(cpu_addr + offset_in_page);

	if (read) {
		kbase_sync_single_for_device(kbdev,
			kbase_dma_addr_from_tagged(interface->phys[page_num]) + offset_in_page,
			sizeof(u32), DMA_BIDIRECTIONAL);
		*value = *addr;
	} else {
		*addr = *value;
		kbase_sync_single_for_device(kbdev,
			kbase_dma_addr_from_tagged(interface->phys[page_num]) + offset_in_page,
			sizeof(u32), DMA_BIDIRECTIONAL);
	}

	kbase_kunmap_atomic((u32 *)cpu_addr);
}

static inline void access_firmware_memory(struct kbase_device *kbdev,
	u32 gpu_addr, u32 *value, const bool read)
{
	struct kbase_csf_firmware_interface *interface, *access_interface = NULL;
	u32 offset_bytes = 0;

	list_for_each_entry(interface, &kbdev->csf.firmware_interfaces, node) {
		if ((gpu_addr >= interface->virtual) &&
			(gpu_addr < interface->virtual + (interface->num_pages << PAGE_SHIFT))) {
			offset_bytes = gpu_addr - interface->virtual;
			access_interface = interface;
			break;
		}
	}

	if (access_interface)
		access_firmware_memory_common(kbdev, access_interface, offset_bytes, value, read);
	else
		dev_warn(kbdev->dev, "Invalid GPU VA %x passed", gpu_addr);
}

static inline void access_firmware_memory_exe(struct kbase_device *kbdev,
	u32 gpu_addr, u32 *value, const bool read)
{
	struct kbase_csf_firmware_interface *interface, *access_interface = NULL;
	u32 offset_bytes = 0;

	list_for_each_entry(interface, &kbdev->csf.firmware_interfaces, node) {
		if ((gpu_addr >= interface->virtual_exe_start) &&
			(gpu_addr < interface->virtual_exe_start +
				(interface->num_pages << PAGE_SHIFT))) {
			offset_bytes = gpu_addr - interface->virtual_exe_start;
			access_interface = interface;

			/* If there's an overlap in execution address range between a moved and a
			 * non-moved areas, always prefer the moved one. The idea is that FW may
			 * move sections around during init time, but after the layout is settled,
			 * any moved sections are going to override non-moved areas at the same
			 * location.
			 */
			if (interface->virtual_exe_start != interface->virtual)
				break;
		}
	}

	if (access_interface)
		access_firmware_memory_common(kbdev, access_interface, offset_bytes, value, read);
	else
		dev_warn(kbdev->dev, "Invalid GPU VA %x passed", gpu_addr);
}

void kbase_csf_read_firmware_memory(struct kbase_device *kbdev,
	u32 gpu_addr, u32 *value)
{
	access_firmware_memory(kbdev, gpu_addr, value, true);
}

void kbase_csf_update_firmware_memory(struct kbase_device *kbdev,
	u32 gpu_addr, u32 value)
{
	access_firmware_memory(kbdev, gpu_addr, &value, false);
}

void kbase_csf_read_firmware_memory_exe(struct kbase_device *kbdev,
	u32 gpu_addr, u32 *value)
{
	access_firmware_memory_exe(kbdev, gpu_addr, value, true);
}

void kbase_csf_update_firmware_memory_exe(struct kbase_device *kbdev,
	u32 gpu_addr, u32 value)
{
	access_firmware_memory_exe(kbdev, gpu_addr, &value, false);
}

void kbase_csf_firmware_cs_input(
	const struct kbase_csf_cmd_stream_info *const info, const u32 offset,
	const u32 value)
{
	const struct kbase_device * const kbdev = info->kbdev;

	dev_dbg(kbdev->dev, "cs input w: reg %08x val %08x\n", offset, value);
	input_page_write(info->input, offset, value);
}

u32 kbase_csf_firmware_cs_input_read(
	const struct kbase_csf_cmd_stream_info *const info,
	const u32 offset)
{
	const struct kbase_device * const kbdev = info->kbdev;
	u32 const val = input_page_read(info->input, offset);

	dev_dbg(kbdev->dev, "cs input r: reg %08x val %08x\n", offset, val);
	return val;
}

void kbase_csf_firmware_cs_input_mask(
	const struct kbase_csf_cmd_stream_info *const info, const u32 offset,
	const u32 value, const u32 mask)
{
	const struct kbase_device * const kbdev = info->kbdev;

	dev_dbg(kbdev->dev, "cs input w: reg %08x val %08x mask %08x\n",
			offset, value, mask);
	input_page_partial_write(info->input, offset, value, mask);
}

u32 kbase_csf_firmware_cs_output(
	const struct kbase_csf_cmd_stream_info *const info, const u32 offset)
{
	const struct kbase_device * const kbdev = info->kbdev;
	u32 const val = output_page_read(info->output, offset);

	dev_dbg(kbdev->dev, "cs output r: reg %08x val %08x\n", offset, val);
	return val;
}

void kbase_csf_firmware_csg_input(
	const struct kbase_csf_cmd_stream_group_info *const info,
	const u32 offset, const u32 value)
{
	const struct kbase_device * const kbdev = info->kbdev;

	dev_dbg(kbdev->dev, "csg input w: reg %08x val %08x\n",
			offset, value);
	input_page_write(info->input, offset, value);
}

u32 kbase_csf_firmware_csg_input_read(
	const struct kbase_csf_cmd_stream_group_info *const info,
	const u32 offset)
{
	const struct kbase_device * const kbdev = info->kbdev;
	u32 const val = input_page_read(info->input, offset);

	dev_dbg(kbdev->dev, "csg input r: reg %08x val %08x\n", offset, val);
	return val;
}

void kbase_csf_firmware_csg_input_mask(
	const struct kbase_csf_cmd_stream_group_info *const info,
	const u32 offset, const u32 value, const u32 mask)
{
	const struct kbase_device * const kbdev = info->kbdev;

	dev_dbg(kbdev->dev, "csg input w: reg %08x val %08x mask %08x\n",
			offset, value, mask);
	input_page_partial_write(info->input, offset, value, mask);
}

u32 kbase_csf_firmware_csg_output(
	const struct kbase_csf_cmd_stream_group_info *const info,
	const u32 offset)
{
	const struct kbase_device * const kbdev = info->kbdev;
	u32 const val = output_page_read(info->output, offset);

	dev_dbg(kbdev->dev, "csg output r: reg %08x val %08x\n", offset, val);
	return val;
}
KBASE_EXPORT_TEST_API(kbase_csf_firmware_csg_output);

void kbase_csf_firmware_global_input(
	const struct kbase_csf_global_iface *const iface, const u32 offset,
	const u32 value)
{
	const struct kbase_device * const kbdev = iface->kbdev;

	dev_dbg(kbdev->dev, "glob input w: reg %08x val %08x\n", offset, value);
	input_page_write(iface->input, offset, value);
}
KBASE_EXPORT_TEST_API(kbase_csf_firmware_global_input);

void kbase_csf_firmware_global_input_mask(
	const struct kbase_csf_global_iface *const iface, const u32 offset,
	const u32 value, const u32 mask)
{
	const struct kbase_device * const kbdev = iface->kbdev;

	dev_dbg(kbdev->dev, "glob input w: reg %08x val %08x mask %08x\n",
			offset, value, mask);
	input_page_partial_write(iface->input, offset, value, mask);
}
KBASE_EXPORT_TEST_API(kbase_csf_firmware_global_input_mask);

u32 kbase_csf_firmware_global_input_read(
	const struct kbase_csf_global_iface *const iface, const u32 offset)
{
	const struct kbase_device * const kbdev = iface->kbdev;
	u32 const val = input_page_read(iface->input, offset);

	dev_dbg(kbdev->dev, "glob input r: reg %08x val %08x\n", offset, val);
	return val;
}

u32 kbase_csf_firmware_global_output(
	const struct kbase_csf_global_iface *const iface, const u32 offset)
{
	const struct kbase_device * const kbdev = iface->kbdev;
	u32 const val = output_page_read(iface->output, offset);

	dev_dbg(kbdev->dev, "glob output r: reg %08x val %08x\n", offset, val);
	return val;
}
KBASE_EXPORT_TEST_API(kbase_csf_firmware_global_output);

/**
 * csf_doorbell_offset() - Calculate the offset to the CSF host doorbell
 * @doorbell_nr: Doorbell number
 *
 * Return: CSF host register offset for the specified doorbell number.
 */
static u32 csf_doorbell_offset(int doorbell_nr)
{
	WARN_ON(doorbell_nr < 0);
	WARN_ON(doorbell_nr >= CSF_NUM_DOORBELL);

	return CSF_HW_DOORBELL_PAGE_OFFSET + (doorbell_nr * CSF_HW_DOORBELL_PAGE_SIZE);
}

void kbase_csf_ring_doorbell(struct kbase_device *kbdev, int doorbell_nr)
{
	kbase_reg_write(kbdev, csf_doorbell_offset(doorbell_nr), (u32)1);
}
EXPORT_SYMBOL(kbase_csf_ring_doorbell);

/**
 * handle_internal_firmware_fatal - Handler for CS internal firmware fault.
 *
 * @kbdev:  Pointer to kbase device
 *
 * Report group fatal error to user space for all GPU command queue groups
 * in the device, terminate them and reset GPU.
 */
static void handle_internal_firmware_fatal(struct kbase_device *const kbdev)
{
	int as;

	kbasep_platform_event_core_dump(kbdev, "Internal firmware error");

	for (as = 0; as < kbdev->nr_hw_address_spaces; as++) {
		unsigned long flags;
		struct kbase_context *kctx;
		struct kbase_fault fault;

		if (as == MCU_AS_NR)
			continue;

		/* Only handle the fault for an active address space. Lock is
		 * taken here to atomically get reference to context in an
		 * active address space and retain its refcount.
		 */
		spin_lock_irqsave(&kbdev->hwaccess_lock, flags);
		kctx = kbase_ctx_sched_as_to_ctx_nolock(kbdev, as);

		if (kctx) {
			kbase_ctx_sched_retain_ctx_refcount(kctx);
			spin_unlock_irqrestore(&kbdev->hwaccess_lock, flags);
		} else {
			spin_unlock_irqrestore(&kbdev->hwaccess_lock, flags);
			continue;
		}

		fault = (struct kbase_fault) {
			.status = GPU_EXCEPTION_TYPE_SW_FAULT_1,
		};

		kbase_csf_ctx_handle_fault(kctx, &fault);
		kbase_ctx_sched_release_ctx_lock(kctx);
	}

	if (kbase_prepare_to_reset_gpu(kbdev,
				       RESET_FLAGS_HWC_UNRECOVERABLE_ERROR))
		kbase_reset_gpu(kbdev);
}

/**
 * firmware_error_worker - Worker function for handling firmware internal error
 *
 * @data: Pointer to a work_struct embedded in kbase device.
 *
 * Handle the CS internal firmware error
 */
static void firmware_error_worker(struct work_struct *const data)
{
	struct kbase_device *const kbdev =
		container_of(data, struct kbase_device, csf.fw_error_work);

	handle_internal_firmware_fatal(kbdev);
}

static bool global_request_complete(struct kbase_device *const kbdev,
				    u32 const req_mask)
{
	struct kbase_csf_global_iface *global_iface =
				&kbdev->csf.global_iface;
	bool complete = false;
	unsigned long flags;

	kbase_csf_scheduler_spin_lock(kbdev, &flags);

	if ((kbase_csf_firmware_global_output(global_iface, GLB_ACK) &
	     req_mask) ==
	    (kbase_csf_firmware_global_input_read(global_iface, GLB_REQ) &
	     req_mask))
		complete = true;

	kbase_csf_scheduler_spin_unlock(kbdev, flags);

	return complete;
}

static int wait_for_global_request_with_timeout(struct kbase_device *const kbdev,
						u32 const req_mask, unsigned int timeout_ms)
{
	const long wait_timeout = kbase_csf_timeout_in_jiffies(timeout_ms);
	long remaining;
	int err = 0;

	remaining = wait_event_timeout(kbdev->csf.event_wait,
				       global_request_complete(kbdev, req_mask),
				       wait_timeout);

	if (!remaining) {
		dev_warn(kbdev->dev,
			 "[%llu] Timeout (%d ms) waiting for global request %x to complete",
			 kbase_backend_get_cycle_cnt(kbdev), timeout_ms, req_mask);
		err = -ETIMEDOUT;

	}

	return err;
}

static int wait_for_global_request(struct kbase_device *const kbdev, u32 const req_mask)
{
	return wait_for_global_request_with_timeout(kbdev, req_mask, kbdev->csf.fw_timeout_ms);
}

static void set_global_request(
	const struct kbase_csf_global_iface *const global_iface,
	u32 const req_mask)
{
	u32 glb_req;

	kbase_csf_scheduler_spin_lock_assert_held(global_iface->kbdev);

	glb_req = kbase_csf_firmware_global_output(global_iface, GLB_ACK);
	glb_req ^= req_mask;
	kbase_csf_firmware_global_input_mask(global_iface, GLB_REQ, glb_req,
					     req_mask);
}

static void enable_endpoints_global(
	const struct kbase_csf_global_iface *const global_iface,
	u64 const shader_core_mask)
{
	kbase_csf_firmware_global_input(global_iface, GLB_ALLOC_EN_LO,
		shader_core_mask & U32_MAX);
	kbase_csf_firmware_global_input(global_iface, GLB_ALLOC_EN_HI,
		shader_core_mask >> 32);

	set_global_request(global_iface, GLB_REQ_CFG_ALLOC_EN_MASK);
}

static void enable_shader_poweroff_timer(struct kbase_device *const kbdev,
	const struct kbase_csf_global_iface *const global_iface)
{
	u32 pwroff_reg;

	if (kbdev->csf.firmware_hctl_core_pwr)
		pwroff_reg =
		    GLB_PWROFF_TIMER_TIMER_SOURCE_SET(DISABLE_GLB_PWROFF_TIMER,
			       GLB_PWROFF_TIMER_TIMER_SOURCE_SYSTEM_TIMESTAMP);
	else
		pwroff_reg = kbdev->csf.mcu_core_pwroff_dur_count;

	kbase_csf_firmware_global_input(global_iface, GLB_PWROFF_TIMER,
					pwroff_reg);

	kbase_csf_firmware_global_input_mask(global_iface, GLB_PWROFF_TIMER_CONFIG,
					     kbdev->csf.mcu_core_pwroff_dur_count_modifier,
					     GLB_PWROFF_TIMER_CONFIG_NO_MODIFIER_MASK);

	set_global_request(global_iface, GLB_REQ_CFG_PWROFF_TIMER_MASK);

	/* Save the programed reg value in its shadow field */
	kbdev->csf.mcu_core_pwroff_reg_shadow = pwroff_reg;

	dev_dbg(kbdev->dev, "GLB_PWROFF_TIMER set to 0x%.8x\n", pwroff_reg);
}

static void set_timeout_global(
	const struct kbase_csf_global_iface *const global_iface,
	u64 const timeout)
{
	kbase_csf_firmware_global_input(global_iface, GLB_PROGRESS_TIMER,
		timeout / GLB_PROGRESS_TIMER_TIMEOUT_SCALE);

	set_global_request(global_iface, GLB_REQ_CFG_PROGRESS_TIMER_MASK);
}

static void enable_gpu_idle_timer(struct kbase_device *const kbdev)
{
	struct kbase_csf_global_iface *global_iface = &kbdev->csf.global_iface;

	kbase_csf_scheduler_spin_lock_assert_held(kbdev);

	kbase_csf_firmware_global_input(global_iface, GLB_IDLE_TIMER,
					kbdev->csf.gpu_idle_dur_count);

	kbase_csf_firmware_global_input_mask(global_iface, GLB_IDLE_TIMER_CONFIG,
					     kbdev->csf.gpu_idle_dur_count_modifier,
					     GLB_IDLE_TIMER_CONFIG_NO_MODIFIER_MASK);

	kbase_csf_firmware_global_input_mask(global_iface, GLB_REQ, GLB_REQ_REQ_IDLE_ENABLE,
					     GLB_REQ_IDLE_ENABLE_MASK);
	dev_dbg(kbdev->dev, "Enabling GPU idle timer with count-value: 0x%.8x",
		kbdev->csf.gpu_idle_dur_count);
}

static bool global_debug_request_complete(struct kbase_device *const kbdev, u32 const req_mask)
{
	struct kbase_csf_global_iface *global_iface = &kbdev->csf.global_iface;
	bool complete = false;
	unsigned long flags;

	kbase_csf_scheduler_spin_lock(kbdev, &flags);

	if ((kbase_csf_firmware_global_output(global_iface, GLB_DEBUG_ACK) & req_mask) ==
	    (kbase_csf_firmware_global_input_read(global_iface, GLB_DEBUG_REQ) & req_mask))
		complete = true;

	kbase_csf_scheduler_spin_unlock(kbdev, flags);

	return complete;
}

static void set_global_debug_request(const struct kbase_csf_global_iface *const global_iface,
				     u32 const req_mask)
{
	u32 glb_debug_req;

	kbase_csf_scheduler_spin_lock_assert_held(global_iface->kbdev);

	glb_debug_req = kbase_csf_firmware_global_output(global_iface, GLB_DEBUG_ACK);
	glb_debug_req ^= req_mask;

	kbase_csf_firmware_global_input_mask(global_iface, GLB_DEBUG_REQ, glb_debug_req, req_mask);
}

static void request_fw_core_dump(
	const struct kbase_csf_global_iface *const global_iface)
{
	uint32_t run_mode = GLB_DEBUG_REQ_RUN_MODE_SET(0, GLB_DEBUG_RUN_MODE_TYPE_CORE_DUMP);

	set_global_debug_request(global_iface, GLB_DEBUG_REQ_DEBUG_RUN_MASK | run_mode);

	set_global_request(global_iface, GLB_REQ_DEBUG_CSF_REQ_MASK);
}

int kbase_csf_firmware_req_core_dump(struct kbase_device *const kbdev)
{
	const struct kbase_csf_global_iface *const global_iface =
		&kbdev->csf.global_iface;
	unsigned long flags;
	int ret;

	/* Serialize CORE_DUMP requests. */
	mutex_lock(&kbdev->csf.reg_lock);

	/* Update GLB_REQ with CORE_DUMP request and make firmware act on it. */
	kbase_csf_scheduler_spin_lock(kbdev, &flags);
	request_fw_core_dump(global_iface);
	kbase_csf_ring_doorbell(kbdev, CSF_KERNEL_DOORBELL_NR);
	kbase_csf_scheduler_spin_unlock(kbdev, flags);

	/* Wait for firmware to acknowledge completion of the CORE_DUMP request. */
	ret = wait_for_global_request(kbdev, GLB_REQ_DEBUG_CSF_REQ_MASK);
	if (!ret)
		WARN_ON(!global_debug_request_complete(kbdev, GLB_DEBUG_REQ_DEBUG_RUN_MASK));

	mutex_unlock(&kbdev->csf.reg_lock);

	return ret;
}

/**
 * kbasep_enable_rtu - Enable Ray Tracing Unit on powering up shader core
 *
 * @kbdev:     The kbase device structure of the device
 *
 * This function needs to be called to enable the Ray Tracing Unit
 * by writing SHADER_PWRFEATURES only when host controls shader cores power.
 */
static void kbasep_enable_rtu(struct kbase_device *kbdev)
{
	const u32 gpu_id = kbdev->gpu_props.props.raw_props.gpu_id;

	if (gpu_id < GPU_ID2_PRODUCT_MAKE(12, 8, 3, 0))
		return;

	if (kbdev->csf.firmware_hctl_core_pwr)
		kbase_reg_write(kbdev, GPU_CONTROL_REG(SHADER_PWRFEATURES), 1);
}

static void global_init(struct kbase_device *const kbdev, u64 core_mask)
{
	u32 const ack_irq_mask =
		GLB_ACK_IRQ_MASK_CFG_ALLOC_EN_MASK | GLB_ACK_IRQ_MASK_PING_MASK |
		GLB_ACK_IRQ_MASK_CFG_PROGRESS_TIMER_MASK | GLB_ACK_IRQ_MASK_PROTM_ENTER_MASK |
		GLB_ACK_IRQ_MASK_PROTM_EXIT_MASK | GLB_ACK_IRQ_MASK_FIRMWARE_CONFIG_UPDATE_MASK |
		GLB_ACK_IRQ_MASK_CFG_PWROFF_TIMER_MASK | GLB_ACK_IRQ_MASK_IDLE_EVENT_MASK |
		GLB_REQ_DEBUG_CSF_REQ_MASK | GLB_ACK_IRQ_MASK_IDLE_ENABLE_MASK;

	const struct kbase_csf_global_iface *const global_iface =
		&kbdev->csf.global_iface;
	unsigned long flags;

#ifdef CONFIG_MALI_HOST_CONTROLS_SC_RAILS
	/* If the power_policy will grant host control over FW PM, we need to turn on the SC rail*/
	if (kbdev->csf.firmware_hctl_core_pwr) {
		queue_work(system_highpri_wq, &kbdev->pm.backend.sc_rails_on_work);
	}
#endif

	kbase_csf_scheduler_spin_lock(kbdev, &flags);

	kbasep_enable_rtu(kbdev);

	/* Update shader core allocation enable mask */
	enable_endpoints_global(global_iface, core_mask);
	enable_shader_poweroff_timer(kbdev, global_iface);

#ifndef CONFIG_MALI_HOST_CONTROLS_SC_RAILS
	/* The GPU idle timer is always enabled for simplicity. Checks will be
	 * done before scheduling the GPU idle worker to see if it is
	 * appropriate for the current power policy.
	 */
	enable_gpu_idle_timer(kbdev);
#endif

	set_timeout_global(global_iface, kbase_csf_timeout_get(kbdev));

	/* Unmask the interrupts */
	kbase_csf_firmware_global_input(global_iface,
		GLB_ACK_IRQ_MASK, ack_irq_mask);

#if IS_ENABLED(CONFIG_MALI_CORESIGHT)
	/* Enable FW MCU read/write debug interfaces */
	kbase_csf_firmware_global_input_mask(
		global_iface, GLB_DEBUG_ACK_IRQ_MASK,
		GLB_DEBUG_REQ_FW_AS_READ_MASK | GLB_DEBUG_REQ_FW_AS_WRITE_MASK,
		GLB_DEBUG_REQ_FW_AS_READ_MASK | GLB_DEBUG_REQ_FW_AS_WRITE_MASK);
#endif /* IS_ENABLED(CONFIG_MALI_CORESIGHT) */

	kbase_csf_ring_doorbell(kbdev, CSF_KERNEL_DOORBELL_NR);

	kbase_csf_scheduler_spin_unlock(kbdev, flags);
}

/**
 * global_init_on_boot - Sends a global request to control various features.
 *
 * @kbdev: Instance of a GPU platform device that implements a CSF interface
 *
 * Currently only the request to enable endpoints and timeout for GPU progress
 * timer is sent.
 *
 * Return: 0 on success, or negative on failure.
 */
static int global_init_on_boot(struct kbase_device *const kbdev)
{
	unsigned long flags;
	u64 core_mask;

	spin_lock_irqsave(&kbdev->hwaccess_lock, flags);
	core_mask = kbase_pm_ca_get_core_mask(kbdev);
	kbdev->csf.firmware_hctl_core_pwr =
				kbase_pm_no_mcu_core_pwroff(kbdev);
	spin_unlock_irqrestore(&kbdev->hwaccess_lock, flags);

	global_init(kbdev, core_mask);

	return wait_for_global_request(kbdev, CSF_GLB_REQ_CFG_MASK);
}

void kbase_csf_firmware_global_reinit(struct kbase_device *kbdev,
				      u64 core_mask)
{
	lockdep_assert_held(&kbdev->hwaccess_lock);

	kbdev->csf.glb_init_request_pending = true;
	kbdev->csf.firmware_hctl_core_pwr =
				kbase_pm_no_mcu_core_pwroff(kbdev);
	global_init(kbdev, core_mask);
}

bool kbase_csf_firmware_global_reinit_complete(struct kbase_device *kbdev)
{
	lockdep_assert_held(&kbdev->hwaccess_lock);
#ifndef CONFIG_MALI_HOST_CONTROLS_SC_RAILS
	WARN_ON(!kbdev->csf.glb_init_request_pending);
#endif

	if (global_request_complete(kbdev, CSF_GLB_REQ_CFG_MASK))
		kbdev->csf.glb_init_request_pending = false;

	return !kbdev->csf.glb_init_request_pending;
}

void kbase_csf_firmware_update_core_attr(struct kbase_device *kbdev,
		bool update_core_pwroff_timer, bool update_core_mask, u64 core_mask)
{
	unsigned long flags;

	lockdep_assert_held(&kbdev->hwaccess_lock);

	kbase_csf_scheduler_spin_lock(kbdev, &flags);
	if (update_core_mask)
		enable_endpoints_global(&kbdev->csf.global_iface, core_mask);
	if (update_core_pwroff_timer)
		enable_shader_poweroff_timer(kbdev, &kbdev->csf.global_iface);

	kbase_csf_ring_doorbell(kbdev, CSF_KERNEL_DOORBELL_NR);
	kbase_csf_scheduler_spin_unlock(kbdev, flags);
}

bool kbase_csf_firmware_core_attr_updated(struct kbase_device *kbdev)
{
	lockdep_assert_held(&kbdev->hwaccess_lock);

	return global_request_complete(kbdev, GLB_REQ_CFG_ALLOC_EN_MASK |
					      GLB_REQ_CFG_PWROFF_TIMER_MASK);
}

/**
 * kbase_csf_firmware_reload_worker() - reload the fw image and re-enable the MCU
 * @work: CSF Work item for reloading the firmware.
 *
 * This helper function will reload the firmware image and re-enable the MCU.
 * It is supposed to be called after MCU(GPU) has been reset.
 * Unlike the initial boot the firmware binary image is not parsed completely.
 * Only the data sections, which were loaded in memory during the initial boot,
 * are re-initialized either by zeroing them or copying their data from the
 * firmware binary image. The memory allocation for the firmware pages and
 * MMU programming is not needed for the reboot, presuming the firmware binary
 * file on the filesystem would not change.
 */
static void kbase_csf_firmware_reload_worker(struct work_struct *work)
{
	struct kbase_device *kbdev = container_of(work, struct kbase_device,
						  csf.firmware_reload_work);
	int err;

	dev_info(kbdev->dev, "reloading firmware");

	KBASE_TLSTREAM_TL_KBASE_CSFFW_FW_RELOADING(kbdev, kbase_backend_get_cycle_cnt(kbdev));

	/* Reload just the data sections from firmware binary image */
	err = reload_fw_image(kbdev);
	if (err)
		return;

	kbase_csf_tl_reader_reset(&kbdev->timeline->csf_tl_reader);

<<<<<<< HEAD
	err = kbasep_platform_fw_config_init(kbdev);
	if (WARN_ON(err))
		return;

#ifdef CONFIG_MALI_HOST_CONTROLS_SC_RAILS
	err = kbase_csf_firmware_cfg_enable_host_ctrl_sc_rails(kbdev);
	if (WARN_ON(err))
		return;
#endif

=======
	err = kbase_csf_firmware_cfg_fw_wa_enable(kbdev);
	if (WARN_ON(err))
		return;

>>>>>>> e61eb932
	/* Reboot the firmware */
	kbase_csf_firmware_enable_mcu(kbdev);
}

void kbase_csf_firmware_trigger_reload(struct kbase_device *kbdev)
{
	lockdep_assert_held(&kbdev->hwaccess_lock);

	kbdev->csf.firmware_reloaded = false;

	if (kbdev->csf.firmware_reload_needed) {
		kbdev->csf.firmware_reload_needed = false;
		queue_work(system_highpri_wq, &kbdev->csf.firmware_reload_work);
	} else {
		kbase_csf_firmware_enable_mcu(kbdev);
	}
}

void kbase_csf_firmware_reload_completed(struct kbase_device *kbdev)
{
	u32 version;

	lockdep_assert_held(&kbdev->hwaccess_lock);

	if (unlikely(!kbdev->csf.firmware_inited))
		return;

	/* Check firmware rebooted properly: we do not expect
	 * the version number to change with a running reboot.
	 */
	version = get_firmware_version(kbdev);

	if (version != kbdev->csf.global_iface.version)
		dev_err(kbdev->dev, "Version check failed in firmware reboot.");

	KBASE_KTRACE_ADD(kbdev, CSF_FIRMWARE_REBOOT, NULL, 0u);

	/* Tell MCU state machine to transit to next state */
	kbdev->csf.firmware_reloaded = true;
	kbase_pm_update_state(kbdev);
}

static u32 convert_dur_to_idle_count(struct kbase_device *kbdev, const u32 dur_ns, u32 *modifier)
{
#define MICROSECONDS_PER_SECOND 1000000u
#define HYSTERESIS_VAL_UNIT_SHIFT (10)
	/* Get the cntfreq_el0 value, which drives the SYSTEM_TIMESTAMP */
	u64 freq = arch_timer_get_cntfrq();
	u64 dur_val = dur_ns;
	u32 cnt_val_u32, reg_val_u32;
	bool src_system_timestamp = freq > 0;

	if (!src_system_timestamp) {
		/* Get the cycle_counter source alternative */
		spin_lock(&kbdev->pm.clk_rtm.lock);
		if (kbdev->pm.clk_rtm.clks[0])
			freq = kbdev->pm.clk_rtm.clks[0]->clock_val;
		else
			dev_warn(kbdev->dev, "No GPU clock, unexpected intregration issue!");
		spin_unlock(&kbdev->pm.clk_rtm.lock);

		dev_info(
			kbdev->dev,
			"Can't get the timestamp frequency, use cycle counter format with firmware idle hysteresis!");
	}

	/* Formula for dur_val = (dur/1e9) * freq_HZ) */
	dur_val = dur_val * freq;
	dur_val = div_u64(dur_val, NSEC_PER_SEC);
	if (dur_val < S32_MAX) {
		*modifier = 1;
	} else {
		dur_val = dur_val >> HYSTERESIS_VAL_UNIT_SHIFT;
		*modifier = 0;
	}

	/* Interface limits the value field to S32_MAX */
	cnt_val_u32 = (dur_val > S32_MAX) ? S32_MAX : (u32)dur_val;

	reg_val_u32 = GLB_IDLE_TIMER_TIMEOUT_SET(0, cnt_val_u32);
	/* add the source flag */
	reg_val_u32 = GLB_IDLE_TIMER_TIMER_SOURCE_SET(
		reg_val_u32, (src_system_timestamp ? GLB_IDLE_TIMER_TIMER_SOURCE_SYSTEM_TIMESTAMP :
						     GLB_IDLE_TIMER_TIMER_SOURCE_GPU_COUNTER));

	return reg_val_u32;
}

u32 kbase_csf_firmware_get_gpu_idle_hysteresis_time(struct kbase_device *kbdev)
{
	unsigned long flags;
	u32 dur;

	kbase_csf_scheduler_spin_lock(kbdev, &flags);
	dur = kbdev->csf.gpu_idle_hysteresis_ns;
	kbase_csf_scheduler_spin_unlock(kbdev, flags);

	return dur;
}

u32 kbase_csf_firmware_set_gpu_idle_hysteresis_time(struct kbase_device *kbdev, u32 dur_ns)
{
	unsigned long flags;
<<<<<<< HEAD
#ifdef CONFIG_MALI_HOST_CONTROLS_SC_RAILS
	const u32 hysteresis_val = convert_dur_to_idle_count(kbdev, MALI_HOST_CONTROLS_SC_RAILS_IDLE_TIMER_US);
#else
	const u32 hysteresis_val = convert_dur_to_idle_count(kbdev, dur);
#endif
=======
	u32 modifier = 0;

	const u32 hysteresis_val = convert_dur_to_idle_count(kbdev, dur_ns, &modifier);
>>>>>>> e61eb932

	/* The 'fw_load_lock' is taken to synchronize against the deferred
	 * loading of FW, where the idle timer will be enabled.
	 */
	mutex_lock(&kbdev->fw_load_lock);
	if (unlikely(!kbdev->csf.firmware_inited)) {
		kbase_csf_scheduler_spin_lock(kbdev, &flags);
		kbdev->csf.gpu_idle_hysteresis_ns = dur_ns;
		kbdev->csf.gpu_idle_dur_count = hysteresis_val;
		kbdev->csf.gpu_idle_dur_count_modifier = modifier;
		kbase_csf_scheduler_spin_unlock(kbdev, flags);
		mutex_unlock(&kbdev->fw_load_lock);
		goto end;
	}
	mutex_unlock(&kbdev->fw_load_lock);

	if (kbase_reset_gpu_prevent_and_wait(kbdev)) {
		dev_warn(kbdev->dev,
			 "Failed to prevent GPU reset when updating idle_hysteresis_time");
		return kbdev->csf.gpu_idle_dur_count;
	}

	kbase_csf_scheduler_pm_active(kbdev);
	if (kbase_csf_scheduler_killable_wait_mcu_active(kbdev)) {
		dev_err(kbdev->dev,
			"Unable to activate the MCU, the idle hysteresis value shall remain unchanged");
		kbase_csf_scheduler_pm_idle(kbdev);
		kbase_reset_gpu_allow(kbdev);

		return kbdev->csf.gpu_idle_dur_count;
	}

#ifndef CONFIG_MALI_HOST_CONTROLS_SC_RAILS
	/* The 'reg_lock' is also taken and is held till the update is not
	 * complete, to ensure the update of idle timer value by multiple Users
	 * gets serialized.
	 */
	mutex_lock(&kbdev->csf.reg_lock);
	/* The firmware only reads the new idle timer value when the timer is
	 * disabled.
	 */
#endif

<<<<<<< HEAD
#ifdef CONFIG_MALI_HOST_CONTROLS_SC_RAILS
	kbase_csf_scheduler_lock(kbdev);
	if (kbdev->csf.scheduler.gpu_idle_fw_timer_enabled) {
#endif
		/* The firmware only reads the new idle timer value when the timer is
		 * disabled.
		 */
		kbase_csf_scheduler_spin_lock(kbdev, &flags);
		kbase_csf_firmware_disable_gpu_idle_timer(kbdev);
		kbase_csf_scheduler_spin_unlock(kbdev, flags);
		/* Ensure that the request has taken effect */
		wait_for_global_request(kbdev, GLB_REQ_IDLE_DISABLE_MASK);

		kbase_csf_scheduler_spin_lock(kbdev, &flags);
		kbdev->csf.gpu_idle_hysteresis_us = dur;
		kbdev->csf.gpu_idle_dur_count = hysteresis_val;
		kbase_csf_firmware_enable_gpu_idle_timer(kbdev);
		kbase_csf_scheduler_spin_unlock(kbdev, flags);
		wait_for_global_request(kbdev, GLB_REQ_IDLE_ENABLE_MASK);
#ifdef CONFIG_MALI_HOST_CONTROLS_SC_RAILS
	} else {
		/* Record the new values. Would be used later when timer is
		 * enabled
		 */
		kbase_csf_scheduler_spin_lock(kbdev, &flags);
		kbdev->csf.gpu_idle_hysteresis_us = dur;
		kbdev->csf.gpu_idle_dur_count = hysteresis_val;
		kbase_csf_scheduler_spin_unlock(kbdev, flags);
	}
	kbase_csf_scheduler_unlock(kbdev);
#else
=======
	kbase_csf_scheduler_spin_lock(kbdev, &flags);
	kbdev->csf.gpu_idle_hysteresis_ns = dur_ns;
	kbdev->csf.gpu_idle_dur_count = hysteresis_val;
	kbdev->csf.gpu_idle_dur_count_modifier = modifier;
	kbase_csf_firmware_enable_gpu_idle_timer(kbdev);
	kbase_csf_scheduler_spin_unlock(kbdev, flags);
	wait_for_global_request(kbdev, GLB_REQ_IDLE_ENABLE_MASK);
>>>>>>> e61eb932
	mutex_unlock(&kbdev->csf.reg_lock);
#endif

	dev_dbg(kbdev->dev, "GPU suspend timeout updated: %i us (0x%.8x)",
		kbdev->csf.gpu_idle_hysteresis_us,
		kbdev->csf.gpu_idle_dur_count);
	kbase_csf_scheduler_pm_idle(kbdev);
	kbase_reset_gpu_allow(kbdev);
end:
	dev_dbg(kbdev->dev, "CSF set firmware idle hysteresis count-value: 0x%.8x",
		hysteresis_val);

	return hysteresis_val;
}

static u32 convert_dur_to_core_pwroff_count(struct kbase_device *kbdev, const u32 dur_ns,
					    u32 *modifier)
{
	/* Get the cntfreq_el0 value, which drives the SYSTEM_TIMESTAMP */
	u64 freq = arch_timer_get_cntfrq();
	u64 dur_val = dur_ns;
	u32 cnt_val_u32, reg_val_u32;
	bool src_system_timestamp = freq > 0;

	const struct kbase_pm_policy *current_policy = kbase_pm_get_policy(kbdev);
	bool always_on = current_policy == &kbase_pm_always_on_policy_ops;

	if (!src_system_timestamp) {
		/* Get the cycle_counter source alternative */
		spin_lock(&kbdev->pm.clk_rtm.lock);
		if (kbdev->pm.clk_rtm.clks[0])
			freq = kbdev->pm.clk_rtm.clks[0]->clock_val;
		else
			dev_warn(kbdev->dev, "No GPU clock, unexpected integration issue!");
		spin_unlock(&kbdev->pm.clk_rtm.lock);

		dev_info(
			kbdev->dev,
			"Can't get the timestamp frequency, use cycle counter with MCU shader Core Poweroff timer!");
	}

	/* Formula for dur_val = (dur/1e9) * freq_HZ) */
	dur_val = dur_val * freq;
	dur_val = div_u64(dur_val, NSEC_PER_SEC);
	if (dur_val < S32_MAX) {
		*modifier = 1;
	} else {
		dur_val = dur_val >> HYSTERESIS_VAL_UNIT_SHIFT;
		*modifier = 0;
	}

	if (dur_val == 0 && !always_on) {
		/* Lower Bound - as 0 disables timeout and host controls shader-core power management. */
		cnt_val_u32 = 1;
	} else if (dur_val > S32_MAX) {
		/* Upper Bound - as interface limits the field to S32_MAX */
		cnt_val_u32 = S32_MAX;
	} else {
		cnt_val_u32 = (u32)dur_val;
	}

	reg_val_u32 = GLB_PWROFF_TIMER_TIMEOUT_SET(0, cnt_val_u32);
	/* add the source flag */
	reg_val_u32 = GLB_PWROFF_TIMER_TIMER_SOURCE_SET(
				reg_val_u32,
				(src_system_timestamp ? GLB_PWROFF_TIMER_TIMER_SOURCE_SYSTEM_TIMESTAMP :
							GLB_PWROFF_TIMER_TIMER_SOURCE_GPU_COUNTER));

	return reg_val_u32;
}

u32 kbase_csf_firmware_get_mcu_core_pwroff_time(struct kbase_device *kbdev)
{
	u32 pwroff;
	unsigned long flags;

	spin_lock_irqsave(&kbdev->hwaccess_lock, flags);
	pwroff = kbdev->csf.mcu_core_pwroff_dur_ns;
	spin_unlock_irqrestore(&kbdev->hwaccess_lock, flags);

	return pwroff;
}

u32 kbase_csf_firmware_set_mcu_core_pwroff_time(struct kbase_device *kbdev, u32 dur_ns)
{
	unsigned long flags;
	u32 modifier = 0;

	const u32 pwroff = convert_dur_to_core_pwroff_count(kbdev, dur_ns, &modifier);

	spin_lock_irqsave(&kbdev->hwaccess_lock, flags);
	kbdev->csf.mcu_core_pwroff_dur_ns = dur_ns;
	kbdev->csf.mcu_core_pwroff_dur_count = pwroff;
	kbdev->csf.mcu_core_pwroff_dur_count_modifier = modifier;
	spin_unlock_irqrestore(&kbdev->hwaccess_lock, flags);

	dev_dbg(kbdev->dev, "MCU shader Core Poweroff input update: 0x%.8x", pwroff);

	return pwroff;
}

u32 kbase_csf_firmware_reset_mcu_core_pwroff_time(struct kbase_device *kbdev)
{
	return kbase_csf_firmware_set_mcu_core_pwroff_time(kbdev, DEFAULT_GLB_PWROFF_TIMEOUT_NS);
}

/**
 * kbase_device_csf_iterator_trace_init - Send request to enable iterator
 *                                        trace port.
 * @kbdev: Kernel base device pointer
 *
 * Return: 0 on success (or if enable request is not sent), or error
 *         code -EINVAL on failure of GPU to acknowledge enable request.
 */
static int kbase_device_csf_iterator_trace_init(struct kbase_device *kbdev)
{
	/* Enable the iterator trace port if supported by the GPU.
	 * It requires the GPU to have a nonzero "iter-trace-enable"
	 * property in the device tree, and the FW must advertise
	 * this feature in GLB_FEATURES.
	 */
	if (kbdev->pm.backend.gpu_powered) {
		/* check device tree for iterator trace enable property
		 * and fallback to "iter_trace_enable" if it is not found
		 */
		const void *iter_trace_param = of_get_property(
					       kbdev->dev->of_node,
					       "iter-trace-enable", NULL);

		const struct kbase_csf_global_iface *iface =
						&kbdev->csf.global_iface;

		if (!iter_trace_param)
			iter_trace_param =
				of_get_property(kbdev->dev->of_node, "iter_trace_enable", NULL);

		if (iter_trace_param) {
			u32 iter_trace_value = be32_to_cpup(iter_trace_param);

			if ((iface->features &
			     GLB_FEATURES_ITER_TRACE_SUPPORTED_MASK) &&
			    iter_trace_value) {
				long ack_timeout;

				ack_timeout = kbase_csf_timeout_in_jiffies(
					kbase_get_timeout_ms(kbdev, CSF_FIRMWARE_TIMEOUT));

				/* write enable request to global input */
				kbase_csf_firmware_global_input_mask(
					iface, GLB_REQ,
					GLB_REQ_ITER_TRACE_ENABLE_MASK,
					GLB_REQ_ITER_TRACE_ENABLE_MASK);
				/* Ring global doorbell */
				kbase_csf_ring_doorbell(kbdev,
						    CSF_KERNEL_DOORBELL_NR);

				ack_timeout = wait_event_timeout(
					kbdev->csf.event_wait,
					!((kbase_csf_firmware_global_input_read(
						   iface, GLB_REQ) ^
					   kbase_csf_firmware_global_output(
						   iface, GLB_ACK)) &
					  GLB_REQ_ITER_TRACE_ENABLE_MASK),
					ack_timeout);

				return ack_timeout ? 0 : -EINVAL;

			}
		}

	}
	return 0;
}

static void coredump_worker(struct work_struct *data)
{
	struct kbase_device *kbdev = container_of(data, struct kbase_device, csf.coredump_work);

	kbasep_platform_event_core_dump(kbdev, "GPU hang");
}

int kbase_csf_firmware_early_init(struct kbase_device *kbdev)
{
	init_waitqueue_head(&kbdev->csf.event_wait);
	kbdev->csf.interrupt_received = false;

	kbdev->csf.fw_timeout_ms =
		kbase_get_timeout_ms(kbdev, CSF_FIRMWARE_TIMEOUT);

<<<<<<< HEAD
#ifdef CONFIG_MALI_HOST_CONTROLS_SC_RAILS
	/* Set to the lowest possible value for FW to immediately write
	 * to the power off register to disable the cores.
	 */
	kbdev->csf.mcu_core_pwroff_dur_count = 1;
#else
	kbdev->csf.mcu_core_pwroff_dur_us = DEFAULT_GLB_PWROFF_TIMEOUT_US;
	kbdev->csf.mcu_core_pwroff_dur_count = convert_dur_to_core_pwroff_count(
		kbdev, DEFAULT_GLB_PWROFF_TIMEOUT_US);
#endif

=======
	kbase_csf_firmware_reset_mcu_core_pwroff_time(kbdev);
>>>>>>> e61eb932
	INIT_LIST_HEAD(&kbdev->csf.firmware_interfaces);
	INIT_LIST_HEAD(&kbdev->csf.firmware_config);
	INIT_LIST_HEAD(&kbdev->csf.firmware_timeline_metadata);
	INIT_LIST_HEAD(&kbdev->csf.firmware_trace_buffers.list);
	INIT_LIST_HEAD(&kbdev->csf.user_reg.list);
	INIT_WORK(&kbdev->csf.firmware_reload_work,
		  kbase_csf_firmware_reload_worker);
	INIT_WORK(&kbdev->csf.fw_error_work, firmware_error_worker);
	INIT_WORK(&kbdev->csf.coredump_work, coredump_worker);

	mutex_init(&kbdev->csf.reg_lock);
	kbase_csf_pending_gpuq_kicks_init(kbdev);

	kbdev->csf.fw = (struct kbase_csf_mcu_fw){ .data = NULL };

	return 0;
}

void kbase_csf_firmware_early_term(struct kbase_device *kbdev)
{
	kbase_csf_pending_gpuq_kicks_term(kbdev);
	mutex_destroy(&kbdev->csf.reg_lock);
}

int kbase_csf_firmware_late_init(struct kbase_device *kbdev)
{
	u32 modifier = 0;

	kbdev->csf.gpu_idle_hysteresis_ns = FIRMWARE_IDLE_HYSTERESIS_TIME_NS;

#ifdef KBASE_PM_RUNTIME
	if (kbase_pm_gpu_sleep_allowed(kbdev))
		kbdev->csf.gpu_idle_hysteresis_ns /= FIRMWARE_IDLE_HYSTERESIS_GPU_SLEEP_SCALER;
#endif
<<<<<<< HEAD
	WARN_ON(!kbdev->csf.gpu_idle_hysteresis_us);

#ifdef CONFIG_MALI_HOST_CONTROLS_SC_RAILS
	kbdev->csf.gpu_idle_dur_count = convert_dur_to_idle_count(
		kbdev, MALI_HOST_CONTROLS_SC_RAILS_IDLE_TIMER_US);

	/* Set to the lowest possible value for FW to immediately write
	 * to the power off register to disable the cores.
	 */
	kbdev->csf.mcu_core_pwroff_dur_count = 1;
#else
	kbdev->csf.gpu_idle_dur_count = convert_dur_to_idle_count(
		kbdev, kbdev->csf.gpu_idle_hysteresis_us);
	kbdev->csf.mcu_core_pwroff_dur_us = DEFAULT_GLB_PWROFF_TIMEOUT_US;
	kbdev->csf.mcu_core_pwroff_dur_count = convert_dur_to_core_pwroff_count(
		kbdev, DEFAULT_GLB_PWROFF_TIMEOUT_US);
#endif
=======
	WARN_ON(!kbdev->csf.gpu_idle_hysteresis_ns);
	kbdev->csf.gpu_idle_dur_count =
		convert_dur_to_idle_count(kbdev, kbdev->csf.gpu_idle_hysteresis_ns, &modifier);
	kbdev->csf.gpu_idle_dur_count_modifier = modifier;
>>>>>>> e61eb932

	return 0;
}

int kbase_csf_firmware_load_init(struct kbase_device *kbdev)
{
	const struct firmware *firmware = NULL;
	struct kbase_csf_mcu_fw *const mcu_fw = &kbdev->csf.fw;
	const u32 magic = FIRMWARE_HEADER_MAGIC;
	u8 version_major, version_minor;
	u32 version_hash;
	u32 entry_end_offset;
	u32 entry_offset;
	int ret;
	const char *fw_name = default_fw_name;

	lockdep_assert_held(&kbdev->fw_load_lock);

	if (WARN_ON((kbdev->as_free & MCU_AS_BITMASK) == 0))
		return -EINVAL;
	kbdev->as_free &= ~MCU_AS_BITMASK;

	ret = kbase_mmu_init(kbdev, &kbdev->csf.mcu_mmu, NULL,
		BASE_MEM_GROUP_DEFAULT);

	if (ret != 0) {
		/* Release the address space */
		kbdev->as_free |= MCU_AS_BITMASK;
		return ret;
	}

	ret = kbase_mcu_shared_interface_region_tracker_init(kbdev);
	if (ret != 0) {
		dev_err(kbdev->dev,
			"Failed to setup the rb tree for managing shared interface segment\n");
		goto err_out;
	}

#if IS_ENABLED(CONFIG_OF)
	/* If we can't read CSF firmware name from DTB,
	 * fw_name is not modified and remains the default.
	 */
	ret = of_property_read_string(kbdev->dev->of_node, "firmware-name", &fw_name);
	if (ret == -EINVAL) {
		/* Property doesn't exist in DTB, and fw_name already points to default FW name
		 * so just reset return value and continue.
		 */
		ret = 0;
	} else if (ret == -ENODATA) {
		dev_warn(kbdev->dev,
			 "\"firmware-name\" DTB property contains no data, using default FW name");
		/* Reset return value so FW does not fail to load */
		ret = 0;
	} else if (ret == -EILSEQ) {
		/* This is reached when the size of the fw_name buffer is too small for the string
		 * stored in the DTB and the null terminator.
		 */
		dev_warn(kbdev->dev,
			 "\"firmware-name\" DTB property value too long, using default FW name.");
		/* Reset return value so FW does not fail to load */
		ret = 0;
	}

#endif /* IS_ENABLED(CONFIG_OF) */

	if (request_firmware(&firmware, fw_name, kbdev->dev) != 0) {
		dev_err(kbdev->dev,
				"Failed to load firmware image '%s'\n",
				fw_name);
		ret = -ENOENT;
	} else {
		/* Try to save a copy and then release the loaded firmware image */
		mcu_fw->size = firmware->size;
		mcu_fw->data = vmalloc((unsigned long)mcu_fw->size);

		if (mcu_fw->data == NULL) {
			ret = -ENOMEM;
		} else {
			memcpy(mcu_fw->data, firmware->data, mcu_fw->size);
			dev_dbg(kbdev->dev, "Firmware image (%zu-bytes) retained in csf.fw\n",
				mcu_fw->size);
		}

		release_firmware(firmware);
	}

	/* If error in loading or saving the image, branches to error out */
	if (ret)
		goto err_out;

	if (mcu_fw->size < FIRMWARE_HEADER_LENGTH) {
		dev_err(kbdev->dev, "Firmware too small\n");
		ret = -EINVAL;
		goto err_out;
	}

	if (memcmp(mcu_fw->data, &magic, sizeof(magic)) != 0) {
		dev_err(kbdev->dev, "Incorrect firmware magic\n");
		ret = -EINVAL;
		goto err_out;
	}

	version_minor = mcu_fw->data[4];
	version_major = mcu_fw->data[5];

	if (version_major != FIRMWARE_HEADER_VERSION_MAJOR ||
			version_minor != FIRMWARE_HEADER_VERSION_MINOR) {
		dev_err(kbdev->dev,
				"Firmware header version %d.%d not understood\n",
				version_major, version_minor);
		ret = -EINVAL;
		goto err_out;
	}

	memcpy(&version_hash, &mcu_fw->data[8], sizeof(version_hash));

	dev_notice(kbdev->dev, "Loading Mali firmware 0x%x", version_hash);

	memcpy(&entry_end_offset, &mcu_fw->data[0x10], sizeof(entry_end_offset));

	if (entry_end_offset > mcu_fw->size) {
		dev_err(kbdev->dev, "Firmware image is truncated\n");
		ret = -EINVAL;
		goto err_out;
	}

	entry_offset = FIRMWARE_HEADER_LENGTH;
	while (entry_offset < entry_end_offset) {
		u32 header;
		unsigned int size;

		memcpy(&header, &mcu_fw->data[entry_offset], sizeof(header));

		size = entry_size(header);

		ret = load_firmware_entry(kbdev, mcu_fw, entry_offset, header);
		if (ret != 0) {
			dev_err(kbdev->dev, "Failed to load firmware image\n");
			goto err_out;
		}
		entry_offset += size;
	}

	if (!kbdev->csf.shared_interface) {
		dev_err(kbdev->dev, "Shared interface region not found\n");
		ret = -EINVAL;
		goto err_out;
	} else {
		ret = setup_shared_iface_static_region(kbdev);
		if (ret != 0) {
			dev_err(kbdev->dev, "Failed to insert a region for shared iface entry parsed from fw image\n");
			goto err_out;
		}
	}

	ret = kbase_csf_firmware_trace_buffers_init(kbdev);
	if (ret != 0) {
		dev_err(kbdev->dev, "Failed to initialize trace buffers\n");
		goto err_out;
	}

<<<<<<< HEAD
	ret = kbasep_platform_fw_config_init(kbdev);
	if (ret != 0) {
		dev_err(kbdev->dev, "Failed to perform platform specific FW configuration");
		goto err_out;
	}

#ifdef CONFIG_MALI_HOST_CONTROLS_SC_RAILS
	ret = kbase_csf_firmware_cfg_enable_host_ctrl_sc_rails(kbdev);
	if (ret != 0) {
		dev_err(kbdev->dev, "Failed to enable SC PM WA");
		goto error;
	}
#endif

=======
	ret = kbase_csf_firmware_cfg_fw_wa_init(kbdev);
	if (ret != 0) {
		dev_err(kbdev->dev, "Failed to initialize firmware workarounds");
		goto err_out;
	}

>>>>>>> e61eb932
	/* Make sure L2 cache is powered up */
	kbase_pm_wait_for_l2_powered(kbdev);

	/* Load the MMU tables into the selected address space */
	ret = load_mmu_tables(kbdev);
	if (ret != 0)
		goto err_out;

	boot_csf_firmware(kbdev);

	ret = parse_capabilities(kbdev);
	if (ret != 0)
		goto err_out;

	ret = kbase_csf_doorbell_mapping_init(kbdev);
	if (ret != 0)
		goto err_out;

	ret = kbase_csf_scheduler_init(kbdev);
	if (ret != 0)
		goto err_out;

	ret = kbase_csf_setup_dummy_user_reg_page(kbdev);
	if (ret != 0)
		goto err_out;

	ret = kbase_csf_timeout_init(kbdev);
	if (ret != 0)
		goto err_out;

	ret = global_init_on_boot(kbdev);
	if (ret != 0)
		goto err_out;

	ret = kbase_csf_firmware_log_init(kbdev);
	if (ret != 0) {
		dev_err(kbdev->dev, "Failed to initialize FW trace (err %d)", ret);
		goto err_out;
	}

	ret = kbase_csf_firmware_cfg_init(kbdev);
	if (ret != 0)
		goto err_out;

	ret = kbase_device_csf_iterator_trace_init(kbdev);
	if (ret != 0)
		goto err_out;

	if (kbdev->csf.fw_core_dump.available)
		kbase_csf_firmware_core_dump_init(kbdev);

	/* Firmware loaded successfully, ret = 0 */
	KBASE_KTRACE_ADD(kbdev, CSF_FIRMWARE_BOOT, NULL,
			(((u64)version_hash) << 32) |
			(((u64)version_major) << 8) | version_minor);
	return 0;

err_out:
	kbase_csf_firmware_unload_term(kbdev);
	return ret;
}

void kbase_csf_firmware_unload_term(struct kbase_device *kbdev)
{
	unsigned long flags;
	int ret = 0;

	cancel_work_sync(&kbdev->csf.fw_error_work);

	ret = kbase_reset_gpu_wait(kbdev);

	WARN(ret, "failed to wait for GPU reset");

	kbase_csf_firmware_cfg_term(kbdev);

	kbase_csf_firmware_log_term(kbdev);

	kbase_csf_timeout_term(kbdev);

	kbase_csf_free_dummy_user_reg_page(kbdev);

	kbase_csf_scheduler_term(kbdev);

	kbase_csf_doorbell_mapping_term(kbdev);

	/* Explicitly trigger the disabling of MCU through the state machine and
	 * wait for its completion. It may not have been disabled yet due to the
	 * power policy.
	 */
	kbdev->pm.backend.mcu_desired = false;
	kbase_pm_wait_for_desired_state(kbdev);

	free_global_iface(kbdev);

	spin_lock_irqsave(&kbdev->hwaccess_lock, flags);
	kbdev->csf.firmware_inited = false;
	if (WARN_ON(kbdev->pm.backend.mcu_state != KBASE_MCU_OFF)) {
		kbdev->pm.backend.mcu_state = KBASE_MCU_OFF;
		stop_csf_firmware(kbdev);
	}
	spin_unlock_irqrestore(&kbdev->hwaccess_lock, flags);

	unload_mmu_tables(kbdev);

	kbase_csf_firmware_cfg_fw_wa_term(kbdev);

	kbase_csf_firmware_trace_buffers_term(kbdev);

	while (!list_empty(&kbdev->csf.firmware_interfaces)) {
		struct kbase_csf_firmware_interface *interface;

		interface =
			list_first_entry(&kbdev->csf.firmware_interfaces,
					 struct kbase_csf_firmware_interface,
					 node);
		list_del(&interface->node);

		vunmap(interface->kernel_map);

		if (!interface->reuse_pages) {
			if (interface->flags & CSF_FIRMWARE_ENTRY_PROTECTED) {
				kbase_csf_protected_memory_free(
					kbdev, interface->pma, interface->num_pages_aligned,
					interface->is_small_page);
			} else {
				kbase_mem_pool_free_pages(
					kbase_mem_pool_group_select(
						kbdev, KBASE_MEM_GROUP_CSF_FW,
						interface->is_small_page),
					interface->num_pages_aligned,
					interface->phys,
					true, false);
			}

			kfree(interface->phys);
		}

		kfree(interface);
	}

	while (!list_empty(&kbdev->csf.firmware_timeline_metadata)) {
		struct firmware_timeline_metadata *metadata;

		metadata = list_first_entry(
			&kbdev->csf.firmware_timeline_metadata,
			struct firmware_timeline_metadata,
			node);
		list_del(&metadata->node);

		kfree(metadata);
	}

	if (kbdev->csf.fw.data) {
		/* Free the copy of the firmware image */
		vfree(kbdev->csf.fw.data);
		kbdev->csf.fw.data = NULL;
		dev_dbg(kbdev->dev, "Free retained image csf.fw (%zu-bytes)\n", kbdev->csf.fw.size);
	}

	/* This will also free up the region allocated for the shared interface
	 * entry parsed from the firmware image.
	 */
	kbase_mcu_shared_interface_region_tracker_term(kbdev);

	kbase_mmu_term(kbdev, &kbdev->csf.mcu_mmu);

	/* Release the address space */
	kbdev->as_free |= MCU_AS_BITMASK;
}

#if IS_ENABLED(CONFIG_MALI_CORESIGHT)
int kbase_csf_firmware_mcu_register_write(struct kbase_device *const kbdev, u32 const reg_addr,
					  u32 const reg_val)
{
	struct kbase_csf_global_iface *global_iface = &kbdev->csf.global_iface;
	unsigned long flags;
	int err;
	u32 glb_req;

	mutex_lock(&kbdev->csf.reg_lock);
	kbase_csf_scheduler_spin_lock(kbdev, &flags);

	/* Set the address and value to write */
	kbase_csf_firmware_global_input(global_iface, GLB_DEBUG_ARG_IN0, reg_addr);
	kbase_csf_firmware_global_input(global_iface, GLB_DEBUG_ARG_IN1, reg_val);

	/* Set the Global Debug request for FW MCU write */
	glb_req = kbase_csf_firmware_global_output(global_iface, GLB_DEBUG_ACK);
	glb_req ^= GLB_DEBUG_REQ_FW_AS_WRITE_MASK;
	kbase_csf_firmware_global_input_mask(global_iface, GLB_DEBUG_REQ, glb_req,
					     GLB_DEBUG_REQ_FW_AS_WRITE_MASK);

	set_global_request(global_iface, GLB_REQ_DEBUG_CSF_REQ_MASK);

	/* Notify FW about the Global Debug request */
	kbase_csf_ring_doorbell(kbdev, CSF_KERNEL_DOORBELL_NR);

	kbase_csf_scheduler_spin_unlock(kbdev, flags);

	err = wait_for_global_request(kbdev, GLB_REQ_DEBUG_CSF_REQ_MASK);

	mutex_unlock(&kbdev->csf.reg_lock);

	dev_dbg(kbdev->dev, "w: reg %08x val %08x", reg_addr, reg_val);

	return err;
}

int kbase_csf_firmware_mcu_register_read(struct kbase_device *const kbdev, u32 const reg_addr,
					 u32 *reg_val)
{
	struct kbase_csf_global_iface *global_iface = &kbdev->csf.global_iface;
	unsigned long flags;
	int err;
	u32 glb_req;

	if (WARN_ON(reg_val == NULL))
		return -EINVAL;

	mutex_lock(&kbdev->csf.reg_lock);
	kbase_csf_scheduler_spin_lock(kbdev, &flags);

	/* Set the address to read */
	kbase_csf_firmware_global_input(global_iface, GLB_DEBUG_ARG_IN0, reg_addr);

	/* Set the Global Debug request for FW MCU read */
	glb_req = kbase_csf_firmware_global_output(global_iface, GLB_DEBUG_ACK);
	glb_req ^= GLB_DEBUG_REQ_FW_AS_READ_MASK;
	kbase_csf_firmware_global_input_mask(global_iface, GLB_DEBUG_REQ, glb_req,
					     GLB_DEBUG_REQ_FW_AS_READ_MASK);

	set_global_request(global_iface, GLB_REQ_DEBUG_CSF_REQ_MASK);

	/* Notify FW about the Global Debug request */
	kbase_csf_ring_doorbell(kbdev, CSF_KERNEL_DOORBELL_NR);

	kbase_csf_scheduler_spin_unlock(kbdev, flags);

	err = wait_for_global_request(kbdev, GLB_REQ_DEBUG_CSF_REQ_MASK);

	if (!err) {
		kbase_csf_scheduler_spin_lock(kbdev, &flags);
		*reg_val = kbase_csf_firmware_global_output(global_iface, GLB_DEBUG_ARG_OUT0);
		kbase_csf_scheduler_spin_unlock(kbdev, flags);
	}

	mutex_unlock(&kbdev->csf.reg_lock);

	dev_dbg(kbdev->dev, "r: reg %08x val %08x", reg_addr, *reg_val);

	return err;
}

int kbase_csf_firmware_mcu_register_poll(struct kbase_device *const kbdev, u32 const reg_addr,
					 u32 const val_mask, u32 const reg_val)
{
	unsigned long remaining = kbase_csf_timeout_in_jiffies(kbdev->csf.fw_timeout_ms) + jiffies;
	u32 read_val;

	dev_dbg(kbdev->dev, "p: reg %08x val %08x mask %08x", reg_addr, reg_val, val_mask);

	while (time_before(jiffies, remaining)) {
		int err = kbase_csf_firmware_mcu_register_read(kbdev, reg_addr, &read_val);

		if (err) {
			dev_err(kbdev->dev,
				"Error reading MCU register value (read_val = %u, expect = %u)\n",
				read_val, reg_val);
			return err;
		}

		if ((read_val & val_mask) == reg_val)
			return 0;
	}

	dev_err(kbdev->dev,
		"Timeout waiting for MCU register value to be set (read_val = %u, expect = %u)\n",
		read_val, reg_val);

	return -ETIMEDOUT;
}
#endif /* IS_ENABLED(CONFIG_MALI_CORESIGHT) */

void kbase_csf_firmware_enable_gpu_idle_timer(struct kbase_device *kbdev)
{
	struct kbase_csf_global_iface *global_iface = &kbdev->csf.global_iface;
	const u32 glb_req = kbase_csf_firmware_global_input_read(global_iface, GLB_REQ);

	kbase_csf_scheduler_spin_lock_assert_held(kbdev);
	/* The scheduler is assumed to only call the enable when its internal
	 * state indicates that the idle timer has previously been disabled. So
	 * on entry the expected field values are:
	 *   1. GLOBAL_INPUT_BLOCK.GLB_REQ.IDLE_ENABLE: 0
	 *   2. GLOBAL_OUTPUT_BLOCK.GLB_ACK.IDLE_ENABLE: 0, or, on 1 -> 0
	 */
	if (glb_req & GLB_REQ_IDLE_ENABLE_MASK)
		dev_err(kbdev->dev, "Incoherent scheduler state on REQ_IDLE_ENABLE!");

	enable_gpu_idle_timer(kbdev);
	kbase_csf_ring_doorbell(kbdev, CSF_KERNEL_DOORBELL_NR);
}

void kbase_csf_firmware_disable_gpu_idle_timer(struct kbase_device *kbdev)
{
	struct kbase_csf_global_iface *global_iface = &kbdev->csf.global_iface;

	kbase_csf_scheduler_spin_lock_assert_held(kbdev);

	kbase_csf_firmware_global_input_mask(global_iface, GLB_REQ,
					GLB_REQ_REQ_IDLE_DISABLE,
					GLB_REQ_IDLE_DISABLE_MASK);
	dev_dbg(kbdev->dev, "Sending request to disable gpu idle timer");

	kbase_csf_ring_doorbell(kbdev, CSF_KERNEL_DOORBELL_NR);
}

void kbase_csf_firmware_ping(struct kbase_device *const kbdev)
{
	const struct kbase_csf_global_iface *const global_iface =
		&kbdev->csf.global_iface;
	unsigned long flags;

	kbase_csf_scheduler_spin_lock(kbdev, &flags);
	set_global_request(global_iface, GLB_REQ_PING_MASK);
	kbase_csf_ring_doorbell(kbdev, CSF_KERNEL_DOORBELL_NR);
	kbase_csf_scheduler_spin_unlock(kbdev, flags);
}

int kbase_csf_firmware_ping_wait(struct kbase_device *const kbdev, unsigned int wait_timeout_ms)
{
	kbase_csf_firmware_ping(kbdev);

	return wait_for_global_request_with_timeout(kbdev, GLB_REQ_PING_MASK, wait_timeout_ms);
}

int kbase_csf_firmware_set_timeout(struct kbase_device *const kbdev,
	u64 const timeout)
{
	const struct kbase_csf_global_iface *const global_iface =
		&kbdev->csf.global_iface;
	unsigned long flags;
	int err;

	/* The 'reg_lock' is also taken and is held till the update is not
	 * complete, to ensure the update of timeout value by multiple Users
	 * gets serialized.
	 */
	mutex_lock(&kbdev->csf.reg_lock);
	kbase_csf_scheduler_spin_lock(kbdev, &flags);
	set_timeout_global(global_iface, timeout);
	kbase_csf_ring_doorbell(kbdev, CSF_KERNEL_DOORBELL_NR);
	kbase_csf_scheduler_spin_unlock(kbdev, flags);

	err = wait_for_global_request(kbdev, GLB_REQ_CFG_PROGRESS_TIMER_MASK);
	mutex_unlock(&kbdev->csf.reg_lock);

	return err;
}

void kbase_csf_enter_protected_mode(struct kbase_device *kbdev)
{
	struct kbase_csf_global_iface *global_iface = &kbdev->csf.global_iface;

	KBASE_TLSTREAM_AUX_PROTECTED_ENTER_START(kbdev, kbdev);

	kbase_csf_scheduler_spin_lock_assert_held(kbdev);
	set_global_request(global_iface, GLB_REQ_PROTM_ENTER_MASK);
	dev_dbg(kbdev->dev, "Sending request to enter protected mode");
	kbase_csf_ring_doorbell(kbdev, CSF_KERNEL_DOORBELL_NR);
}

int kbase_csf_wait_protected_mode_enter(struct kbase_device *kbdev)
{
	int err;

	lockdep_assert_held(&kbdev->mmu_hw_mutex);

	err = wait_for_global_request(kbdev, GLB_REQ_PROTM_ENTER_MASK);

	if (!err) {
#define WAIT_TIMEOUT 5000 /* 50ms timeout */
#define DELAY_TIME_IN_US 10
		const int max_iterations = WAIT_TIMEOUT;
		int loop;

		/* Wait for the GPU to actually enter protected mode */
		for (loop = 0; loop < max_iterations; loop++) {
			unsigned long flags;
			bool pmode_exited;

			if (kbase_reg_read(kbdev, GPU_CONTROL_REG(GPU_STATUS)) &
			    GPU_STATUS_PROTECTED_MODE_ACTIVE)
				break;

			/* Check if GPU already exited the protected mode */
			kbase_csf_scheduler_spin_lock(kbdev, &flags);
			pmode_exited =
				!kbase_csf_scheduler_protected_mode_in_use(kbdev);
			kbase_csf_scheduler_spin_unlock(kbdev, flags);
			if (pmode_exited)
				break;

			udelay(DELAY_TIME_IN_US);
		}

		if (loop == max_iterations) {
			dev_err(kbdev->dev, "Timeout for actual pmode entry after PROTM_ENTER ack");
			err = -ETIMEDOUT;
		}
	}

	if (unlikely(err)) {
		if (kbase_prepare_to_reset_gpu(kbdev, RESET_FLAGS_HWC_UNRECOVERABLE_ERROR))
			kbase_reset_gpu(kbdev);
	}

	KBASE_TLSTREAM_AUX_PROTECTED_ENTER_END(kbdev, kbdev);

	return err;
}

void kbase_csf_firmware_trigger_mcu_halt(struct kbase_device *kbdev)
{
	struct kbase_csf_global_iface *global_iface = &kbdev->csf.global_iface;
	unsigned long flags;

	KBASE_TLSTREAM_TL_KBASE_CSFFW_FW_REQUEST_HALT(kbdev, kbase_backend_get_cycle_cnt(kbdev));

	kbase_csf_scheduler_spin_lock(kbdev, &flags);
	/* Validate there are no on-slot groups when sending the
	 * halt request to firmware.
	 */
	WARN_ON(kbase_csf_scheduler_get_nr_active_csgs_locked(kbdev));
	set_global_request(global_iface, GLB_REQ_HALT_MASK);
	dev_dbg(kbdev->dev, "Sending request to HALT MCU");
	kbase_csf_ring_doorbell(kbdev, CSF_KERNEL_DOORBELL_NR);
	kbase_csf_scheduler_spin_unlock(kbdev, flags);
}

void kbase_csf_firmware_enable_mcu(struct kbase_device *kbdev)
{
	KBASE_TLSTREAM_TL_KBASE_CSFFW_FW_ENABLING(kbdev, kbase_backend_get_cycle_cnt(kbdev));

	/* Trigger the boot of MCU firmware, Use the AUTO mode as
	 * otherwise on fast reset, to exit protected mode, MCU will
	 * not reboot by itself to enter normal mode.
	 */
	kbase_reg_write(kbdev, GPU_CONTROL_REG(MCU_CONTROL), MCU_CNTRL_AUTO);
}

#ifdef KBASE_PM_RUNTIME
void kbase_csf_firmware_trigger_mcu_sleep(struct kbase_device *kbdev)
{
	struct kbase_csf_global_iface *global_iface = &kbdev->csf.global_iface;
	unsigned long flags;

	KBASE_TLSTREAM_TL_KBASE_CSFFW_FW_REQUEST_SLEEP(kbdev, kbase_backend_get_cycle_cnt(kbdev));

	kbase_csf_scheduler_spin_lock(kbdev, &flags);
	set_global_request(global_iface, GLB_REQ_SLEEP_MASK);
	dev_dbg(kbdev->dev, "Sending sleep request to MCU");
	kbase_csf_ring_doorbell(kbdev, CSF_KERNEL_DOORBELL_NR);
	kbase_csf_scheduler_spin_unlock(kbdev, flags);
}

bool kbase_csf_firmware_is_mcu_in_sleep(struct kbase_device *kbdev)
{
	lockdep_assert_held(&kbdev->hwaccess_lock);

	return (global_request_complete(kbdev, GLB_REQ_SLEEP_MASK) &&
		kbase_csf_firmware_mcu_halted(kbdev));
}
#endif

int kbase_csf_trigger_firmware_config_update(struct kbase_device *kbdev)
{
	struct kbase_csf_global_iface *global_iface = &kbdev->csf.global_iface;
	unsigned long flags;
	int err = 0;

	/* Ensure GPU is powered-up until we complete config update.*/
	kbase_csf_scheduler_pm_active(kbdev);
	err = kbase_csf_scheduler_killable_wait_mcu_active(kbdev);
	if (err)
		goto exit;

	/* The 'reg_lock' is also taken and is held till the update is
	 * complete, to ensure the config update gets serialized.
	 */
	mutex_lock(&kbdev->csf.reg_lock);
	kbase_csf_scheduler_spin_lock(kbdev, &flags);

	set_global_request(global_iface, GLB_REQ_FIRMWARE_CONFIG_UPDATE_MASK);
	dev_dbg(kbdev->dev, "Sending request for FIRMWARE_CONFIG_UPDATE");
	kbase_csf_ring_doorbell(kbdev, CSF_KERNEL_DOORBELL_NR);
	kbase_csf_scheduler_spin_unlock(kbdev, flags);

	err = wait_for_global_request(kbdev,
				      GLB_REQ_FIRMWARE_CONFIG_UPDATE_MASK);
	mutex_unlock(&kbdev->csf.reg_lock);

exit:
	kbase_csf_scheduler_pm_idle(kbdev);
	return err;
}

/**
 * copy_grp_and_stm - Copy CS and/or group data
 *
 * @iface:                Global CSF interface provided by the firmware.
 * @group_data:           Pointer where to store all the group data
 *                        (sequentially).
 * @max_group_num:        The maximum number of groups to be read. Can be 0, in
 *                        which case group_data is unused.
 * @stream_data:          Pointer where to store all the CS data
 *                        (sequentially).
 * @max_total_stream_num: The maximum number of CSs to be read.
 *                        Can be 0, in which case stream_data is unused.
 *
 * Return: Total number of CSs, summed across all groups.
 */
static u32 copy_grp_and_stm(
	const struct kbase_csf_global_iface * const iface,
	struct basep_cs_group_control * const group_data,
	u32 max_group_num,
	struct basep_cs_stream_control * const stream_data,
	u32 max_total_stream_num)
{
	u32 i, total_stream_num = 0;

	if (WARN_ON((max_group_num > 0) && !group_data))
		max_group_num = 0;

	if (WARN_ON((max_total_stream_num > 0) && !stream_data))
		max_total_stream_num = 0;

	for (i = 0; i < iface->group_num; i++) {
		u32 j;

		if (i < max_group_num) {
			group_data[i].features = iface->groups[i].features;
			group_data[i].stream_num = iface->groups[i].stream_num;
			group_data[i].suspend_size =
				iface->groups[i].suspend_size;
		}
		for (j = 0; j < iface->groups[i].stream_num; j++) {
			if (total_stream_num < max_total_stream_num)
				stream_data[total_stream_num].features =
					iface->groups[i].streams[j].features;
			total_stream_num++;
		}
	}

	return total_stream_num;
}

u32 kbase_csf_firmware_get_glb_iface(
	struct kbase_device *kbdev,
	struct basep_cs_group_control *const group_data,
	u32 const max_group_num,
	struct basep_cs_stream_control *const stream_data,
	u32 const max_total_stream_num, u32 *const glb_version,
	u32 *const features, u32 *const group_num, u32 *const prfcnt_size,
	u32 *instr_features)
{
	const struct kbase_csf_global_iface * const iface =
		&kbdev->csf.global_iface;

	if (WARN_ON(!glb_version) || WARN_ON(!features) ||
	    WARN_ON(!group_num) || WARN_ON(!prfcnt_size) ||
	    WARN_ON(!instr_features))
		return 0;

	*glb_version = iface->version;
	*features = iface->features;
	*group_num = iface->group_num;
	*prfcnt_size = iface->prfcnt_size;
	*instr_features = iface->instr_features;

	return copy_grp_and_stm(iface, group_data, max_group_num,
		stream_data, max_total_stream_num);
}

const char *kbase_csf_firmware_get_timeline_metadata(
	struct kbase_device *kbdev, const char *name, size_t *size)
{
	struct firmware_timeline_metadata *metadata;

	list_for_each_entry(
		metadata, &kbdev->csf.firmware_timeline_metadata, node) {
		if (!strcmp(metadata->name, name)) {
			*size = metadata->size;
			return metadata->data;
		}
	}

	*size = 0;
	return NULL;
}

int kbase_csf_firmware_mcu_shared_mapping_init(
		struct kbase_device *kbdev,
		unsigned int num_pages,
		unsigned long cpu_map_properties,
		unsigned long gpu_map_properties,
		struct kbase_csf_mapping *csf_mapping)
{
	struct tagged_addr *phys;
	struct kbase_va_region *va_reg;
	struct page **page_list;
	void *cpu_addr;
	int i, ret = 0;
	pgprot_t cpu_map_prot = PAGE_KERNEL;
	unsigned long gpu_map_prot;

	if (cpu_map_properties & PROT_READ)
		cpu_map_prot = PAGE_KERNEL_RO;

	if (kbdev->system_coherency == COHERENCY_ACE) {
		gpu_map_prot =
			KBASE_REG_MEMATTR_INDEX(AS_MEMATTR_INDEX_DEFAULT_ACE);
	} else {
		gpu_map_prot =
			KBASE_REG_MEMATTR_INDEX(AS_MEMATTR_INDEX_NON_CACHEABLE);
		cpu_map_prot = pgprot_writecombine(cpu_map_prot);
	}

	phys = kmalloc_array(num_pages, sizeof(*phys), GFP_KERNEL);
	if (!phys)
		goto out;

	page_list = kmalloc_array(num_pages, sizeof(*page_list), GFP_KERNEL);
	if (!page_list)
		goto page_list_alloc_error;

	ret = kbase_mem_pool_alloc_pages(&kbdev->mem_pools.small[KBASE_MEM_GROUP_CSF_FW], num_pages,
					 phys, false, NULL);
	if (ret <= 0)
		goto phys_mem_pool_alloc_error;

	for (i = 0; i < num_pages; i++)
		page_list[i] = as_page(phys[i]);

	cpu_addr = vmap(page_list, num_pages, VM_MAP, cpu_map_prot);
	if (!cpu_addr)
		goto vmap_error;

	va_reg = kbase_alloc_free_region(&kbdev->csf.mcu_shared_zone, 0, num_pages);
	if (!va_reg)
		goto va_region_alloc_error;

	mutex_lock(&kbdev->csf.reg_lock);
	ret = kbase_add_va_region_rbtree(kbdev, va_reg, 0, num_pages, 1);
	va_reg->flags &= ~KBASE_REG_FREE;
	if (ret)
		goto va_region_add_error;
	mutex_unlock(&kbdev->csf.reg_lock);

	gpu_map_properties &= (KBASE_REG_GPU_RD | KBASE_REG_GPU_WR);
	gpu_map_properties |= gpu_map_prot;

	ret = kbase_mmu_insert_pages_no_flush(kbdev, &kbdev->csf.mcu_mmu, va_reg->start_pfn,
					      &phys[0], num_pages, gpu_map_properties,
					      KBASE_MEM_GROUP_CSF_FW, NULL, NULL);
	if (ret)
		goto mmu_insert_pages_error;

	kfree(page_list);
	csf_mapping->phys = phys;
	csf_mapping->cpu_addr = cpu_addr;
	csf_mapping->va_reg = va_reg;
	csf_mapping->num_pages = num_pages;

	return 0;

mmu_insert_pages_error:
	mutex_lock(&kbdev->csf.reg_lock);
	kbase_remove_va_region(kbdev, va_reg);
va_region_add_error:
	kbase_free_alloced_region(va_reg);
	mutex_unlock(&kbdev->csf.reg_lock);
va_region_alloc_error:
	vunmap(cpu_addr);
vmap_error:
	kbase_mem_pool_free_pages(
		&kbdev->mem_pools.small[KBASE_MEM_GROUP_CSF_FW],
		num_pages, phys, false, false);

phys_mem_pool_alloc_error:
	kfree(page_list);
page_list_alloc_error:
	kfree(phys);
out:
	/* Zero-initialize the mapping to make sure that the termination
	 * function doesn't try to unmap or free random addresses.
	 */
	csf_mapping->phys = NULL;
	csf_mapping->cpu_addr = NULL;
	csf_mapping->va_reg = NULL;
	csf_mapping->num_pages = 0;

	return -ENOMEM;
}

void kbase_csf_firmware_mcu_shared_mapping_term(
		struct kbase_device *kbdev, struct kbase_csf_mapping *csf_mapping)
{
	if (csf_mapping->va_reg) {
		mutex_lock(&kbdev->csf.reg_lock);
		kbase_remove_va_region(kbdev, csf_mapping->va_reg);
		kbase_free_alloced_region(csf_mapping->va_reg);
		mutex_unlock(&kbdev->csf.reg_lock);
	}

	if (csf_mapping->phys) {
		kbase_mem_pool_free_pages(
			&kbdev->mem_pools.small[KBASE_MEM_GROUP_CSF_FW],
			csf_mapping->num_pages, csf_mapping->phys, false,
			false);
	}

	vunmap(csf_mapping->cpu_addr);
	kfree(csf_mapping->phys);
}<|MERGE_RESOLUTION|>--- conflicted
+++ resolved
@@ -699,23 +699,15 @@
 	num_pages = (virtual_end - virtual_start)
 		>> PAGE_SHIFT;
 
-<<<<<<< HEAD
-	if(!protected_mode) {
-		reuse_pages = entry_find_large_page_to_reuse(
-			kbdev, virtual_start, virtual_end, flags, &phys, &pma,
-			num_pages, &num_pages_aligned, &is_small_page);
-	}
-	else {
-		num_pages_aligned = num_pages;
+	if(protected_mode) {
+		force_small_page = true;
 		dev_warn(kbdev->dev, "Protected memory allocation requested for %u bytes (%u pages), serving with small pages and tight allocation.", (virtual_end - virtual_start), num_pages);
 	}
 
-=======
 retry_alloc:
 	reuse_pages = entry_find_large_page_to_reuse(kbdev, virtual_start, virtual_end, flags,
 						     &phys, &pma, num_pages, &num_pages_aligned,
 						     &is_small_page, force_small_page);
->>>>>>> e61eb932
 	if (!reuse_pages)
 		phys = kmalloc_array(num_pages_aligned, sizeof(*phys), GFP_KERNEL);
 
@@ -726,25 +718,19 @@
 		if (!reuse_pages) {
 			pma = kbase_csf_protected_memory_alloc(
 				kbdev, phys, num_pages_aligned, is_small_page);
-			if (!pma)
-				ret = -ENOMEM;
+			if (!pma) {
+				/* If we can't allocate sufficient memory for FW - bail out and leave protected execution unsupported by termintating the allocator. */
+				dev_warn(kbdev->dev,
+				"Protected memory allocation failed during FW initialization - Firmware protected mode entry will not be supported");
+				kbase_csf_protected_memory_term(kbdev);
+				kbdev->csf.pma_dev = NULL;
+				kfree(phys);
+				return 0;
+			}
 		} else if (WARN_ON(!pma)) {
 			ret = -EINVAL;
 			goto out;
 		}
-<<<<<<< HEAD
-
-		if (!pma) {
-			/* If we can't allocate sufficient memory for FW - bail out and leave protected execution unsupported by termintating the allocator. */
-			dev_warn(kbdev->dev,
-			"Protected memory allocation failed during FW initialization - Firmware protected mode entry will not be supported");
-			kbase_csf_protected_memory_term(kbdev);
-			kbdev->csf.pma_dev = NULL;
-			kfree(phys);
-			return 0;
-		}
-=======
->>>>>>> e61eb932
 	} else {
 		if (!reuse_pages) {
 			ret = kbase_mem_pool_alloc_pages(
@@ -2025,7 +2011,6 @@
 
 	kbase_csf_tl_reader_reset(&kbdev->timeline->csf_tl_reader);
 
-<<<<<<< HEAD
 	err = kbasep_platform_fw_config_init(kbdev);
 	if (WARN_ON(err))
 		return;
@@ -2036,12 +2021,10 @@
 		return;
 #endif
 
-=======
 	err = kbase_csf_firmware_cfg_fw_wa_enable(kbdev);
 	if (WARN_ON(err))
 		return;
 
->>>>>>> e61eb932
 	/* Reboot the firmware */
 	kbase_csf_firmware_enable_mcu(kbdev);
 }
@@ -2145,17 +2128,13 @@
 u32 kbase_csf_firmware_set_gpu_idle_hysteresis_time(struct kbase_device *kbdev, u32 dur_ns)
 {
 	unsigned long flags;
-<<<<<<< HEAD
+	u32 modifier = 0;
+
 #ifdef CONFIG_MALI_HOST_CONTROLS_SC_RAILS
-	const u32 hysteresis_val = convert_dur_to_idle_count(kbdev, MALI_HOST_CONTROLS_SC_RAILS_IDLE_TIMER_US);
+	const u32 hysteresis_val = convert_dur_to_idle_count(kbdev, MALI_HOST_CONTROLS_SC_RAILS_IDLE_TIMER_NS, &modifier);
 #else
-	const u32 hysteresis_val = convert_dur_to_idle_count(kbdev, dur);
+	const u32 hysteresis_val = convert_dur_to_idle_count(kbdev, dur_ns, &modifier);
 #endif
-=======
-	u32 modifier = 0;
-
-	const u32 hysteresis_val = convert_dur_to_idle_count(kbdev, dur_ns, &modifier);
->>>>>>> e61eb932
 
 	/* The 'fw_load_lock' is taken to synchronize against the deferred
 	 * loading of FW, where the idle timer will be enabled.
@@ -2199,7 +2178,6 @@
 	 */
 #endif
 
-<<<<<<< HEAD
 #ifdef CONFIG_MALI_HOST_CONTROLS_SC_RAILS
 	kbase_csf_scheduler_lock(kbdev);
 	if (kbdev->csf.scheduler.gpu_idle_fw_timer_enabled) {
@@ -2214,8 +2192,9 @@
 		wait_for_global_request(kbdev, GLB_REQ_IDLE_DISABLE_MASK);
 
 		kbase_csf_scheduler_spin_lock(kbdev, &flags);
-		kbdev->csf.gpu_idle_hysteresis_us = dur;
+		kbdev->csf.gpu_idle_hysteresis_ns = dur_ns;
 		kbdev->csf.gpu_idle_dur_count = hysteresis_val;
+		kbdev->csf.gpu_idle_dur_count_modifier = modifier;
 		kbase_csf_firmware_enable_gpu_idle_timer(kbdev);
 		kbase_csf_scheduler_spin_unlock(kbdev, flags);
 		wait_for_global_request(kbdev, GLB_REQ_IDLE_ENABLE_MASK);
@@ -2225,26 +2204,18 @@
 		 * enabled
 		 */
 		kbase_csf_scheduler_spin_lock(kbdev, &flags);
-		kbdev->csf.gpu_idle_hysteresis_us = dur;
+		kbdev->csf.gpu_idle_hysteresis_ns = dur_ns;
 		kbdev->csf.gpu_idle_dur_count = hysteresis_val;
+		kbdev->csf.gpu_idle_dur_count_modifier = modifier;
 		kbase_csf_scheduler_spin_unlock(kbdev, flags);
 	}
 	kbase_csf_scheduler_unlock(kbdev);
 #else
-=======
-	kbase_csf_scheduler_spin_lock(kbdev, &flags);
-	kbdev->csf.gpu_idle_hysteresis_ns = dur_ns;
-	kbdev->csf.gpu_idle_dur_count = hysteresis_val;
-	kbdev->csf.gpu_idle_dur_count_modifier = modifier;
-	kbase_csf_firmware_enable_gpu_idle_timer(kbdev);
-	kbase_csf_scheduler_spin_unlock(kbdev, flags);
-	wait_for_global_request(kbdev, GLB_REQ_IDLE_ENABLE_MASK);
->>>>>>> e61eb932
 	mutex_unlock(&kbdev->csf.reg_lock);
 #endif
 
-	dev_dbg(kbdev->dev, "GPU suspend timeout updated: %i us (0x%.8x)",
-		kbdev->csf.gpu_idle_hysteresis_us,
+	dev_dbg(kbdev->dev, "GPU suspend timeout updated: %i ns (0x%.8x)",
+		kbdev->csf.gpu_idle_hysteresis_ns,
 		kbdev->csf.gpu_idle_dur_count);
 	kbase_csf_scheduler_pm_idle(kbdev);
 	kbase_reset_gpu_allow(kbdev);
@@ -2423,27 +2394,27 @@
 
 int kbase_csf_firmware_early_init(struct kbase_device *kbdev)
 {
+	u32 modifier = 0;
+
 	init_waitqueue_head(&kbdev->csf.event_wait);
 	kbdev->csf.interrupt_received = false;
 
 	kbdev->csf.fw_timeout_ms =
 		kbase_get_timeout_ms(kbdev, CSF_FIRMWARE_TIMEOUT);
 
-<<<<<<< HEAD
 #ifdef CONFIG_MALI_HOST_CONTROLS_SC_RAILS
 	/* Set to the lowest possible value for FW to immediately write
 	 * to the power off register to disable the cores.
 	 */
 	kbdev->csf.mcu_core_pwroff_dur_count = 1;
 #else
-	kbdev->csf.mcu_core_pwroff_dur_us = DEFAULT_GLB_PWROFF_TIMEOUT_US;
+	kbdev->csf.mcu_core_pwroff_dur_ns = DEFAULT_GLB_PWROFF_TIMEOUT_NS;
 	kbdev->csf.mcu_core_pwroff_dur_count = convert_dur_to_core_pwroff_count(
-		kbdev, DEFAULT_GLB_PWROFF_TIMEOUT_US);
+		kbdev, DEFAULT_GLB_PWROFF_TIMEOUT_NS, &modifier);
+	kbdev->csf.mcu_core_pwroff_dur_count_modifier = modifier;
 #endif
 
-=======
 	kbase_csf_firmware_reset_mcu_core_pwroff_time(kbdev);
->>>>>>> e61eb932
 	INIT_LIST_HEAD(&kbdev->csf.firmware_interfaces);
 	INIT_LIST_HEAD(&kbdev->csf.firmware_config);
 	INIT_LIST_HEAD(&kbdev->csf.firmware_timeline_metadata);
@@ -2478,12 +2449,11 @@
 	if (kbase_pm_gpu_sleep_allowed(kbdev))
 		kbdev->csf.gpu_idle_hysteresis_ns /= FIRMWARE_IDLE_HYSTERESIS_GPU_SLEEP_SCALER;
 #endif
-<<<<<<< HEAD
-	WARN_ON(!kbdev->csf.gpu_idle_hysteresis_us);
+	WARN_ON(!kbdev->csf.gpu_idle_hysteresis_ns);
 
 #ifdef CONFIG_MALI_HOST_CONTROLS_SC_RAILS
 	kbdev->csf.gpu_idle_dur_count = convert_dur_to_idle_count(
-		kbdev, MALI_HOST_CONTROLS_SC_RAILS_IDLE_TIMER_US);
+		kbdev, MALI_HOST_CONTROLS_SC_RAILS_IDLE_TIMER_NS, &modifier);
 
 	/* Set to the lowest possible value for FW to immediately write
 	 * to the power off register to disable the cores.
@@ -2491,17 +2461,13 @@
 	kbdev->csf.mcu_core_pwroff_dur_count = 1;
 #else
 	kbdev->csf.gpu_idle_dur_count = convert_dur_to_idle_count(
-		kbdev, kbdev->csf.gpu_idle_hysteresis_us);
-	kbdev->csf.mcu_core_pwroff_dur_us = DEFAULT_GLB_PWROFF_TIMEOUT_US;
+		kbdev, kbdev->csf.gpu_idle_hysteresis_ns, &modifier);
+	kbdev->csf.gpu_idle_dur_count_modifier = modifier;
+	kbdev->csf.mcu_core_pwroff_dur_ns = DEFAULT_GLB_PWROFF_TIMEOUT_NS;
 	kbdev->csf.mcu_core_pwroff_dur_count = convert_dur_to_core_pwroff_count(
-		kbdev, DEFAULT_GLB_PWROFF_TIMEOUT_US);
+		kbdev, DEFAULT_GLB_PWROFF_TIMEOUT_NS, &modifier);
+	kbdev->csf.mcu_core_pwroff_dur_count_modifier = modifier;
 #endif
-=======
-	WARN_ON(!kbdev->csf.gpu_idle_hysteresis_ns);
-	kbdev->csf.gpu_idle_dur_count =
-		convert_dur_to_idle_count(kbdev, kbdev->csf.gpu_idle_hysteresis_ns, &modifier);
-	kbdev->csf.gpu_idle_dur_count_modifier = modifier;
->>>>>>> e61eb932
 
 	return 0;
 }
@@ -2663,7 +2629,6 @@
 		goto err_out;
 	}
 
-<<<<<<< HEAD
 	ret = kbasep_platform_fw_config_init(kbdev);
 	if (ret != 0) {
 		dev_err(kbdev->dev, "Failed to perform platform specific FW configuration");
@@ -2678,14 +2643,12 @@
 	}
 #endif
 
-=======
 	ret = kbase_csf_firmware_cfg_fw_wa_init(kbdev);
 	if (ret != 0) {
 		dev_err(kbdev->dev, "Failed to initialize firmware workarounds");
 		goto err_out;
 	}
 
->>>>>>> e61eb932
 	/* Make sure L2 cache is powered up */
 	kbase_pm_wait_for_l2_powered(kbdev);
 
