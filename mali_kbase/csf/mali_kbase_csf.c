// SPDX-License-Identifier: GPL-2.0 WITH Linux-syscall-note
/*
 *
 * (C) COPYRIGHT 2018-2021 ARM Limited. All rights reserved.
 *
 * This program is free software and is provided to you under the terms of the
 * GNU General Public License version 2 as published by the Free Software
 * Foundation, and any use by you of this program is subject to the terms
 * of such GNU license.
 *
 * This program is distributed in the hope that it will be useful,
 * but WITHOUT ANY WARRANTY; without even the implied warranty of
 * MERCHANTABILITY or FITNESS FOR A PARTICULAR PURPOSE. See the
 * GNU General Public License for more details.
 *
 * You should have received a copy of the GNU General Public License
 * along with this program; if not, you can access it online at
 * http://www.gnu.org/licenses/gpl-2.0.html.
 *
 */

#include <mali_kbase.h>
#include <gpu/mali_kbase_gpu_fault.h>
#include <mali_kbase_reset_gpu.h>
#include "mali_kbase_csf.h"
#include "backend/gpu/mali_kbase_pm_internal.h"
#include <linux/export.h>
#include <linux/priority_control_manager.h>
#include <linux/shmem_fs.h>
#include <uapi/gpu/arm/midgard/csf/mali_gpu_csf_registers.h>
#include "mali_kbase_csf_tiler_heap.h"
#include <mmu/mali_kbase_mmu.h>
#include "mali_kbase_csf_timeout.h"
#include <csf/ipa_control/mali_kbase_csf_ipa_control.h>
#include <mali_kbase_hwaccess_time.h>

#define CS_REQ_EXCEPTION_MASK (CS_REQ_FAULT_MASK | CS_REQ_FATAL_MASK)
#define CS_ACK_EXCEPTION_MASK (CS_ACK_FAULT_MASK | CS_ACK_FATAL_MASK)
#define POWER_DOWN_LATEST_FLUSH_VALUE ((u32)1)

/**
 * struct kbase_csf_event - CSF event callback.
 *
 * This structure belongs to the list of events which is part of a Kbase
 * context, and describes a callback function with a custom parameter to pass
 * to it when a CSF event is signalled.
 *
 * @link:      Link to the rest of the list.
 * @kctx:      Pointer to the Kbase context this event belongs to.
 * @callback:  Callback function to call when a CSF event is signalled.
 * @param:     Parameter to pass to the callback function.
 */
struct kbase_csf_event {
	struct list_head link;
	struct kbase_context *kctx;
	kbase_csf_event_callback *callback;
	void *param;
};

const u8 kbasep_csf_queue_group_priority_to_relative[BASE_QUEUE_GROUP_PRIORITY_COUNT] = {
	KBASE_QUEUE_GROUP_PRIORITY_HIGH,
	KBASE_QUEUE_GROUP_PRIORITY_MEDIUM,
	KBASE_QUEUE_GROUP_PRIORITY_LOW,
	KBASE_QUEUE_GROUP_PRIORITY_REALTIME
};
const u8 kbasep_csf_relative_to_queue_group_priority[KBASE_QUEUE_GROUP_PRIORITY_COUNT] = {
	BASE_QUEUE_GROUP_PRIORITY_REALTIME,
	BASE_QUEUE_GROUP_PRIORITY_HIGH,
	BASE_QUEUE_GROUP_PRIORITY_MEDIUM,
	BASE_QUEUE_GROUP_PRIORITY_LOW
};

static void put_user_pages_mmap_handle(struct kbase_context *kctx,
			struct kbase_queue *queue)
{
	unsigned long cookie_nr;

	lockdep_assert_held(&kctx->csf.lock);

	if (queue->handle == BASEP_MEM_INVALID_HANDLE)
		return;

	cookie_nr =
		PFN_DOWN(queue->handle - BASEP_MEM_CSF_USER_IO_PAGES_HANDLE);

	if (!WARN_ON(kctx->csf.user_pages_info[cookie_nr] != queue)) {
		/* free up cookie */
		kctx->csf.user_pages_info[cookie_nr] = NULL;
		bitmap_set(kctx->csf.cookies, cookie_nr, 1);
	}

	queue->handle = BASEP_MEM_INVALID_HANDLE;
}

/* Reserve a cookie, to be returned as a handle to userspace for creating
 * the CPU mapping of the pair of input/output pages and Hw doorbell page.
 * Will return 0 in case of success otherwise negative on failure.
 */
static int get_user_pages_mmap_handle(struct kbase_context *kctx,
			struct kbase_queue *queue)
{
	unsigned long cookie, cookie_nr;

	lockdep_assert_held(&kctx->csf.lock);

	if (bitmap_empty(kctx->csf.cookies,
				KBASE_CSF_NUM_USER_IO_PAGES_HANDLE)) {
		dev_err(kctx->kbdev->dev,
			"No csf cookies available for allocation!");
		return -ENOMEM;
	}

	/* allocate a cookie */
	cookie_nr = find_first_bit(kctx->csf.cookies,
				KBASE_CSF_NUM_USER_IO_PAGES_HANDLE);
	if (kctx->csf.user_pages_info[cookie_nr]) {
		dev_err(kctx->kbdev->dev,
			"Inconsistent state of csf cookies!");
		return -EINVAL;
	}
	kctx->csf.user_pages_info[cookie_nr] = queue;
	bitmap_clear(kctx->csf.cookies, cookie_nr, 1);

	/* relocate to correct base */
	cookie = cookie_nr + PFN_DOWN(BASEP_MEM_CSF_USER_IO_PAGES_HANDLE);
	cookie <<= PAGE_SHIFT;

	queue->handle = (u64)cookie;

	return 0;
}

static void gpu_munmap_user_io_pages(struct kbase_context *kctx,
			struct kbase_va_region *reg)
{
	size_t num_pages = 2;

	kbase_mmu_teardown_pages(kctx->kbdev, &kctx->kbdev->csf.mcu_mmu,
				 reg->start_pfn, num_pages, MCU_AS_NR);

	WARN_ON(reg->flags & KBASE_REG_FREE);

	mutex_lock(&kctx->kbdev->csf.reg_lock);
	kbase_remove_va_region(kctx->kbdev, reg);
	mutex_unlock(&kctx->kbdev->csf.reg_lock);
}

static void init_user_io_pages(struct kbase_queue *queue)
{
	u32 *input_addr = (u32 *)(queue->user_io_addr);
	u32 *output_addr = (u32 *)(queue->user_io_addr + PAGE_SIZE);

	input_addr[CS_INSERT_LO/4] = 0;
	input_addr[CS_INSERT_HI/4] = 0;

	input_addr[CS_EXTRACT_INIT_LO/4] = 0;
	input_addr[CS_EXTRACT_INIT_HI/4] = 0;

	output_addr[CS_EXTRACT_LO/4] = 0;
	output_addr[CS_EXTRACT_HI/4] = 0;

	output_addr[CS_ACTIVE/4] = 0;
}

/* Map the input/output pages in the shared interface segment of MCU firmware
 * address space.
 */
static int gpu_mmap_user_io_pages(struct kbase_device *kbdev,
		struct tagged_addr *phys, struct kbase_va_region *reg)
{
	unsigned long mem_flags = KBASE_REG_GPU_RD;
	const size_t num_pages = 2;
	int ret;

	/* Calls to this function are inherently asynchronous, with respect to
	 * MMU operations.
	 */
	const enum kbase_caller_mmu_sync_info mmu_sync_info = CALLER_MMU_ASYNC;

#if ((KERNEL_VERSION(4, 4, 147) >= LINUX_VERSION_CODE) || \
		((KERNEL_VERSION(4, 6, 0) > LINUX_VERSION_CODE) && \
		 (KERNEL_VERSION(4, 5, 0) <= LINUX_VERSION_CODE)))
	mem_flags |=
		KBASE_REG_MEMATTR_INDEX(AS_MEMATTR_INDEX_NON_CACHEABLE);
#else
	if (kbdev->system_coherency == COHERENCY_NONE) {
		mem_flags |=
			KBASE_REG_MEMATTR_INDEX(AS_MEMATTR_INDEX_NON_CACHEABLE);
	} else {
		mem_flags |= KBASE_REG_SHARE_BOTH |
			KBASE_REG_MEMATTR_INDEX(AS_MEMATTR_INDEX_SHARED);
	}
#endif

	mutex_lock(&kbdev->csf.reg_lock);
	ret = kbase_add_va_region_rbtree(kbdev, reg, 0, num_pages, 1);
	reg->flags &= ~KBASE_REG_FREE;
	mutex_unlock(&kbdev->csf.reg_lock);

	if (ret)
		return ret;

	/* Map input page */
	ret = kbase_mmu_insert_pages(kbdev, &kbdev->csf.mcu_mmu, reg->start_pfn,
				     &phys[0], 1, mem_flags, MCU_AS_NR,
				     KBASE_MEM_GROUP_CSF_IO, mmu_sync_info);
	if (ret)
		goto bad_insert;

	/* Map output page, it needs rw access */
	mem_flags |= KBASE_REG_GPU_WR;
	ret = kbase_mmu_insert_pages(kbdev, &kbdev->csf.mcu_mmu,
				     reg->start_pfn + 1, &phys[1], 1, mem_flags,
				     MCU_AS_NR, KBASE_MEM_GROUP_CSF_IO,
				     mmu_sync_info);
	if (ret)
		goto bad_insert_output_page;

	return 0;

bad_insert_output_page:
	kbase_mmu_teardown_pages(kbdev, &kbdev->csf.mcu_mmu,
				 reg->start_pfn, 1, MCU_AS_NR);
bad_insert:
	mutex_lock(&kbdev->csf.reg_lock);
	kbase_remove_va_region(kbdev, reg);
	mutex_unlock(&kbdev->csf.reg_lock);

	return ret;
}

static void kernel_unmap_user_io_pages(struct kbase_context *kctx,
			struct kbase_queue *queue)
{
	const size_t num_pages = 2;

	kbase_gpu_vm_lock(kctx);

	vunmap(queue->user_io_addr);

	WARN_ON(num_pages > atomic_read(&kctx->permanent_mapped_pages));
	atomic_sub(num_pages, &kctx->permanent_mapped_pages);

	kbase_gpu_vm_unlock(kctx);
}

static int kernel_map_user_io_pages(struct kbase_context *kctx,
			struct kbase_queue *queue)
{
	struct page *page_list[2];
	pgprot_t cpu_map_prot;
	int ret = 0;
	size_t i;

	kbase_gpu_vm_lock(kctx);

	if (ARRAY_SIZE(page_list) > (KBASE_PERMANENTLY_MAPPED_MEM_LIMIT_PAGES -
			 atomic_read(&kctx->permanent_mapped_pages))) {
		ret = -ENOMEM;
		goto unlock;
	}

	/* The pages are mapped to Userspace also, so use the same mapping
	 * attributes as used inside the CPU page fault handler.
	 */
#if ((KERNEL_VERSION(4, 4, 147) >= LINUX_VERSION_CODE) || \
		((KERNEL_VERSION(4, 6, 0) > LINUX_VERSION_CODE) && \
		 (KERNEL_VERSION(4, 5, 0) <= LINUX_VERSION_CODE)))
	cpu_map_prot = pgprot_device(PAGE_KERNEL);
#else
	if (kctx->kbdev->system_coherency == COHERENCY_NONE)
		cpu_map_prot = pgprot_writecombine(PAGE_KERNEL);
	else
		cpu_map_prot = PAGE_KERNEL;
#endif

	for (i = 0; i < ARRAY_SIZE(page_list); i++)
		page_list[i] = as_page(queue->phys[i]);

	queue->user_io_addr = vmap(page_list, ARRAY_SIZE(page_list), VM_MAP, cpu_map_prot);

	if (!queue->user_io_addr)
		ret = -ENOMEM;
	else
		atomic_add(ARRAY_SIZE(page_list), &kctx->permanent_mapped_pages);

unlock:
	kbase_gpu_vm_unlock(kctx);
	return ret;
}

static void term_queue_group(struct kbase_queue_group *group);
static void get_queue(struct kbase_queue *queue);
static void release_queue(struct kbase_queue *queue);

/**
 * kbase_csf_free_command_stream_user_pages() - Free the resources allocated
 *				    for a queue at the time of bind.
 *
 * @kctx:	Address of the kbase context within which the queue was created.
 * @queue:	Pointer to the queue to be unlinked.
 *
 * This function will free the pair of physical pages allocated for a GPU
 * command queue, and also release the hardware doorbell page, that were mapped
 * into the process address space to enable direct submission of commands to
 * the hardware. Also releases the reference taken on the queue when the mapping
 * was created.
 *
 * This function will be called only when the mapping is being removed and
 * so the resources for queue will not get freed up until the mapping is
 * removed even though userspace could have terminated the queue.
 * Kernel will ensure that the termination of Kbase context would only be
 * triggered after the mapping is removed.
 *
 * If an explicit or implicit unbind was missed by the userspace then the
 * mapping will persist. On process exit kernel itself will remove the mapping.
 */
static void kbase_csf_free_command_stream_user_pages(struct kbase_context *kctx,
		struct kbase_queue *queue)
{
	const size_t num_pages = 2;

	gpu_munmap_user_io_pages(kctx, queue->reg);
	kernel_unmap_user_io_pages(kctx, queue);

	kbase_mem_pool_free_pages(
		&kctx->mem_pools.small[KBASE_MEM_GROUP_CSF_IO],
		num_pages, queue->phys, true, false);

	kfree(queue->reg);
	queue->reg = NULL;

	/* If the queue has already been terminated by userspace
	 * then the ref count for queue object will drop to 0 here.
	 */
	release_queue(queue);
}

int kbase_csf_alloc_command_stream_user_pages(struct kbase_context *kctx,
			struct kbase_queue *queue)
{
	struct kbase_device *kbdev = kctx->kbdev;
	struct kbase_va_region *reg;
	const size_t num_pages = 2;
	int ret;

	lockdep_assert_held(&kctx->csf.lock);

	reg = kbase_alloc_free_region(&kctx->kbdev->csf.shared_reg_rbtree, 0,
				      num_pages, KBASE_REG_ZONE_MCU_SHARED);
	if (!reg)
		return -ENOMEM;

	ret = kbase_mem_pool_alloc_pages(
				&kctx->mem_pools.small[KBASE_MEM_GROUP_CSF_IO],
				num_pages, queue->phys, false);

	if (ret != num_pages)
		goto phys_alloc_failed;

	ret = kernel_map_user_io_pages(kctx, queue);
	if (ret)
		goto kernel_map_failed;

	init_user_io_pages(queue);

	ret = gpu_mmap_user_io_pages(kctx->kbdev, queue->phys, reg);
	if (ret)
		goto gpu_mmap_failed;

	queue->reg = reg;

	mutex_lock(&kbdev->csf.reg_lock);
	if (kbdev->csf.db_file_offsets >
			(U32_MAX - BASEP_QUEUE_NR_MMAP_USER_PAGES + 1))
		kbdev->csf.db_file_offsets = 0;

	queue->db_file_offset = kbdev->csf.db_file_offsets;
	kbdev->csf.db_file_offsets += BASEP_QUEUE_NR_MMAP_USER_PAGES;

	WARN(atomic_read(&queue->refcount) != 1, "Incorrect refcounting for queue object\n");
	/* This is the second reference taken on the queue object and
	 * would be dropped only when the IO mapping is removed either
	 * explicitly by userspace or implicitly by kernel on process exit.
	 */
	get_queue(queue);
	queue->bind_state = KBASE_CSF_QUEUE_BOUND;
	mutex_unlock(&kbdev->csf.reg_lock);

	return 0;

gpu_mmap_failed:
	kernel_unmap_user_io_pages(kctx, queue);

kernel_map_failed:
	kbase_mem_pool_free_pages(
		&kctx->mem_pools.small[KBASE_MEM_GROUP_CSF_IO],
		num_pages, queue->phys, false, false);

phys_alloc_failed:
	kfree(reg);

	return -ENOMEM;
}

static struct kbase_queue_group *find_queue_group(struct kbase_context *kctx,
	u8 group_handle)
{
	uint index = group_handle;

	lockdep_assert_held(&kctx->csf.lock);

	if (index < MAX_QUEUE_GROUP_NUM && kctx->csf.queue_groups[index]) {
		if (WARN_ON(kctx->csf.queue_groups[index]->handle != index))
			return NULL;
		return kctx->csf.queue_groups[index];
	}

	return NULL;
}

int kbase_csf_queue_group_handle_is_valid(struct kbase_context *kctx,
	u8 group_handle)
{
	struct kbase_queue_group *group;

	mutex_lock(&kctx->csf.lock);
	group = find_queue_group(kctx, group_handle);
	mutex_unlock(&kctx->csf.lock);

	return group ? 0 : -EINVAL;
}

static struct kbase_queue *find_queue(struct kbase_context *kctx, u64 base_addr)
{
	struct kbase_queue *queue;

	lockdep_assert_held(&kctx->csf.lock);

	list_for_each_entry(queue, &kctx->csf.queue_list, link) {
		if (base_addr == queue->base_addr)
			return queue;
	}

	return NULL;
}

static void get_queue(struct kbase_queue *queue)
{
	WARN_ON(!atomic_inc_not_zero(&queue->refcount));
}

static void release_queue(struct kbase_queue *queue)
{
	lockdep_assert_held(&queue->kctx->csf.lock);

	WARN_ON(atomic_read(&queue->refcount) <= 0);

	if (atomic_dec_and_test(&queue->refcount)) {
		/* The queue can't still be on the per context list. */
		WARN_ON(!list_empty(&queue->link));
		WARN_ON(queue->group);
		kfree(queue);
	}
}

static void oom_event_worker(struct work_struct *data);
static void fatal_event_worker(struct work_struct *data);

/* Between reg and reg_ex, one and only one must be null */
static int csf_queue_register_internal(struct kbase_context *kctx,
			struct kbase_ioctl_cs_queue_register *reg,
			struct kbase_ioctl_cs_queue_register_ex *reg_ex)
{
	struct kbase_queue *queue;
	int ret = 0;
	struct kbase_va_region *region;
	u64 queue_addr;
	size_t queue_size;

	/* Only one pointer expected, otherwise coding error */
	if ((reg == NULL && reg_ex == NULL) || (reg && reg_ex)) {
		dev_dbg(kctx->kbdev->dev,
			"Error, one and only one param-ptr expected!");
		return -EINVAL;
	}

	/* struct kbase_ioctl_cs_queue_register_ex contains a full
	 * struct kbase_ioctl_cs_queue_register at the start address. So
	 * the pointer can be safely cast to pointing to a
	 * kbase_ioctl_cs_queue_register object.
	 */
	if (reg_ex)
		reg = (struct kbase_ioctl_cs_queue_register *)reg_ex;

	/* Validate the queue priority */
	if (reg->priority > BASE_QUEUE_MAX_PRIORITY)
		return -EINVAL;

	queue_addr = reg->buffer_gpu_addr;
	queue_size = reg->buffer_size >> PAGE_SHIFT;

	mutex_lock(&kctx->csf.lock);

	/* Check if queue is already registered */
	if (find_queue(kctx, queue_addr) != NULL) {
		ret = -EINVAL;
		goto out;
	}

	/* Check if the queue address is valid */
	kbase_gpu_vm_lock(kctx);
	region = kbase_region_tracker_find_region_enclosing_address(kctx,
								    queue_addr);

	if (kbase_is_region_invalid_or_free(region)) {
		ret = -ENOENT;
		goto out_unlock_vm;
	}

	if (queue_size > (region->nr_pages -
			  ((queue_addr >> PAGE_SHIFT) - region->start_pfn))) {
		ret = -EINVAL;
		goto out_unlock_vm;
	}

	/* Check address validity on cs_trace buffer etc. Don't care
	 * if not enabled (i.e. when size is 0).
	 */
	if (reg_ex && reg_ex->ex_buffer_size) {
		int buf_pages = (reg_ex->ex_buffer_size +
				 (1 << PAGE_SHIFT) - 1) >> PAGE_SHIFT;

		region = kbase_region_tracker_find_region_enclosing_address(
				kctx, reg_ex->ex_buffer_base);
		if (kbase_is_region_invalid_or_free(region)) {
			ret = -ENOENT;
			goto out_unlock_vm;
		}

		if (buf_pages > (region->nr_pages -
				 ((reg_ex->ex_buffer_base >> PAGE_SHIFT) -
				 region->start_pfn))) {
			ret = -EINVAL;
			goto out_unlock_vm;
		}

		region = kbase_region_tracker_find_region_enclosing_address(
				kctx, reg_ex->ex_offset_var_addr);
		if (kbase_is_region_invalid_or_free(region)) {
			ret = -ENOENT;
			goto out_unlock_vm;
		}
	}

	queue = kzalloc(sizeof(struct kbase_queue), GFP_KERNEL);

	if (!queue) {
		ret = -ENOMEM;
		goto out_unlock_vm;
	}

	queue->kctx = kctx;
	queue->base_addr = queue_addr;
	queue->queue_reg = region;
	queue->size = (queue_size << PAGE_SHIFT);
	queue->csi_index = KBASEP_IF_NR_INVALID;
	queue->enabled = false;

	queue->priority = reg->priority;
	atomic_set(&queue->refcount, 1);

	queue->group = NULL;
	queue->bind_state = KBASE_CSF_QUEUE_UNBOUND;
	queue->handle = BASEP_MEM_INVALID_HANDLE;
	queue->doorbell_nr = KBASEP_USER_DB_NR_INVALID;

	queue->status_wait = 0;
	queue->sync_ptr = 0;
	queue->sync_value = 0;

	queue->sb_status = 0;
	queue->blocked_reason = CS_STATUS_BLOCKED_REASON_REASON_UNBLOCKED;

	INIT_LIST_HEAD(&queue->link);
	INIT_LIST_HEAD(&queue->error.link);
	INIT_WORK(&queue->oom_event_work, oom_event_worker);
	INIT_WORK(&queue->fatal_event_work, fatal_event_worker);
	list_add(&queue->link, &kctx->csf.queue_list);

	region->flags |= KBASE_REG_NO_USER_FREE;

	/* Initialize the cs_trace configuration parameters, When buffer_size
	 * is 0, trace is disabled. Here we only update the fields when
	 * enabled, otherwise leave them as default zeros.
	 */
	if (reg_ex && reg_ex->ex_buffer_size) {
		u32 cfg = CS_INSTR_CONFIG_EVENT_SIZE_SET(
					0, reg_ex->ex_event_size);
		cfg = CS_INSTR_CONFIG_EVENT_STATE_SET(
					cfg, reg_ex->ex_event_state);

		queue->trace_cfg = cfg;
		queue->trace_buffer_size = reg_ex->ex_buffer_size;
		queue->trace_buffer_base = reg_ex->ex_buffer_base;
		queue->trace_offset_ptr = reg_ex->ex_offset_var_addr;
	}

out_unlock_vm:
	kbase_gpu_vm_unlock(kctx);
out:
	mutex_unlock(&kctx->csf.lock);

	return ret;
}

int kbase_csf_queue_register(struct kbase_context *kctx,
			     struct kbase_ioctl_cs_queue_register *reg)
{
	return csf_queue_register_internal(kctx, reg, NULL);
}

int kbase_csf_queue_register_ex(struct kbase_context *kctx,
				struct kbase_ioctl_cs_queue_register_ex *reg)
{
	struct kbase_csf_global_iface const *const iface =
						&kctx->kbdev->csf.global_iface;
	u32 const glb_version = iface->version;
	u32 instr = iface->instr_features;
	u8 max_size = GLB_INSTR_FEATURES_EVENT_SIZE_MAX_GET(instr);
	u32 min_buf_size = (1u << reg->ex_event_size) *
			GLB_INSTR_FEATURES_OFFSET_UPDATE_RATE_GET(instr);

	/* If cs_trace_command not supported, the call fails */
	if (glb_version < kbase_csf_interface_version(1, 1, 0))
		return -EINVAL;

	/* Validate the cs_trace configuration parameters */
        if (reg->ex_buffer_size &&
            ((reg->ex_event_size > max_size) ||
             (reg->ex_buffer_size & (reg->ex_buffer_size - 1)) ||
             (reg->ex_buffer_size < min_buf_size)))
          return -EINVAL;

        return csf_queue_register_internal(kctx, NULL, reg);
}

static void unbind_queue(struct kbase_context *kctx,
		struct kbase_queue *queue);

void kbase_csf_queue_terminate(struct kbase_context *kctx,
			      struct kbase_ioctl_cs_queue_terminate *term)
{
	struct kbase_device *kbdev = kctx->kbdev;
	struct kbase_queue *queue;
	int err;
	bool reset_prevented = false;

	err = kbase_reset_gpu_prevent_and_wait(kbdev);
	if (err)
		dev_warn(
			kbdev->dev,
			"Unsuccessful GPU reset detected when terminating queue (buffer_addr=0x%.16llx), attempting to terminate regardless",
			term->buffer_gpu_addr);
	else
		reset_prevented = true;

	mutex_lock(&kctx->csf.lock);
	queue = find_queue(kctx, term->buffer_gpu_addr);

	if (queue) {
		unsigned long flags;

		/* As the GPU queue has been terminated by the
		 * user space, undo the actions that were performed when the
		 * queue was registered i.e. remove the queue from the per
		 * context list & release the initial reference. The subsequent
		 * lookups for the queue in find_queue() would fail.
		 */
		list_del_init(&queue->link);

		/* Stop the CSI to which queue was bound */
		unbind_queue(kctx, queue);

		kbase_gpu_vm_lock(kctx);
		if (!WARN_ON(!queue->queue_reg)) {
			/* After this the Userspace would be able to free the
			 * memory for GPU queue. In case the Userspace missed
			 * terminating the queue, the cleanup will happen on
			 * context termination where teardown of region tracker
			 * would free up the GPU queue memory.
			 */
			queue->queue_reg->flags &= ~KBASE_REG_NO_USER_FREE;
		}
		kbase_gpu_vm_unlock(kctx);

		spin_lock_irqsave(&kctx->csf.event_lock, flags);
		dev_dbg(kctx->kbdev->dev,
			"Remove any pending command queue fatal from context %pK\n",
			(void *)kctx);
		list_del_init(&queue->error.link);
		spin_unlock_irqrestore(&kctx->csf.event_lock, flags);

		release_queue(queue);
	}

	mutex_unlock(&kctx->csf.lock);
	if (reset_prevented)
		kbase_reset_gpu_allow(kbdev);
}

int kbase_csf_queue_bind(struct kbase_context *kctx, union kbase_ioctl_cs_queue_bind *bind)
{
	struct kbase_queue *queue;
	struct kbase_queue_group *group;
	u8 max_streams;
	int ret = -EINVAL;

	mutex_lock(&kctx->csf.lock);

	group = find_queue_group(kctx, bind->in.group_handle);
	queue = find_queue(kctx, bind->in.buffer_gpu_addr);

	if (!group || !queue)
		goto out;

	/* For the time being, all CSGs have the same number of CSs
	 * so we check CSG 0 for this number
	 */
	max_streams = kctx->kbdev->csf.global_iface.groups[0].stream_num;

	if (bind->in.csi_index >= max_streams)
		goto out;

	if (group->run_state == KBASE_CSF_GROUP_TERMINATED)
		goto out;

	if (queue->group || group->bound_queues[bind->in.csi_index])
		goto out;

	ret = get_user_pages_mmap_handle(kctx, queue);
	if (ret)
		goto out;

	bind->out.mmap_handle = queue->handle;
	group->bound_queues[bind->in.csi_index] = queue;
	queue->group = group;
	queue->csi_index = bind->in.csi_index;
	queue->bind_state = KBASE_CSF_QUEUE_BIND_IN_PROGRESS;

out:
	mutex_unlock(&kctx->csf.lock);

	return ret;
}

static struct kbase_queue_group *get_bound_queue_group(
					struct kbase_queue *queue)
{
	struct kbase_context *kctx = queue->kctx;
	struct kbase_queue_group *group;

	if (queue->bind_state == KBASE_CSF_QUEUE_UNBOUND)
		return NULL;

	if (!queue->group)
		return NULL;

	if (queue->csi_index == KBASEP_IF_NR_INVALID) {
		dev_warn(kctx->kbdev->dev, "CS interface index is incorrect\n");
		return NULL;
	}

	group = queue->group;

	if (group->bound_queues[queue->csi_index] != queue) {
		dev_warn(kctx->kbdev->dev, "Incorrect mapping between queues & queue groups\n");
		return NULL;
	}

	return group;
}

void kbase_csf_ring_csg_doorbell(struct kbase_device *kbdev, int slot)
{
	if (WARN_ON(slot < 0))
		return;

	kbase_csf_ring_csg_slots_doorbell(kbdev, (u32) (1 << slot));
}

void kbase_csf_ring_csg_slots_doorbell(struct kbase_device *kbdev,
				       u32 slot_bitmap)
{
	const struct kbase_csf_global_iface *const global_iface =
		&kbdev->csf.global_iface;
	const u32 allowed_bitmap =
		(u32) ((1U << kbdev->csf.global_iface.group_num) - 1);
	u32 value;

	if (WARN_ON(slot_bitmap > allowed_bitmap))
		return;

	value = kbase_csf_firmware_global_output(global_iface, GLB_DB_ACK);
	value ^= slot_bitmap;
	kbase_csf_firmware_global_input_mask(global_iface, GLB_DB_REQ, value,
					     slot_bitmap);

	kbase_csf_ring_doorbell(kbdev, CSF_KERNEL_DOORBELL_NR);
}

void kbase_csf_ring_cs_user_doorbell(struct kbase_device *kbdev,
			struct kbase_queue *queue)
{
	mutex_lock(&kbdev->csf.reg_lock);

	if (queue->doorbell_nr != KBASEP_USER_DB_NR_INVALID)
		kbase_csf_ring_doorbell(kbdev, queue->doorbell_nr);

	mutex_unlock(&kbdev->csf.reg_lock);
}

void kbase_csf_ring_cs_kernel_doorbell(struct kbase_device *kbdev,
				       int csi_index, int csg_nr,
				       bool ring_csg_doorbell)
{
	struct kbase_csf_cmd_stream_group_info *ginfo;
	u32 value;

	if (WARN_ON(csg_nr < 0) ||
	    WARN_ON(csg_nr >= kbdev->csf.global_iface.group_num))
		return;

	ginfo = &kbdev->csf.global_iface.groups[csg_nr];

	if (WARN_ON(csi_index < 0) ||
	    WARN_ON(csi_index >= ginfo->stream_num))
		return;

	value = kbase_csf_firmware_csg_output(ginfo, CSG_DB_ACK);
	value ^= (1 << csi_index);
	kbase_csf_firmware_csg_input_mask(ginfo, CSG_DB_REQ, value,
					  1 << csi_index);

	if (likely(ring_csg_doorbell))
		kbase_csf_ring_csg_doorbell(kbdev, csg_nr);
}

int kbase_csf_queue_kick(struct kbase_context *kctx,
			 struct kbase_ioctl_cs_queue_kick *kick)
{
	struct kbase_device *kbdev = kctx->kbdev;
	struct kbase_queue_group *group;
	struct kbase_queue *queue;
	int err = 0;

	err = kbase_reset_gpu_prevent_and_wait(kbdev);
	if (err) {
		dev_warn(
			kbdev->dev,
			"Unsuccessful GPU reset detected when kicking queue (buffer_addr=0x%.16llx)",
			kick->buffer_gpu_addr);
		return err;
	}

	mutex_lock(&kctx->csf.lock);
	queue = find_queue(kctx, kick->buffer_gpu_addr);
	if (!queue)
		err = -EINVAL;

	if (!err) {
		group = get_bound_queue_group(queue);
		if (!group) {
			dev_err(kctx->kbdev->dev, "queue not bound\n");
			err = -EINVAL;
		}
	}

	if (!err)
		err = kbase_csf_scheduler_queue_start(queue);
	mutex_unlock(&kctx->csf.lock);
	kbase_reset_gpu_allow(kbdev);

	return err;
}

static void unbind_stopped_queue(struct kbase_context *kctx,
			struct kbase_queue *queue)
{
	lockdep_assert_held(&kctx->csf.lock);

	if (queue->bind_state != KBASE_CSF_QUEUE_UNBOUND) {
		unsigned long flags;

		kbase_csf_scheduler_spin_lock(kctx->kbdev, &flags);
		bitmap_clear(queue->group->protm_pending_bitmap,
				queue->csi_index, 1);
		KBASE_KTRACE_ADD_CSF_GRP_Q(kctx->kbdev, PROTM_PENDING_CLEAR,
			 queue->group, queue, queue->group->protm_pending_bitmap[0]);
		queue->group->bound_queues[queue->csi_index] = NULL;
		queue->group = NULL;
		kbase_csf_scheduler_spin_unlock(kctx->kbdev, flags);

		put_user_pages_mmap_handle(kctx, queue);
		queue->bind_state = KBASE_CSF_QUEUE_UNBOUND;
	}
}
/**
 * unbind_queue() - Remove the linkage between a GPU command queue and the group
 *		    to which it was bound or being bound.
 *
 * @kctx:	Address of the kbase context within which the queue was created.
 * @queue:	Pointer to the queue to be unlinked.
 *
 * This function will also send the stop request to firmware for the CS
 * if the group to which the GPU command queue was bound is scheduled.
 *
 * This function would be called when :-
 * - queue is being unbound. This would happen when the IO mapping
 *   created on bind is removed explicitly by userspace or the process
 *   is getting exited.
 * - queue group is being terminated which still has queues bound
 *   to it. This could happen on an explicit terminate request from userspace
 *   or when the kbase context is being terminated.
 * - queue is being terminated without completing the bind operation.
 *   This could happen if either the queue group is terminated
 *   after the CS_QUEUE_BIND ioctl but before the 2nd part of bind operation
 *   to create the IO mapping is initiated.
 * - There is a failure in executing the 2nd part of bind operation, inside the
 *   mmap handler, which creates the IO mapping for queue.
 */

static void unbind_queue(struct kbase_context *kctx, struct kbase_queue *queue)
{
	kbase_reset_gpu_assert_failed_or_prevented(kctx->kbdev);
	lockdep_assert_held(&kctx->csf.lock);

	if (queue->bind_state != KBASE_CSF_QUEUE_UNBOUND) {
		if (queue->bind_state == KBASE_CSF_QUEUE_BOUND)
			kbase_csf_scheduler_queue_stop(queue);

		unbind_stopped_queue(kctx, queue);
	}
}

void kbase_csf_queue_unbind(struct kbase_queue *queue)
{
	struct kbase_context *kctx = queue->kctx;

	lockdep_assert_held(&kctx->csf.lock);

	/* As the process itself is exiting, the termination of queue group can
	 * be done which would be much faster than stopping of individual
	 * queues. This would ensure a faster exit for the process especially
	 * in the case where CSI gets stuck.
	 * The CSI STOP request will wait for the in flight work to drain
	 * whereas CSG TERM request would result in an immediate abort or
	 * cancellation of the pending work.
	 */
	if (current->flags & PF_EXITING) {
		struct kbase_queue_group *group = get_bound_queue_group(queue);

		if (group)
			term_queue_group(group);

		WARN_ON(queue->bind_state != KBASE_CSF_QUEUE_UNBOUND);
	} else {
		unbind_queue(kctx, queue);
	}

	/* Free the resources, if allocated for this queue. */
	if (queue->reg)
		kbase_csf_free_command_stream_user_pages(kctx, queue);
}

void kbase_csf_queue_unbind_stopped(struct kbase_queue *queue)
{
	struct kbase_context *kctx = queue->kctx;

	lockdep_assert_held(&kctx->csf.lock);

	WARN_ON(queue->bind_state == KBASE_CSF_QUEUE_BOUND);
	unbind_stopped_queue(kctx, queue);

	/* Free the resources, if allocated for this queue. */
	if (queue->reg)
		kbase_csf_free_command_stream_user_pages(kctx, queue);
}

/**
 * find_free_group_handle() - Find a free handle for a queue group
 *
 * @kctx: Address of the kbase context within which the queue group
 *        is to be created.
 *
 * Return: a queue group handle on success, or a negative error code on failure.
 */
static int find_free_group_handle(struct kbase_context *const kctx)
{
	/* find the available index in the array of CSGs per this context */
	int idx, group_handle = -ENOMEM;

	lockdep_assert_held(&kctx->csf.lock);

	for (idx = 0;
		(idx != MAX_QUEUE_GROUP_NUM) && (group_handle < 0);
		idx++) {
		if (!kctx->csf.queue_groups[idx])
			group_handle = idx;
	}

	return group_handle;
}

/**
 * iface_has_enough_streams() - Check that at least one CSG supports
 *                              a given number of CS
 *
 * @kbdev:  Instance of a GPU platform device that implements a CSF interface.
 * @cs_min: Minimum number of CSs required.
 *
 * Return: true if at least one CSG supports the given number
 *         of CSs (or more); otherwise false.
 */
static bool iface_has_enough_streams(struct kbase_device *const kbdev,
	u32 const cs_min)
{
	bool has_enough = false;
	struct kbase_csf_cmd_stream_group_info *const groups =
		kbdev->csf.global_iface.groups;
	const u32 group_num = kbdev->csf.global_iface.group_num;
	u32 i;

	for (i = 0; (i < group_num) && !has_enough; i++) {
		if (groups[i].stream_num >= cs_min)
			has_enough = true;
	}

	return has_enough;
}

/**
 * create_normal_suspend_buffer() - Create normal-mode suspend buffer per
 *					queue group
 *
 * @kctx:	Pointer to kbase context where the queue group is created at
 * @s_buf:	Pointer to suspend buffer that is attached to queue group
 *
 * Return: 0 if suspend buffer is successfully allocated and reflected to GPU
 *         MMU page table. Otherwise -ENOMEM.
 */
static int create_normal_suspend_buffer(struct kbase_context *const kctx,
		struct kbase_normal_suspend_buffer *s_buf)
{
	struct kbase_va_region *reg = NULL;
	const unsigned long mem_flags = KBASE_REG_GPU_RD | KBASE_REG_GPU_WR;
	const size_t nr_pages =
		PFN_UP(kctx->kbdev->csf.global_iface.groups[0].suspend_size);
	int err = 0;

	/* Calls to this function are inherently asynchronous, with respect to
	 * MMU operations.
	 */
	const enum kbase_caller_mmu_sync_info mmu_sync_info = CALLER_MMU_ASYNC;

	lockdep_assert_held(&kctx->csf.lock);

	/* Allocate and initialize Region Object */
	reg = kbase_alloc_free_region(&kctx->kbdev->csf.shared_reg_rbtree, 0,
			nr_pages, KBASE_REG_ZONE_MCU_SHARED);

	if (!reg)
		return -ENOMEM;

	s_buf->phy = kcalloc(nr_pages, sizeof(*s_buf->phy), GFP_KERNEL);

	if (!s_buf->phy) {
		err = -ENOMEM;
		goto phy_alloc_failed;
	}

	/* Get physical page for a normal suspend buffer */
	err = kbase_mem_pool_alloc_pages(
			&kctx->mem_pools.small[KBASE_MEM_GROUP_CSF_FW],
			nr_pages, &s_buf->phy[0], false);

	if (err < 0)
		goto phy_pages_alloc_failed;

	/* Insert Region Object into rbtree and make virtual address available
	 * to map it to physical page
	 */
	mutex_lock(&kctx->kbdev->csf.reg_lock);
	err = kbase_add_va_region_rbtree(kctx->kbdev, reg, 0, nr_pages, 1);
	reg->flags &= ~KBASE_REG_FREE;
	mutex_unlock(&kctx->kbdev->csf.reg_lock);

	if (err)
		goto add_va_region_failed;

	/* Update MMU table */
	err = kbase_mmu_insert_pages(kctx->kbdev, &kctx->kbdev->csf.mcu_mmu,
				     reg->start_pfn, &s_buf->phy[0], nr_pages,
				     mem_flags, MCU_AS_NR,
				     KBASE_MEM_GROUP_CSF_FW, mmu_sync_info);
	if (err)
		goto mmu_insert_failed;

	s_buf->reg = reg;

	return 0;

mmu_insert_failed:
	mutex_lock(&kctx->kbdev->csf.reg_lock);
	kbase_remove_va_region(kctx->kbdev, reg);
	mutex_unlock(&kctx->kbdev->csf.reg_lock);

add_va_region_failed:
	kbase_mem_pool_free_pages(
		&kctx->mem_pools.small[KBASE_MEM_GROUP_CSF_FW], nr_pages,
		&s_buf->phy[0], false, false);

phy_pages_alloc_failed:
	kfree(s_buf->phy);
phy_alloc_failed:
	kfree(reg);

	return err;
}

/**
 * create_protected_suspend_buffer() - Create protected-mode suspend buffer
 *					per queue group
 *
 * @kbdev: Instance of a GPU platform device that implements a CSF interface.
 * @s_buf: Pointer to suspend buffer that is attached to queue group
 *
 * Return: 0 if suspend buffer is successfully allocated and reflected to GPU
 *         MMU page table. Otherwise -ENOMEM.
 */
static int create_protected_suspend_buffer(struct kbase_device *const kbdev,
		struct kbase_protected_suspend_buffer *s_buf)
{
	struct kbase_va_region *reg = NULL;
	struct tagged_addr *phys = NULL;
	const unsigned long mem_flags = KBASE_REG_GPU_RD | KBASE_REG_GPU_WR;
	const size_t nr_pages =
		PFN_UP(kbdev->csf.global_iface.groups[0].suspend_size);
	int err = 0;

	/* Calls to this function are inherently asynchronous, with respect to
	 * MMU operations.
	 */
	const enum kbase_caller_mmu_sync_info mmu_sync_info = CALLER_MMU_ASYNC;

	/* Allocate and initialize Region Object */
	reg = kbase_alloc_free_region(&kbdev->csf.shared_reg_rbtree, 0,
			nr_pages, KBASE_REG_ZONE_MCU_SHARED);

	if (!reg)
		return -ENOMEM;

	phys = kcalloc(nr_pages, sizeof(*phys), GFP_KERNEL);
	if (!phys) {
		err = -ENOMEM;
		goto phy_alloc_failed;
	}

	s_buf->pma = kbase_csf_protected_memory_alloc(kbdev, phys,
			nr_pages);
	if (s_buf->pma == NULL) {
		err = -ENOMEM;
		goto pma_alloc_failed;
	}

	/* Insert Region Object into rbtree and make virtual address available
	 * to map it to physical page
	 */
	mutex_lock(&kbdev->csf.reg_lock);
	err = kbase_add_va_region_rbtree(kbdev, reg, 0, nr_pages, 1);
	reg->flags &= ~KBASE_REG_FREE;
	mutex_unlock(&kbdev->csf.reg_lock);

	if (err)
		goto add_va_region_failed;

	/* Update MMU table */
	err = kbase_mmu_insert_pages(kbdev, &kbdev->csf.mcu_mmu, reg->start_pfn,
				     phys, nr_pages, mem_flags, MCU_AS_NR,
				     KBASE_MEM_GROUP_CSF_FW, mmu_sync_info);
	if (err)
		goto mmu_insert_failed;

	s_buf->reg = reg;
	kfree(phys);
	return 0;

mmu_insert_failed:
	mutex_lock(&kbdev->csf.reg_lock);
	kbase_remove_va_region(kbdev, reg);
	mutex_unlock(&kbdev->csf.reg_lock);

add_va_region_failed:
	kbase_csf_protected_memory_free(kbdev, s_buf->pma, nr_pages);
pma_alloc_failed:
	kfree(phys);
phy_alloc_failed:
	kfree(reg);

	return err;
}

static void timer_event_worker(struct work_struct *data);
static void protm_event_worker(struct work_struct *data);
static void term_normal_suspend_buffer(struct kbase_context *const kctx,
		struct kbase_normal_suspend_buffer *s_buf);

/**
 * create_suspend_buffers - Setup normal and protected mode
 *				suspend buffers.
 *
 * @kctx:	Address of the kbase context within which the queue group
 *		is to be created.
 * @group:	Pointer to GPU command queue group data.
 *
 * Return: 0 if suspend buffers are successfully allocated. Otherwise -ENOMEM.
 */
static int create_suspend_buffers(struct kbase_context *const kctx,
		struct kbase_queue_group * const group)
{
	int err = 0;

	if (create_normal_suspend_buffer(kctx, &group->normal_suspend_buf)) {
		dev_err(kctx->kbdev->dev, "Failed to create normal suspend buffer\n");
		return -ENOMEM;
	}

	if (kctx->kbdev->csf.pma_dev) {
		err = create_protected_suspend_buffer(kctx->kbdev,
				&group->protected_suspend_buf);
		if (err) {
			term_normal_suspend_buffer(kctx,
					&group->normal_suspend_buf);
			dev_err(kctx->kbdev->dev, "Failed to create protected suspend buffer\n");
		}
	} else {
		group->protected_suspend_buf.reg = NULL;
	}

	return err;
}

/**
 * generate_group_uid() - Makes an ID unique to all kernel base devices
 *                        and contexts, for a queue group and CSG.
 *
 * Return:      A unique ID in the form of an unsigned 32-bit integer
 */
static u32 generate_group_uid(void)
{
	static atomic_t global_csg_uid = ATOMIC_INIT(0);

	return (u32)atomic_inc_return(&global_csg_uid);
}

/**
 * create_queue_group() - Create a queue group
 *
 * @kctx:	Address of the kbase context within which the queue group
 *		is to be created.
 * @create:	Address of a structure which contains details of the
 *		queue group which is to be created.
 *
 * Return: a queue group handle on success, or a negative error code on failure.
 */
static int create_queue_group(struct kbase_context *const kctx,
	union kbase_ioctl_cs_queue_group_create *const create)
{
	int group_handle = find_free_group_handle(kctx);

	if (group_handle < 0) {
		dev_dbg(kctx->kbdev->dev,
			"All queue group handles are already in use");
	} else {
		struct kbase_queue_group * const group =
			kmalloc(sizeof(struct kbase_queue_group),
					GFP_KERNEL);

		lockdep_assert_held(&kctx->csf.lock);

		if (!group) {
			dev_err(kctx->kbdev->dev, "Failed to allocate a queue\n");
			group_handle = -ENOMEM;
		} else {
			int err = 0;

			group->kctx = kctx;
			group->handle = group_handle;
			group->csg_nr = KBASEP_CSG_NR_INVALID;

			group->tiler_mask = create->in.tiler_mask;
			group->fragment_mask = create->in.fragment_mask;
			group->compute_mask = create->in.compute_mask;

			group->tiler_max = create->in.tiler_max;
			group->fragment_max = create->in.fragment_max;
			group->compute_max = create->in.compute_max;
			group->priority = kbase_csf_priority_queue_group_priority_to_relative(
				kbase_csf_priority_check(kctx->kbdev, create->in.priority));
			group->doorbell_nr = KBASEP_USER_DB_NR_INVALID;
			group->faulted = false;

			group->group_uid = generate_group_uid();
			create->out.group_uid = group->group_uid;

			INIT_LIST_HEAD(&group->link);
			INIT_LIST_HEAD(&group->link_to_schedule);
			INIT_LIST_HEAD(&group->error_fatal.link);
			INIT_LIST_HEAD(&group->error_timeout.link);
			INIT_LIST_HEAD(&group->error_tiler_oom.link);
			INIT_WORK(&group->timer_event_work, timer_event_worker);
			INIT_WORK(&group->protm_event_work, protm_event_worker);
			bitmap_zero(group->protm_pending_bitmap,
					MAX_SUPPORTED_STREAMS_PER_GROUP);

			group->run_state = KBASE_CSF_GROUP_INACTIVE;
			err = create_suspend_buffers(kctx, group);

			if (err < 0) {
				kfree(group);
				group_handle = err;
			} else {
				int j;

				kctx->csf.queue_groups[group_handle] = group;
				for (j = 0; j < MAX_SUPPORTED_STREAMS_PER_GROUP;
						j++)
					group->bound_queues[j] = NULL;
			}
		}
	}

	return group_handle;
}

int kbase_csf_queue_group_create(struct kbase_context *const kctx,
			union kbase_ioctl_cs_queue_group_create *const create)
{
	int err = 0;
	const u32 tiler_count = hweight64(create->in.tiler_mask);
	const u32 fragment_count = hweight64(create->in.fragment_mask);
	const u32 compute_count = hweight64(create->in.compute_mask);

	mutex_lock(&kctx->csf.lock);

	if ((create->in.tiler_max > tiler_count) ||
	    (create->in.fragment_max > fragment_count) ||
	    (create->in.compute_max > compute_count)) {
		dev_dbg(kctx->kbdev->dev,
			"Invalid maximum number of endpoints for a queue group");
		err = -EINVAL;
	} else if (create->in.priority >= BASE_QUEUE_GROUP_PRIORITY_COUNT) {
		dev_dbg(kctx->kbdev->dev, "Invalid queue group priority %u",
			(unsigned int)create->in.priority);
		err = -EINVAL;
	} else if (!iface_has_enough_streams(kctx->kbdev, create->in.cs_min)) {
		dev_dbg(kctx->kbdev->dev,
			"No CSG has at least %d CSs",
			create->in.cs_min);
		err = -EINVAL;
	} else {
		/* For the CSG which satisfies the condition for having
		 * the needed number of CSs, check whether it also conforms
		 * with the requirements for at least one of its CSs having
		 * the iterator of the needed type
		 * (note: for CSF v1.0 all CSs in a CSG will have access to
		 * the same iterators)
		 */
		const int group_handle = create_queue_group(kctx, create);

		if (group_handle >= 0)
			create->out.group_handle = group_handle;
		else
			err = group_handle;
	}

	mutex_unlock(&kctx->csf.lock);

	return err;
}

/**
 * term_normal_suspend_buffer() - Free normal-mode suspend buffer of queue group
 *
 * @kctx:	Pointer to kbase context where queue group belongs to
 * @s_buf:	Pointer to queue group suspend buffer to be freed
 */
static void term_normal_suspend_buffer(struct kbase_context *const kctx,
		struct kbase_normal_suspend_buffer *s_buf)
{
	const size_t nr_pages =
		PFN_UP(kctx->kbdev->csf.global_iface.groups[0].suspend_size);

	lockdep_assert_held(&kctx->csf.lock);

	WARN_ON(kbase_mmu_teardown_pages(
				kctx->kbdev, &kctx->kbdev->csf.mcu_mmu,
				s_buf->reg->start_pfn, nr_pages, MCU_AS_NR));

	WARN_ON(s_buf->reg->flags & KBASE_REG_FREE);

	mutex_lock(&kctx->kbdev->csf.reg_lock);
	kbase_remove_va_region(kctx->kbdev, s_buf->reg);
	mutex_unlock(&kctx->kbdev->csf.reg_lock);

	kbase_mem_pool_free_pages(
			&kctx->mem_pools.small[KBASE_MEM_GROUP_CSF_FW],
			nr_pages, &s_buf->phy[0], false, false);

	kfree(s_buf->phy);
	s_buf->phy = NULL;
	kfree(s_buf->reg);
	s_buf->reg = NULL;
}

/**
 * term_protected_suspend_buffer() - Free normal-mode suspend buffer of
 *					queue group
 *
 * @kbdev: Instance of a GPU platform device that implements a CSF interface.
 * @s_buf: Pointer to queue group suspend buffer to be freed
 */
static void term_protected_suspend_buffer(struct kbase_device *const kbdev,
		struct kbase_protected_suspend_buffer *s_buf)
{
	const size_t nr_pages =
		PFN_UP(kbdev->csf.global_iface.groups[0].suspend_size);

	WARN_ON(kbase_mmu_teardown_pages(
			kbdev, &kbdev->csf.mcu_mmu,
			s_buf->reg->start_pfn, nr_pages, MCU_AS_NR));

	WARN_ON(s_buf->reg->flags & KBASE_REG_FREE);

	mutex_lock(&kbdev->csf.reg_lock);
	kbase_remove_va_region(kbdev, s_buf->reg);
	mutex_unlock(&kbdev->csf.reg_lock);

	kbase_csf_protected_memory_free(kbdev, s_buf->pma, nr_pages);
	s_buf->pma = NULL;
	kfree(s_buf->reg);
	s_buf->reg = NULL;
}

void kbase_csf_term_descheduled_queue_group(struct kbase_queue_group *group)
{
	struct kbase_context *kctx = group->kctx;

	/* Currently each group supports the same number of CS */
	u32 max_streams =
		kctx->kbdev->csf.global_iface.groups[0].stream_num;
	u32 i;

	lockdep_assert_held(&kctx->csf.lock);

	WARN_ON(group->run_state != KBASE_CSF_GROUP_INACTIVE &&
		group->run_state != KBASE_CSF_GROUP_FAULT_EVICTED);

	for (i = 0; i < max_streams; i++) {
		struct kbase_queue *queue =
				group->bound_queues[i];

		/* The group is already being evicted from the scheduler */
		if (queue)
			unbind_stopped_queue(kctx, queue);
	}

	term_normal_suspend_buffer(kctx, &group->normal_suspend_buf);
	if (kctx->kbdev->csf.pma_dev)
		term_protected_suspend_buffer(kctx->kbdev,
			&group->protected_suspend_buf);

	group->run_state = KBASE_CSF_GROUP_TERMINATED;
}

/**
 * term_queue_group - Terminate a GPU command queue group.
 *
 * @group: Pointer to GPU command queue group data.
 *
 * Terminates a GPU command queue group. From the userspace perspective the
 * group will still exist but it can't bind new queues to it. Userspace can
 * still add work in queues bound to the group but it won't be executed. (This
 * is because the IO mapping created upon binding such queues is still intact.)
 */
static void term_queue_group(struct kbase_queue_group *group)
{
	struct kbase_context *kctx = group->kctx;

	kbase_reset_gpu_assert_failed_or_prevented(kctx->kbdev);
	lockdep_assert_held(&kctx->csf.lock);

	/* Stop the group and evict it from the scheduler */
	kbase_csf_scheduler_group_deschedule(group);

	if (group->run_state == KBASE_CSF_GROUP_TERMINATED)
		return;

	dev_dbg(kctx->kbdev->dev, "group %d terminating", group->handle);

	kbase_csf_term_descheduled_queue_group(group);
}

static void cancel_queue_group_events(struct kbase_queue_group *group)
{
	cancel_work_sync(&group->timer_event_work);
	cancel_work_sync(&group->protm_event_work);
}

void kbase_csf_queue_group_terminate(struct kbase_context *kctx,
				     u8 group_handle)
{
	struct kbase_queue_group *group;
	int err;
	bool reset_prevented = false;
	struct kbase_device *const kbdev = kctx->kbdev;

	err = kbase_reset_gpu_prevent_and_wait(kbdev);
	if (err)
		dev_warn(
			kbdev->dev,
			"Unsuccessful GPU reset detected when terminating group %d, attempting to terminate regardless",
			group_handle);
	else
		reset_prevented = true;

	mutex_lock(&kctx->csf.lock);

	group = find_queue_group(kctx, group_handle);

	if (group) {
		unsigned long flags;

		spin_lock_irqsave(&kctx->csf.event_lock, flags);

		dev_dbg(kbdev->dev,
			"Remove any pending group fatal error from context %pK\n",
			(void *)group->kctx);

		list_del_init(&group->error_tiler_oom.link);
		list_del_init(&group->error_timeout.link);
		list_del_init(&group->error_fatal.link);
		spin_unlock_irqrestore(&kctx->csf.event_lock, flags);

		term_queue_group(group);
		kctx->csf.queue_groups[group_handle] = NULL;
	}

	mutex_unlock(&kctx->csf.lock);
	if (reset_prevented)
		kbase_reset_gpu_allow(kbdev);

	if (!group)
		return;

	/* Cancel any pending event callbacks. If one is in progress
	 * then this thread waits synchronously for it to complete (which
	 * is why we must unlock the context first). We already ensured
	 * that no more callbacks can be enqueued by terminating the group.
	 */
	cancel_queue_group_events(group);
	kfree(group);
}

int kbase_csf_queue_group_suspend(struct kbase_context *kctx,
				  struct kbase_suspend_copy_buffer *sus_buf,
				  u8 group_handle)
{
	struct kbase_device *const kbdev = kctx->kbdev;
	int err;
	struct kbase_queue_group *group;

	err = kbase_reset_gpu_prevent_and_wait(kbdev);
	if (err) {
		dev_warn(
			kbdev->dev,
			"Unsuccessful GPU reset detected when suspending group %d",
			group_handle);
		return err;
	}
	mutex_lock(&kctx->csf.lock);

	group = find_queue_group(kctx, group_handle);
	if (group)
		err = kbase_csf_scheduler_group_copy_suspend_buf(group,
								 sus_buf);
	else
		err = -EINVAL;

	mutex_unlock(&kctx->csf.lock);
	kbase_reset_gpu_allow(kbdev);

	return err;
}

/**
 * add_error() - Add an error to the list of errors to report to user space
 *
 * @kctx:  Address of a base context associated with a GPU address space.
 * @error: Address of the item to be added to the context's pending error list.
 * @data:  Error data to be returned to userspace.
 *
 * Does not wake up the event queue blocking a user thread in kbase_poll. This
 * is to make it more efficient to add multiple errors.
 *
 * The added error must not already be on the context's list of errors waiting
 * to be reported (e.g. because a previous error concerning the same object has
 * not yet been reported).
 */
static void add_error(struct kbase_context *const kctx,
		      struct kbase_csf_notification *const error,
		      struct base_csf_notification const *const data)
{
	unsigned long flags;

	if (WARN_ON(!kctx))
		return;

	if (WARN_ON(!error))
		return;

	if (WARN_ON(!data))
		return;

	spin_lock_irqsave(&kctx->csf.event_lock, flags);

	if (!WARN_ON(!list_empty(&error->link))) {
		error->data = *data;
		list_add_tail(&error->link, &kctx->csf.error_list);
		dev_dbg(kctx->kbdev->dev,
			"Added error %pK of type %d in context %pK\n",
			(void *)error, data->type, (void *)kctx);
	}

	spin_unlock_irqrestore(&kctx->csf.event_lock, flags);
}

void kbase_csf_add_group_fatal_error(
	struct kbase_queue_group *const group,
	struct base_gpu_queue_group_error const *const err_payload)
{
	struct base_csf_notification error;

	if (WARN_ON(!group))
		return;

	if (WARN_ON(!err_payload))
		return;

	error = (struct base_csf_notification) {
		.type = BASE_CSF_NOTIFICATION_GPU_QUEUE_GROUP_ERROR,
		.payload = {
			.csg_error = {
				.handle = group->handle,
				.error = *err_payload
			}
		}
	};

	add_error(group->kctx, &group->error_fatal, &error);
}

void kbase_csf_active_queue_groups_reset(struct kbase_device *kbdev,
					 struct kbase_context *kctx)
{
	struct list_head evicted_groups;
	struct kbase_queue_group *group;
	int i;

	INIT_LIST_HEAD(&evicted_groups);

	mutex_lock(&kctx->csf.lock);

	kbase_csf_scheduler_evict_ctx_slots(kbdev, kctx, &evicted_groups);
	while (!list_empty(&evicted_groups)) {
		group = list_first_entry(&evicted_groups,
				struct kbase_queue_group, link);

		dev_dbg(kbdev->dev, "Context %d_%d active group %d terminated",
			    kctx->tgid, kctx->id, group->handle);
		kbase_csf_term_descheduled_queue_group(group);
		list_del_init(&group->link);
	}

	/* Acting on the queue groups that are pending to be terminated. */
	for (i = 0; i < MAX_QUEUE_GROUP_NUM; i++) {
		group = kctx->csf.queue_groups[i];
		if (group &&
		    group->run_state == KBASE_CSF_GROUP_FAULT_EVICTED)
			kbase_csf_term_descheduled_queue_group(group);
	}

	mutex_unlock(&kctx->csf.lock);
}

int kbase_csf_ctx_init(struct kbase_context *kctx)
{
	struct kbase_device *kbdev = kctx->kbdev;
	int err = -ENOMEM;

	INIT_LIST_HEAD(&kctx->csf.event_callback_list);
	INIT_LIST_HEAD(&kctx->csf.queue_list);
	INIT_LIST_HEAD(&kctx->csf.link);
	INIT_LIST_HEAD(&kctx->csf.error_list);

	spin_lock_init(&kctx->csf.event_lock);
	kctx->csf.user_reg_vma = NULL;
	mutex_lock(&kbdev->pm.lock);
	/* The inode information for /dev/malixx file is not available at the
	 * time of device probe as the inode is created when the device node
	 * is created by udevd (through mknod).
	 */
	if (kctx->filp) {
		if (!kbdev->csf.mali_file_inode)
			kbdev->csf.mali_file_inode = kctx->filp->f_inode;

		/* inode is unique for a file */
		WARN_ON(kbdev->csf.mali_file_inode != kctx->filp->f_inode);
	}
	mutex_unlock(&kbdev->pm.lock);

	/* Mark all the cookies as 'free' */
	bitmap_fill(kctx->csf.cookies, KBASE_CSF_NUM_USER_IO_PAGES_HANDLE);

	kctx->csf.wq = alloc_workqueue("mali_kbase_csf_wq",
					WQ_UNBOUND, 1);

	if (likely(kctx->csf.wq)) {
		err = kbase_csf_scheduler_context_init(kctx);

		if (likely(!err)) {
			err = kbase_csf_kcpu_queue_context_init(kctx);

			if (likely(!err)) {
				err = kbase_csf_tiler_heap_context_init(kctx);

				if (likely(!err))
					mutex_init(&kctx->csf.lock);
				else
					kbase_csf_kcpu_queue_context_term(kctx);
			}

			if (unlikely(err))
				kbase_csf_scheduler_context_term(kctx);
		}

		if (unlikely(err))
			destroy_workqueue(kctx->csf.wq);
	}

	return err;
}

void kbase_csf_ctx_handle_fault(struct kbase_context *kctx,
		struct kbase_fault *fault)
{
	int gr;
	bool reported = false;
	struct base_gpu_queue_group_error err_payload;
	int err;
	struct kbase_device *kbdev;

	if (WARN_ON(!kctx))
		return;

	if (WARN_ON(!fault))
		return;

	kbdev = kctx->kbdev;
	err = kbase_reset_gpu_try_prevent(kbdev);
	/* Regardless of whether reset failed or is currently happening, exit
	 * early
	 */
	if (err)
		return;

	err_payload = (struct base_gpu_queue_group_error) {
		.error_type = BASE_GPU_QUEUE_GROUP_ERROR_FATAL,
		.payload = {
			.fatal_group = {
				.sideband = fault->addr,
				.status = fault->status,
			}
		}
	};

	mutex_lock(&kctx->csf.lock);

	for (gr = 0; gr < MAX_QUEUE_GROUP_NUM; gr++) {
		struct kbase_queue_group *const group =
			kctx->csf.queue_groups[gr];

		if (group && group->run_state != KBASE_CSF_GROUP_TERMINATED) {
			term_queue_group(group);
			kbase_csf_add_group_fatal_error(group, &err_payload);
			reported = true;
		}
	}

	mutex_unlock(&kctx->csf.lock);

	if (reported)
		kbase_event_wakeup_sync(kctx);

	kbase_reset_gpu_allow(kbdev);
}

void kbase_csf_ctx_term(struct kbase_context *kctx)
{
	struct kbase_device *kbdev = kctx->kbdev;
	struct kbase_as *as = NULL;
	unsigned long flags;
	u32 i;
	int err;
	bool reset_prevented = false;

	/* As the kbase context is terminating, its debugfs sub-directory would
	 * have been removed already and so would be the debugfs file created
	 * for queue groups & kcpu queues, hence no need to explicitly remove
	 * those debugfs files.
	 */
	kbase_csf_event_wait_remove_all(kctx);

	/* Wait for a GPU reset if it is happening, prevent it if not happening */
	err = kbase_reset_gpu_prevent_and_wait(kbdev);
	if (err)
		dev_warn(
			kbdev->dev,
			"Unsuccessful GPU reset detected when terminating csf context (%d_%d), attempting to terminate regardless",
			kctx->tgid, kctx->id);
	else
		reset_prevented = true;

	mutex_lock(&kctx->csf.lock);
	/* Iterate through the queue groups that were not terminated by
	 * userspace and issue the term request to firmware for them.
	 */
	for (i = 0; i < MAX_QUEUE_GROUP_NUM; i++) {
		if (kctx->csf.queue_groups[i])
			term_queue_group(kctx->csf.queue_groups[i]);
	}
	mutex_unlock(&kctx->csf.lock);

	if (reset_prevented)
		kbase_reset_gpu_allow(kbdev);

	/* Now that all queue groups have been terminated, there can be no
	 * more OoM or timer event interrupts but there can be inflight work
	 * items. Destroying the wq will implicitly flush those work items.
	 */
	destroy_workqueue(kctx->csf.wq);

	/* Wait for the firmware error work item to also finish as it could
	 * be affecting this outgoing context also.
	 */
	flush_work(&kctx->kbdev->csf.fw_error_work);

	/* A work item to handle page_fault/bus_fault/gpu_fault could be
	 * pending for the outgoing context. Flush the workqueue that will
	 * execute that work item.
	 */
	spin_lock_irqsave(&kctx->kbdev->hwaccess_lock, flags);
	if (kctx->as_nr != KBASEP_AS_NR_INVALID)
		as = &kctx->kbdev->as[kctx->as_nr];
	spin_unlock_irqrestore(&kctx->kbdev->hwaccess_lock, flags);
	if (as)
		flush_workqueue(as->pf_wq);

	mutex_lock(&kctx->csf.lock);

	for (i = 0; i < MAX_QUEUE_GROUP_NUM; i++) {
		kfree(kctx->csf.queue_groups[i]);
		kctx->csf.queue_groups[i] = NULL;
	}

	/* Iterate through the queues that were not terminated by
	 * userspace and do the required cleanup for them.
	 */
	while (!list_empty(&kctx->csf.queue_list)) {
		struct kbase_queue *queue;

		queue = list_first_entry(&kctx->csf.queue_list,
						struct kbase_queue, link);

		/* The reference held when the IO mapping was created on bind
		 * would have been dropped otherwise the termination of Kbase
		 * context itself wouldn't have kicked-in. So there shall be
		 * only one reference left that was taken when queue was
		 * registered.
		 */
		if (atomic_read(&queue->refcount) != 1)
			dev_warn(kctx->kbdev->dev,
				 "Releasing queue with incorrect refcounting!\n");
		list_del_init(&queue->link);
		release_queue(queue);
	}

	mutex_unlock(&kctx->csf.lock);

	kbase_csf_tiler_heap_context_term(kctx);
	kbase_csf_kcpu_queue_context_term(kctx);
	kbase_csf_scheduler_context_term(kctx);

	mutex_destroy(&kctx->csf.lock);
}

int kbase_csf_event_wait_add(struct kbase_context *kctx,
			     kbase_csf_event_callback *callback, void *param)
{
	int err = -ENOMEM;
	struct kbase_csf_event *event =
		kzalloc(sizeof(struct kbase_csf_event), GFP_KERNEL);

	if (event) {
		unsigned long flags;

		event->kctx = kctx;
		event->callback = callback;
		event->param = param;

		spin_lock_irqsave(&kctx->csf.event_lock, flags);
		list_add_tail(&event->link, &kctx->csf.event_callback_list);
		dev_dbg(kctx->kbdev->dev,
			"Added event handler %pK with param %pK\n", event,
			event->param);
		spin_unlock_irqrestore(&kctx->csf.event_lock, flags);

		err = 0;
	}

	return err;
}

void kbase_csf_event_wait_remove(struct kbase_context *kctx,
		kbase_csf_event_callback *callback, void *param)
{
	struct kbase_csf_event *event;
	unsigned long flags;

	spin_lock_irqsave(&kctx->csf.event_lock, flags);

	list_for_each_entry(event, &kctx->csf.event_callback_list, link) {
		if ((event->callback == callback) && (event->param == param)) {
			list_del(&event->link);
			dev_dbg(kctx->kbdev->dev,
				"Removed event handler %pK with param %pK\n",
				event, event->param);
			kfree(event);
			break;
		}
	}
	spin_unlock_irqrestore(&kctx->csf.event_lock, flags);
}

bool kbase_csf_read_error(struct kbase_context *kctx,
		struct base_csf_notification *event_data)
{
	bool got_event = true;
	struct kbase_csf_notification *error_data = NULL;
	unsigned long flags;

	spin_lock_irqsave(&kctx->csf.event_lock, flags);

	if (likely(!list_empty(&kctx->csf.error_list))) {
		error_data = list_first_entry(&kctx->csf.error_list,
			struct kbase_csf_notification, link);
		list_del_init(&error_data->link);
		*event_data = error_data->data;
		dev_dbg(kctx->kbdev->dev, "Dequeued error %pK in context %pK\n",
			(void *)error_data, (void *)kctx);
	} else {
		got_event = false;
	}

	spin_unlock_irqrestore(&kctx->csf.event_lock, flags);

	return got_event;
}

bool kbase_csf_error_pending(struct kbase_context *kctx)
{
	bool event_pended = false;
	unsigned long flags;

	spin_lock_irqsave(&kctx->csf.event_lock, flags);
	event_pended = !list_empty(&kctx->csf.error_list);
	dev_dbg(kctx->kbdev->dev, "%s error is pending in context %pK\n",
		event_pended ? "An" : "No", (void *)kctx);
	spin_unlock_irqrestore(&kctx->csf.event_lock, flags);

	return event_pended;
}

static void sync_update_notify_gpu(struct kbase_context *kctx)
{
	bool can_notify_gpu;
	unsigned long flags;

	spin_lock_irqsave(&kctx->kbdev->hwaccess_lock, flags);
	can_notify_gpu = kctx->kbdev->pm.backend.gpu_powered;
#ifdef KBASE_PM_RUNTIME
	if (kctx->kbdev->pm.backend.gpu_sleep_mode_active)
		can_notify_gpu = false;
#endif

	if (can_notify_gpu) {
		kbase_csf_ring_doorbell(kctx->kbdev, CSF_KERNEL_DOORBELL_NR);
		KBASE_KTRACE_ADD(kctx->kbdev, SYNC_UPDATE_EVENT_NOTIFY_GPU, kctx, 0u);
	}

	spin_unlock_irqrestore(&kctx->kbdev->hwaccess_lock, flags);
}

void kbase_csf_event_signal(struct kbase_context *kctx, bool notify_gpu)
{
	struct kbase_csf_event *event, *next_event;
	unsigned long flags;

	dev_dbg(kctx->kbdev->dev,
		"Signal event (%s GPU notify) for context %pK\n",
		notify_gpu ? "with" : "without", (void *)kctx);

	/* First increment the signal count and wake up event thread.
	 */
	atomic_set(&kctx->event_count, 1);
	kbase_event_wakeup_nosync(kctx);

	/* Signal the CSF firmware. This is to ensure that pending command
	 * stream synch object wait operations are re-evaluated.
	 * Write to GLB_DOORBELL would suffice as spec says that all pending
	 * synch object wait operations are re-evaluated on a write to any
	 * CS_DOORBELL/GLB_DOORBELL register.
	 */
	if (notify_gpu)
		sync_update_notify_gpu(kctx);

	/* Now invoke the callbacks registered on backend side.
	 * Allow item removal inside the loop, if requested by the callback.
	 */
	spin_lock_irqsave(&kctx->csf.event_lock, flags);

	list_for_each_entry_safe(
		event, next_event, &kctx->csf.event_callback_list, link) {
		enum kbase_csf_event_callback_action action;

		dev_dbg(kctx->kbdev->dev,
			"Calling event handler %pK with param %pK\n",
			(void *)event, event->param);
		action = event->callback(event->param);
		if (action == KBASE_CSF_EVENT_CALLBACK_REMOVE) {
			list_del(&event->link);
			kfree(event);
		}
	}

	spin_unlock_irqrestore(&kctx->csf.event_lock, flags);
}

void kbase_csf_event_wait_remove_all(struct kbase_context *kctx)
{
	struct kbase_csf_event *event, *next_event;
	unsigned long flags;

	spin_lock_irqsave(&kctx->csf.event_lock, flags);

	list_for_each_entry_safe(
		event, next_event, &kctx->csf.event_callback_list, link) {
		list_del(&event->link);
		dev_dbg(kctx->kbdev->dev,
			"Removed event handler %pK with param %pK\n",
			(void *)event, event->param);
		kfree(event);
	}

	spin_unlock_irqrestore(&kctx->csf.event_lock, flags);
}

/**
 * handle_oom_event - Handle the OoM event generated by the firmware for the
 *                    CSI.
 *
 * This function will handle the OoM event request from the firmware for the
 * CS. It will retrieve the address of heap context and heap's
 * statistics (like number of render passes in-flight) from the CS's kernel
 * kernel output page and pass them to the tiler heap function to allocate a
 * new chunk.
 * It will also update the CS's kernel input page with the address
 * of a new chunk that was allocated.
 *
 * @kctx: Pointer to the kbase context in which the tiler heap was initialized.
 * @stream: Pointer to the structure containing info provided by the firmware
 *          about the CSI.
 *
 * Return: 0 if successfully handled the request, otherwise a negative error
 *         code on failure.
 */
static int handle_oom_event(struct kbase_context *const kctx,
		struct kbase_csf_cmd_stream_info const *const stream)
{
	u64 gpu_heap_va =
		kbase_csf_firmware_cs_output(stream, CS_HEAP_ADDRESS_LO) |
		((u64)kbase_csf_firmware_cs_output(stream, CS_HEAP_ADDRESS_HI) << 32);
	const u32 vt_start =
		kbase_csf_firmware_cs_output(stream, CS_HEAP_VT_START);
	const u32 vt_end =
		kbase_csf_firmware_cs_output(stream, CS_HEAP_VT_END);
	const u32 frag_end =
		kbase_csf_firmware_cs_output(stream, CS_HEAP_FRAG_END);
	u32 renderpasses_in_flight;
	u32 pending_frag_count;
	u64 new_chunk_ptr;
	int err;

	if ((frag_end > vt_end) || (vt_end >= vt_start)) {
		dev_warn(kctx->kbdev->dev, "Invalid Heap statistics provided by firmware: vt_start %d, vt_end %d, frag_end %d\n",
			 vt_start, vt_end, frag_end);
		return -EINVAL;
	}

	renderpasses_in_flight = vt_start - frag_end;
	pending_frag_count = vt_end - frag_end;

	err = kbase_csf_tiler_heap_alloc_new_chunk(kctx,
		gpu_heap_va, renderpasses_in_flight, pending_frag_count, &new_chunk_ptr);

	/* It is okay to acknowledge with a NULL chunk (firmware will then wait
	 * for the fragment jobs to complete and release chunks)
	 */
	if (err == -EBUSY)
		new_chunk_ptr = 0;
	else if (err)
		return err;

	kbase_csf_firmware_cs_input(stream, CS_TILER_HEAP_START_LO,
				new_chunk_ptr & 0xFFFFFFFF);
	kbase_csf_firmware_cs_input(stream, CS_TILER_HEAP_START_HI,
				new_chunk_ptr >> 32);

	kbase_csf_firmware_cs_input(stream, CS_TILER_HEAP_END_LO,
				new_chunk_ptr & 0xFFFFFFFF);
	kbase_csf_firmware_cs_input(stream, CS_TILER_HEAP_END_HI,
				new_chunk_ptr >> 32);

	return 0;
}

/**
 * report_tiler_oom_error - Report a CSG error due to a tiler heap OOM event
 *
 * @group: Pointer to the GPU command queue group that encountered the error
 */
static void report_tiler_oom_error(struct kbase_queue_group *group)
{
	struct base_csf_notification const
		error = { .type = BASE_CSF_NOTIFICATION_GPU_QUEUE_GROUP_ERROR,
			  .payload = {
				  .csg_error = {
					  .handle = group->handle,
					  .error = {
						  .error_type =
							  BASE_GPU_QUEUE_GROUP_ERROR_TILER_HEAP_OOM,
					  } } } };

	add_error(group->kctx, &group->error_tiler_oom, &error);
	kbase_event_wakeup_sync(group->kctx);
}

/**
 * kbase_queue_oom_event - Handle tiler out-of-memory for a GPU command queue.
 *
 * @queue: Pointer to queue for which out-of-memory event was received.
 *
 * Called with the CSF locked for the affected GPU virtual address space.
 * Do not call in interrupt context.
 *
 * Handles tiler out-of-memory for a GPU command queue and then clears the
 * notification to allow the firmware to report out-of-memory again in future.
 * If the out-of-memory condition was successfully handled then this function
 * rings the relevant doorbell to notify the firmware; otherwise, it terminates
 * the GPU command queue group to which the queue is bound. See
 * term_queue_group() for details.
 */
static void kbase_queue_oom_event(struct kbase_queue *const queue)
{
	struct kbase_context *const kctx = queue->kctx;
	struct kbase_device *const kbdev = kctx->kbdev;
	struct kbase_queue_group *group;
	int slot_num, err;
	struct kbase_csf_cmd_stream_group_info const *ginfo;
	struct kbase_csf_cmd_stream_info const *stream;
	int csi_index = queue->csi_index;
	u32 cs_oom_ack, cs_oom_req;

	lockdep_assert_held(&kctx->csf.lock);

	group = get_bound_queue_group(queue);
	if (!group) {
		dev_warn(kctx->kbdev->dev, "queue not bound\n");
		return;
	}

	kbase_csf_scheduler_lock(kbdev);

	slot_num = kbase_csf_scheduler_group_get_slot(group);

	/* The group could have gone off slot before this work item got
	 * a chance to execute.
	 */
	if (slot_num < 0)
		goto unlock;

	/* If the bound group is on slot yet the kctx is marked with disabled
	 * on address-space fault, the group is pending to be killed. So skip
	 * the inflight oom operation.
	 */
	if (kbase_ctx_flag(kctx, KCTX_AS_DISABLED_ON_FAULT))
		goto unlock;

	ginfo = &kbdev->csf.global_iface.groups[slot_num];
	stream = &ginfo->streams[csi_index];
	cs_oom_ack = kbase_csf_firmware_cs_output(stream, CS_ACK) &
		     CS_ACK_TILER_OOM_MASK;
	cs_oom_req = kbase_csf_firmware_cs_input_read(stream, CS_REQ) &
		     CS_REQ_TILER_OOM_MASK;

	/* The group could have already undergone suspend-resume cycle before
	 * this work item got a chance to execute. On CSG resume the CS_ACK
	 * register is set by firmware to reflect the CS_REQ register, which
	 * implies that all events signaled before suspension are implicitly
	 * acknowledged.
	 * A new OoM event is expected to be generated after resume.
	 */
	if (cs_oom_ack == cs_oom_req)
		goto unlock;

	err = handle_oom_event(kctx, stream);

	kbase_csf_firmware_cs_input_mask(stream, CS_REQ, cs_oom_ack,
					 CS_REQ_TILER_OOM_MASK);

	if (err) {
		dev_warn(
			kbdev->dev,
			"Queue group to be terminated, couldn't handle the OoM event\n");
		kbase_csf_scheduler_unlock(kbdev);
		term_queue_group(group);
		report_tiler_oom_error(group);
		return;
	}

	kbase_csf_ring_cs_kernel_doorbell(kbdev, csi_index, slot_num, true);
unlock:
	kbase_csf_scheduler_unlock(kbdev);
}

/**
 * oom_event_worker - Tiler out-of-memory handler called from a workqueue.
 *
 * @data: Pointer to a work_struct embedded in GPU command queue data.
 *
 * Handles a tiler out-of-memory condition for a GPU command queue and then
 * releases a reference that was added to prevent the queue being destroyed
 * while this work item was pending on a workqueue.
 */
static void oom_event_worker(struct work_struct *data)
{
	struct kbase_queue *queue =
		container_of(data, struct kbase_queue, oom_event_work);
	struct kbase_context *kctx = queue->kctx;
	struct kbase_device *const kbdev = kctx->kbdev;

	int err = kbase_reset_gpu_try_prevent(kbdev);
	/* Regardless of whether reset failed or is currently happening, exit
	 * early
	 */
	if (err)
		return;

	mutex_lock(&kctx->csf.lock);

	kbase_queue_oom_event(queue);
	release_queue(queue);

	mutex_unlock(&kctx->csf.lock);
	kbase_reset_gpu_allow(kbdev);
}

/**
 * report_group_timeout_error - Report the timeout error for the group to userspace.
 *
 * @group: Pointer to the group for which timeout error occurred
 */
static void report_group_timeout_error(struct kbase_queue_group *const group)
{
	struct base_csf_notification const
		error = { .type = BASE_CSF_NOTIFICATION_GPU_QUEUE_GROUP_ERROR,
			  .payload = {
				  .csg_error = {
					  .handle = group->handle,
					  .error = {
						  .error_type =
							  BASE_GPU_QUEUE_GROUP_ERROR_TIMEOUT,
					  } } } };

	dev_warn(group->kctx->kbdev->dev,
		 "Notify the event notification thread, forward progress timeout (%llu cycles)\n",
		 kbase_csf_timeout_get(group->kctx->kbdev));

	add_error(group->kctx, &group->error_timeout, &error);
	kbase_event_wakeup_sync(group->kctx);
}

/**
 * timer_event_worker - Handle the progress timeout error for the group
 *
 * @data: Pointer to a work_struct embedded in GPU command queue group data.
 *
 * Terminate the CSG and report the error to userspace
 */
static void timer_event_worker(struct work_struct *data)
{
	struct kbase_queue_group *const group =
		container_of(data, struct kbase_queue_group, timer_event_work);
	struct kbase_context *const kctx = group->kctx;
	bool reset_prevented = false;
	int err = kbase_reset_gpu_prevent_and_wait(kctx->kbdev);

	if (err)
		dev_warn(
			kctx->kbdev->dev,
			"Unsuccessful GPU reset detected when terminating group %d on progress timeout, attempting to terminate regardless",
			group->handle);
	else
		reset_prevented = true;

	mutex_lock(&kctx->csf.lock);

	term_queue_group(group);
	report_group_timeout_error(group);

	mutex_unlock(&kctx->csf.lock);
	if (reset_prevented)
		kbase_reset_gpu_allow(kctx->kbdev);
}

/**
 * handle_progress_timer_event - Progress timer timeout event handler.
 *
 * @group: Pointer to GPU queue group for which the timeout event is received.
 *
 * Enqueue a work item to terminate the group and notify the event notification
 * thread of progress timeout fault for the GPU command queue group.
 */
static void handle_progress_timer_event(struct kbase_queue_group *const group)
{
	queue_work(group->kctx->csf.wq, &group->timer_event_work);
}

/**
 * protm_event_worker - Protected mode switch request event handler
 *			called from a workqueue.
 *
 * @data: Pointer to a work_struct embedded in GPU command queue group data.
 *
 * Request to switch to protected mode.
 */
static void protm_event_worker(struct work_struct *data)
{
	struct kbase_queue_group *const group =
		container_of(data, struct kbase_queue_group, protm_event_work);

	KBASE_KTRACE_ADD_CSF_GRP(group->kctx->kbdev, PROTM_EVENT_WORKER_BEGIN,
				 group, 0u);
	kbase_csf_scheduler_group_protm_enter(group);
	KBASE_KTRACE_ADD_CSF_GRP(group->kctx->kbdev, PROTM_EVENT_WORKER_END,
				 group, 0u);
}

<<<<<<< HEAD
static void report_queue_fatal_error(struct kbase_queue *const queue,
				     u32 cs_fatal, u64 cs_fatal_info,
				     u8 group_handle)
{
	struct base_csf_notification error =
		{ .type = BASE_CSF_NOTIFICATION_GPU_QUEUE_GROUP_ERROR,
		  .payload = {
			  .csg_error = {
				  .handle = group_handle,
				  .error = {
					  .error_type =
						  BASE_GPU_QUEUE_GROUP_QUEUE_ERROR_FATAL,
					  .payload = {
						  .fatal_queue = {
							  .sideband =
								  cs_fatal_info,
							  .status = cs_fatal,
							  .csi_index =
								  queue->csi_index,
						  } } } } } };

	add_error(queue->kctx, &queue->error, &error);
	kbase_event_wakeup_sync(queue->kctx);
}

=======
>>>>>>> 0c596dc7
/**
 * handle_fault_event - Handler for CS fault.
 *
 * @queue:  Pointer to queue for which fault event was received.
 * @stream: Pointer to the structure containing info provided by the
 *          firmware about the CSI.
 *
 * Prints meaningful CS fault information.
 *
 */
static void
handle_fault_event(struct kbase_queue *const queue,
		   struct kbase_csf_cmd_stream_info const *const stream)
{
	const u32 cs_fault = kbase_csf_firmware_cs_output(stream, CS_FAULT);
	const u64 cs_fault_info =
		kbase_csf_firmware_cs_output(stream, CS_FAULT_INFO_LO) |
		((u64)kbase_csf_firmware_cs_output(stream, CS_FAULT_INFO_HI)
		 << 32);
	const u8 cs_fault_exception_type =
		CS_FAULT_EXCEPTION_TYPE_GET(cs_fault);
	const u32 cs_fault_exception_data =
		CS_FAULT_EXCEPTION_DATA_GET(cs_fault);
	const u64 cs_fault_info_exception_data =
		CS_FAULT_INFO_EXCEPTION_DATA_GET(cs_fault_info);
	struct kbase_device *const kbdev = queue->kctx->kbdev;

	kbase_csf_scheduler_spin_lock_assert_held(kbdev);

	dev_warn(kbdev->dev,
		 "Ctx %d_%d Group %d CSG %d CSI: %d\n"
		 "CS_FAULT.EXCEPTION_TYPE: 0x%x (%s)\n"
		 "CS_FAULT.EXCEPTION_DATA: 0x%x\n"
		 "CS_FAULT_INFO.EXCEPTION_DATA: 0x%llx\n",
		 queue->kctx->tgid, queue->kctx->id, queue->group->handle,
		 queue->group->csg_nr, queue->csi_index,
		 cs_fault_exception_type,
		 kbase_gpu_exception_name(cs_fault_exception_type),
		 cs_fault_exception_data, cs_fault_info_exception_data);

}

static void report_queue_fatal_error(struct kbase_queue *const queue,
				     u32 cs_fatal, u64 cs_fatal_info,
				     u8 group_handle)
{
	struct base_csf_notification error = {
		.type = BASE_CSF_NOTIFICATION_GPU_QUEUE_GROUP_ERROR,
		.payload = {
			.csg_error = {
				.handle = group_handle,
				.error = {
					.error_type =
					BASE_GPU_QUEUE_GROUP_QUEUE_ERROR_FATAL,
					.payload = {
						.fatal_queue = {
						.sideband = cs_fatal_info,
						.status = cs_fatal,
						.csi_index = queue->csi_index,
						}
					}
				}
			}
		}
	};

	add_error(queue->kctx, &queue->error, &error);
	kbase_event_wakeup(queue->kctx);
}

/**
 * fatal_event_worker - Handle the fatal error for the GPU queue
 *
 * @data: Pointer to a work_struct embedded in GPU command queue.
 *
 * Terminate the CSG and report the error to userspace.
 */
static void fatal_event_worker(struct work_struct *const data)
{
	struct kbase_queue *const queue =
		container_of(data, struct kbase_queue, fatal_event_work);
	struct kbase_context *const kctx = queue->kctx;
	struct kbase_device *const kbdev = kctx->kbdev;
	struct kbase_queue_group *group;
	u8 group_handle;
	bool reset_prevented = false;
	int err = kbase_reset_gpu_prevent_and_wait(kbdev);

	if (err)
		dev_warn(
			kbdev->dev,
			"Unsuccessful GPU reset detected when terminating group to handle fatal event, attempting to terminate regardless");
	else
		reset_prevented = true;

	mutex_lock(&kctx->csf.lock);

	group = get_bound_queue_group(queue);
	if (!group) {
		dev_warn(kbdev->dev, "queue not bound when handling fatal event");
		goto unlock;
	}

	group_handle = group->handle;
	term_queue_group(group);
	report_queue_fatal_error(queue, queue->cs_fatal, queue->cs_fatal_info,
				 group_handle);

unlock:
	release_queue(queue);
	mutex_unlock(&kctx->csf.lock);
	if (reset_prevented)
		kbase_reset_gpu_allow(kbdev);
}

/**
 * handle_fatal_event - Handler for CS fatal.
 *
 * @queue:    Pointer to queue for which fatal event was received.
 * @stream:   Pointer to the structure containing info provided by the
 *            firmware about the CSI.
 *
 * Prints meaningful CS fatal information.
 * Enqueue a work item to terminate the group and report the fatal error
 * to user space.
 */
static void
handle_fatal_event(struct kbase_queue *const queue,
		   struct kbase_csf_cmd_stream_info const *const stream)
{
	const u32 cs_fatal = kbase_csf_firmware_cs_output(stream, CS_FATAL);
	const u64 cs_fatal_info =
		kbase_csf_firmware_cs_output(stream, CS_FATAL_INFO_LO) |
		((u64)kbase_csf_firmware_cs_output(stream, CS_FATAL_INFO_HI)
		 << 32);
	const u32 cs_fatal_exception_type =
		CS_FATAL_EXCEPTION_TYPE_GET(cs_fatal);
	const u32 cs_fatal_exception_data =
		CS_FATAL_EXCEPTION_DATA_GET(cs_fatal);
	const u64 cs_fatal_info_exception_data =
		CS_FATAL_INFO_EXCEPTION_DATA_GET(cs_fatal_info);
	struct kbase_device *const kbdev = queue->kctx->kbdev;

	kbase_csf_scheduler_spin_lock_assert_held(kbdev);

	dev_warn(kbdev->dev,
		 "Ctx %d_%d Group %d CSG %d CSI: %d\n"
		 "CS_FATAL.EXCEPTION_TYPE: 0x%x (%s)\n"
		 "CS_FATAL.EXCEPTION_DATA: 0x%x\n"
		 "CS_FATAL_INFO.EXCEPTION_DATA: 0x%llx\n",
		 queue->kctx->tgid, queue->kctx->id, queue->group->handle,
		 queue->group->csg_nr, queue->csi_index,
		 cs_fatal_exception_type,
		 kbase_gpu_exception_name(cs_fatal_exception_type),
		 cs_fatal_exception_data, cs_fatal_info_exception_data);

	if (cs_fatal_exception_type ==
			CS_FATAL_EXCEPTION_TYPE_FIRMWARE_INTERNAL_ERROR) {
		queue_work(system_wq, &kbdev->csf.fw_error_work);
	} else {
		get_queue(queue);
		queue->cs_fatal = cs_fatal;
		queue->cs_fatal_info = cs_fatal_info;
		if (!queue_work(queue->kctx->csf.wq, &queue->fatal_event_work))
			release_queue(queue);
	}

}

/**
 * handle_queue_exception_event - Handler for CS fatal/fault exception events.
 *
 * @queue:  Pointer to queue for which fatal/fault event was received.
 * @cs_req: Value of the CS_REQ register from the CS's input page.
 * @cs_ack: Value of the CS_ACK register from the CS's output page.
 */
static void handle_queue_exception_event(struct kbase_queue *const queue,
					 const u32 cs_req, const u32 cs_ack)
{
	struct kbase_csf_cmd_stream_group_info const *ginfo;
	struct kbase_csf_cmd_stream_info const *stream;
	struct kbase_context *const kctx = queue->kctx;
	struct kbase_device *const kbdev = kctx->kbdev;
	struct kbase_queue_group *group = queue->group;
	int csi_index = queue->csi_index;
	int slot_num = group->csg_nr;

	kbase_csf_scheduler_spin_lock_assert_held(kbdev);

	ginfo = &kbdev->csf.global_iface.groups[slot_num];
	stream = &ginfo->streams[csi_index];

	if ((cs_ack & CS_ACK_FATAL_MASK) != (cs_req & CS_REQ_FATAL_MASK)) {
		handle_fatal_event(queue, stream);
		kbase_csf_firmware_cs_input_mask(stream, CS_REQ, cs_ack,
						 CS_REQ_FATAL_MASK);
	}

	if ((cs_ack & CS_ACK_FAULT_MASK) != (cs_req & CS_REQ_FAULT_MASK)) {
		handle_fault_event(queue, stream);
		kbase_csf_firmware_cs_input_mask(stream, CS_REQ, cs_ack,
						 CS_REQ_FAULT_MASK);
		kbase_csf_ring_cs_kernel_doorbell(kbdev, csi_index, slot_num, true);
	}
}

/**
 * process_cs_interrupts - Process interrupts for a CS.
 *
 * @group:  Pointer to GPU command queue group data.
 * @ginfo:  The CSG interface provided by the firmware.
 * @irqreq: CSG's IRQ request bitmask (one bit per CS).
 * @irqack: CSG's IRQ acknowledge bitmask (one bit per CS).
 *
 * If the interrupt request bitmask differs from the acknowledge bitmask
 * then the firmware is notifying the host of an event concerning those
 * CSs indicated by bits whose value differs. The actions required
 * are then determined by examining which notification flags differ between
 * the request and acknowledge registers for the individual CS(s).
 */
static void process_cs_interrupts(struct kbase_queue_group *const group,
		      struct kbase_csf_cmd_stream_group_info const *const ginfo,
		      u32 const irqreq, u32 const irqack)
{
	struct kbase_device *const kbdev = group->kctx->kbdev;
	u32 remaining = irqreq ^ irqack;
	bool protm_pend = false;
	const bool group_suspending =
		!kbase_csf_scheduler_group_events_enabled(kbdev, group);

	kbase_csf_scheduler_spin_lock_assert_held(kbdev);

	while (remaining != 0) {
		int const i = ffs(remaining) - 1;
		struct kbase_queue *const queue = group->bound_queues[i];

		remaining &= ~(1 << i);

		/* The queue pointer can be NULL, but if it isn't NULL then it
		 * cannot disappear since scheduler spinlock is held and before
		 * freeing a bound queue it has to be first unbound which
		 * requires scheduler spinlock.
		 */
		if (queue && !WARN_ON(queue->csi_index != i)) {
			struct kbase_csf_cmd_stream_info const *const stream =
				&ginfo->streams[i];
			u32 const cs_req = kbase_csf_firmware_cs_input_read(
				stream, CS_REQ);
			u32 const cs_ack =
				kbase_csf_firmware_cs_output(stream, CS_ACK);
			struct workqueue_struct *wq = group->kctx->csf.wq;

			if ((cs_req & CS_REQ_EXCEPTION_MASK) ^
			    (cs_ack & CS_ACK_EXCEPTION_MASK)) {
				KBASE_KTRACE_ADD_CSF_GRP_Q(kbdev, CSI_FAULT_INTERRUPT, group, queue, cs_req ^ cs_ack);
				handle_queue_exception_event(queue, cs_req, cs_ack);
			}

			/* PROTM_PEND and TILER_OOM can be safely ignored
			 * because they will be raised again if the group
			 * is assigned a CSG slot in future.
			 */
			if (group_suspending) {
				u32 const cs_req_remain = cs_req & ~CS_REQ_EXCEPTION_MASK;
				u32 const cs_ack_remain = cs_ack & ~CS_ACK_EXCEPTION_MASK;

				KBASE_KTRACE_ADD_CSF_GRP_Q(kbdev, CSI_IGNORED_INTERRUPTS_GROUP_SUSPEND,
							   group, queue, cs_req_remain ^ cs_ack_remain);
				continue;
			}

			if (((cs_req & CS_REQ_TILER_OOM_MASK) ^
			     (cs_ack & CS_ACK_TILER_OOM_MASK))) {
				get_queue(queue);
				KBASE_KTRACE_ADD_CSF_GRP_Q(kbdev, CSI_TILER_OOM_INTERRUPT, group, queue,
							   cs_req ^ cs_ack);
				if (WARN_ON(!queue_work(wq, &queue->oom_event_work))) {
					/* The work item shall not have been
					 * already queued, there can be only
					 * one pending OoM event for a
					 * queue.
					 */
					release_queue(queue);
				}
			}

			if ((cs_req & CS_REQ_PROTM_PEND_MASK) ^
			    (cs_ack & CS_ACK_PROTM_PEND_MASK)) {
				KBASE_KTRACE_ADD_CSF_GRP_Q(kbdev, CSI_PROTM_PEND_INTERRUPT, group, queue,
							   cs_req ^ cs_ack);

				dev_dbg(kbdev->dev,
					"Protected mode entry request for queue on csi %d bound to group-%d on slot %d",
					queue->csi_index, group->handle,
					group->csg_nr);

				bitmap_set(group->protm_pending_bitmap, i, 1);
				KBASE_KTRACE_ADD_CSF_GRP_Q(kbdev, PROTM_PENDING_SET, group, queue,
							   group->protm_pending_bitmap[0]);
				protm_pend = true;
			}
		}
	}

	if (protm_pend)
		queue_work(group->kctx->csf.wq, &group->protm_event_work);
}

/**
 * process_csg_interrupts - Process interrupts for a CSG.
 *
 * @kbdev: Instance of a GPU platform device that implements a CSF interface.
 * @csg_nr: CSG number.
 *
 * Handles interrupts for a CSG and for CSs within it.
 *
 * If the CSG's request register value differs from its acknowledge register
 * then the firmware is notifying the host of an event concerning the whole
 * group. The actions required are then determined by examining which
 * notification flags differ between those two register values.
 *
 * See process_cs_interrupts() for details of per-stream interrupt handling.
 */
static void process_csg_interrupts(struct kbase_device *const kbdev,
	int const csg_nr)
{
	struct kbase_csf_cmd_stream_group_info *ginfo;
	struct kbase_queue_group *group = NULL;
	u32 req, ack, irqreq, irqack;

	kbase_csf_scheduler_spin_lock_assert_held(kbdev);

	if (WARN_ON(csg_nr >= kbdev->csf.global_iface.group_num))
		return;

	KBASE_KTRACE_ADD(kbdev, CSG_INTERRUPT_PROCESS, NULL, csg_nr);

	ginfo = &kbdev->csf.global_iface.groups[csg_nr];
	req = kbase_csf_firmware_csg_input_read(ginfo, CSG_REQ);
	ack = kbase_csf_firmware_csg_output(ginfo, CSG_ACK);
	irqreq = kbase_csf_firmware_csg_output(ginfo, CSG_IRQ_REQ);
	irqack = kbase_csf_firmware_csg_input_read(ginfo, CSG_IRQ_ACK);

	/* There may not be any pending CSG/CS interrupts to process */
	if ((req == ack) && (irqreq == irqack))
		goto out;

	/* Immediately set IRQ_ACK bits to be same as the IRQ_REQ bits before
	 * examining the CS_ACK & CS_REQ bits. This would ensure that Host
	 * doesn't misses an interrupt for the CS in the race scenario where
	 * whilst Host is servicing an interrupt for the CS, firmware sends
	 * another interrupt for that CS.
	 */
	kbase_csf_firmware_csg_input(ginfo, CSG_IRQ_ACK, irqreq);

	group = kbase_csf_scheduler_get_group_on_slot(kbdev, csg_nr);

	/* The group pointer can be NULL here if interrupts for the group
	 * (like SYNC_UPDATE, IDLE notification) were delayed and arrived
	 * just after the suspension of group completed. However if not NULL
	 * then the group pointer cannot disappear even if User tries to
	 * terminate the group whilst this loop is running as scheduler
	 * spinlock is held and for freeing a group that is resident on a CSG
	 * slot scheduler spinlock is required.
	 */
	if (!group)
		goto out;

	if (WARN_ON(kbase_csf_scheduler_group_get_slot_locked(group) != csg_nr))
		goto out;

	if ((req ^ ack) & CSG_REQ_SYNC_UPDATE_MASK) {
		kbase_csf_firmware_csg_input_mask(ginfo,
			CSG_REQ, ack, CSG_REQ_SYNC_UPDATE_MASK);

		KBASE_KTRACE_ADD_CSF_GRP(kbdev, CSG_SYNC_UPDATE_INTERRUPT, group, req ^ ack);
		kbase_csf_event_signal_cpu_only(group->kctx);
	}

	if ((req ^ ack) & CSG_REQ_IDLE_MASK) {
		struct kbase_csf_scheduler *scheduler =	&kbdev->csf.scheduler;

		kbase_csf_firmware_csg_input_mask(ginfo, CSG_REQ, ack,
			CSG_REQ_IDLE_MASK);

		set_bit(csg_nr, scheduler->csg_slots_idle_mask);
		KBASE_KTRACE_ADD_CSF_GRP(kbdev, CSG_SLOT_IDLE_SET, group,
					 scheduler->csg_slots_idle_mask[0]);
		KBASE_KTRACE_ADD_CSF_GRP(kbdev,  CSG_IDLE_INTERRUPT, group, req ^ ack);
		dev_dbg(kbdev->dev, "Idle notification received for Group %u on slot %d\n",
			 group->handle, csg_nr);

		/* Check if the scheduling tick can be advanced */
		if (kbase_csf_scheduler_all_csgs_idle(kbdev)) {
			if (!scheduler->gpu_idle_fw_timer_enabled)
				kbase_csf_scheduler_advance_tick_nolock(kbdev);
		} else if (atomic_read(&scheduler->non_idle_offslot_grps)) {
			/* If there are non-idle CSGs waiting for a slot, fire
			 * a tock for a replacement.
			 */
			mod_delayed_work(scheduler->wq, &scheduler->tock_work, 0);
		}
	}

	if ((req ^ ack) & CSG_REQ_PROGRESS_TIMER_EVENT_MASK) {
		kbase_csf_firmware_csg_input_mask(ginfo, CSG_REQ, ack,
			CSG_REQ_PROGRESS_TIMER_EVENT_MASK);

		KBASE_KTRACE_ADD_CSF_GRP(kbdev, CSG_PROGRESS_TIMER_INTERRUPT,
					 group, req ^ ack);
		dev_info(kbdev->dev,
			"[%llu] Iterator PROGRESS_TIMER timeout notification received for group %u of ctx %d_%d on slot %d\n",
			kbase_backend_get_cycle_cnt(kbdev),
			group->handle, group->kctx->tgid, group->kctx->id, csg_nr);

		handle_progress_timer_event(group);
	}

	process_cs_interrupts(group, ginfo, irqreq, irqack);

out:
	/* group may still be NULL here */
	KBASE_KTRACE_ADD_CSF_GRP(kbdev, CSG_INTERRUPT_PROCESS_END, group,
				 ((u64)req ^ ack) | (((u64)irqreq ^ irqack) << 32));
}

/**
 * process_prfcnt_interrupts - Process performance counter interrupts.
 *
 * @kbdev:   Instance of a GPU platform device that implements a CSF interface.
 * @glb_req: Global request register value.
 * @glb_ack: Global acknowledge register value.
 *
 * Handles interrupts issued by the firmware that relate to the performance
 * counters. For example, on completion of a performance counter sample. It is
 * expected that the scheduler spinlock is already held on calling this
 * function.
 */
static void process_prfcnt_interrupts(struct kbase_device *kbdev, u32 glb_req,
				      u32 glb_ack)
{
	const struct kbase_csf_global_iface *const global_iface =
		&kbdev->csf.global_iface;

	lockdep_assert_held(&kbdev->csf.scheduler.interrupt_lock);

	/* Process PRFCNT_SAMPLE interrupt. */
	if (kbdev->csf.hwcnt.request_pending &&
	    ((glb_req & GLB_REQ_PRFCNT_SAMPLE_MASK) ==
	     (glb_ack & GLB_REQ_PRFCNT_SAMPLE_MASK))) {
		kbdev->csf.hwcnt.request_pending = false;

		dev_dbg(kbdev->dev, "PRFCNT_SAMPLE done interrupt received.");

		kbase_hwcnt_backend_csf_on_prfcnt_sample(
			&kbdev->hwcnt_gpu_iface);
	}

	/* Process PRFCNT_ENABLE interrupt. */
	if (kbdev->csf.hwcnt.enable_pending &&
	    ((glb_req & GLB_REQ_PRFCNT_ENABLE_MASK) ==
	     (glb_ack & GLB_REQ_PRFCNT_ENABLE_MASK))) {
		kbdev->csf.hwcnt.enable_pending = false;

		dev_dbg(kbdev->dev,
			"PRFCNT_ENABLE status changed interrupt received.");

		if (glb_ack & GLB_REQ_PRFCNT_ENABLE_MASK)
			kbase_hwcnt_backend_csf_on_prfcnt_enable(
				&kbdev->hwcnt_gpu_iface);
		else
			kbase_hwcnt_backend_csf_on_prfcnt_disable(
				&kbdev->hwcnt_gpu_iface);
	}

	/* Process PRFCNT_THRESHOLD interrupt. */
	if ((glb_req ^ glb_ack) & GLB_REQ_PRFCNT_THRESHOLD_MASK) {
		dev_dbg(kbdev->dev, "PRFCNT_THRESHOLD interrupt received.");

		kbase_hwcnt_backend_csf_on_prfcnt_threshold(
			&kbdev->hwcnt_gpu_iface);

		/* Set the GLB_REQ.PRFCNT_THRESHOLD flag back to
		 * the same value as GLB_ACK.PRFCNT_THRESHOLD
		 * flag in order to enable reporting of another
		 * PRFCNT_THRESHOLD event.
		 */
		kbase_csf_firmware_global_input_mask(
			global_iface, GLB_REQ, glb_ack,
			GLB_REQ_PRFCNT_THRESHOLD_MASK);
	}

	/* Process PRFCNT_OVERFLOW interrupt. */
	if ((glb_req ^ glb_ack) & GLB_REQ_PRFCNT_OVERFLOW_MASK) {
		dev_dbg(kbdev->dev, "PRFCNT_OVERFLOW interrupt received.");

		kbase_hwcnt_backend_csf_on_prfcnt_overflow(
			&kbdev->hwcnt_gpu_iface);

		/* Set the GLB_REQ.PRFCNT_OVERFLOW flag back to
		 * the same value as GLB_ACK.PRFCNT_OVERFLOW
		 * flag in order to enable reporting of another
		 * PRFCNT_OVERFLOW event.
		 */
		kbase_csf_firmware_global_input_mask(
			global_iface, GLB_REQ, glb_ack,
			GLB_REQ_PRFCNT_OVERFLOW_MASK);
	}
}

/**
 * check_protm_enter_req_complete - Check if PROTM_ENTER request completed
 *
 * @kbdev: Instance of a GPU platform device that implements a CSF interface.
 * @glb_req: Global request register value.
 * @glb_ack: Global acknowledge register value.
 *
 * This function checks if the PROTM_ENTER Global request had completed and
 * appropriately sends notification about the protected mode entry to components
 * like IPA, HWC, IPA_CONTROL.
 */
static inline void check_protm_enter_req_complete(struct kbase_device *kbdev,
						  u32 glb_req, u32 glb_ack)
{
	lockdep_assert_held(&kbdev->hwaccess_lock);
	kbase_csf_scheduler_spin_lock_assert_held(kbdev);

	if (likely(!kbdev->csf.scheduler.active_protm_grp))
		return;

	if (kbdev->protected_mode)
		return;

	if ((glb_req & GLB_REQ_PROTM_ENTER_MASK) !=
	    (glb_ack & GLB_REQ_PROTM_ENTER_MASK))
		return;

	dev_dbg(kbdev->dev, "Protected mode entry interrupt received");

	kbdev->protected_mode = true;
	kbase_ipa_protection_mode_switch_event(kbdev);
	kbase_ipa_control_protm_entered(kbdev);
	kbase_hwcnt_backend_csf_protm_entered(&kbdev->hwcnt_gpu_iface);
}

/**
 * process_protm_exit - Handle the protected mode exit interrupt
 *
 * @kbdev: Instance of a GPU platform device that implements a CSF interface.
 * @glb_ack: Global acknowledge register value.
 *
 * This function handles the PROTM_EXIT interrupt and sends notification
 * about the protected mode exit to components like HWC, IPA_CONTROL.
 */
static inline void process_protm_exit(struct kbase_device *kbdev, u32 glb_ack)
{
	const struct kbase_csf_global_iface *const global_iface =
		&kbdev->csf.global_iface;
	struct kbase_csf_scheduler *scheduler =	&kbdev->csf.scheduler;

	lockdep_assert_held(&kbdev->hwaccess_lock);
	kbase_csf_scheduler_spin_lock_assert_held(kbdev);

	dev_dbg(kbdev->dev, "Protected mode exit interrupt received");

	kbase_csf_firmware_global_input_mask(global_iface, GLB_REQ, glb_ack,
					     GLB_REQ_PROTM_EXIT_MASK);

	if (likely(scheduler->active_protm_grp)) {
		KBASE_KTRACE_ADD_CSF_GRP(kbdev, SCHEDULER_EXIT_PROTM,
					 scheduler->active_protm_grp, 0u);
		scheduler->active_protm_grp = NULL;
	} else {
		dev_warn(kbdev->dev, "PROTM_EXIT interrupt after no pmode group");
	}

	if (!WARN_ON(!kbdev->protected_mode)) {
		kbdev->protected_mode = false;
		kbase_ipa_control_protm_exited(kbdev);
		kbase_hwcnt_backend_csf_protm_exited(&kbdev->hwcnt_gpu_iface);
	}
}

void kbase_csf_interrupt(struct kbase_device *kbdev, u32 val)
{
	unsigned long flags;
	u32 remaining = val;

	lockdep_assert_held(&kbdev->hwaccess_lock);

	KBASE_KTRACE_ADD(kbdev, CSF_INTERRUPT, NULL, val);
	kbase_reg_write(kbdev, JOB_CONTROL_REG(JOB_IRQ_CLEAR), val);

	if (val & JOB_IRQ_GLOBAL_IF) {
		const struct kbase_csf_global_iface *const global_iface =
			&kbdev->csf.global_iface;
		struct kbase_csf_scheduler *scheduler =	&kbdev->csf.scheduler;

		kbdev->csf.interrupt_received = true;
		remaining &= ~JOB_IRQ_GLOBAL_IF;

		if (!kbdev->csf.firmware_reloaded)
			kbase_csf_firmware_reload_completed(kbdev);
		else if (global_iface->output) {
			u32 glb_req, glb_ack;

			kbase_csf_scheduler_spin_lock(kbdev, &flags);
			glb_req = kbase_csf_firmware_global_input_read(
					global_iface, GLB_REQ);
			glb_ack = kbase_csf_firmware_global_output(
					global_iface, GLB_ACK);
			KBASE_KTRACE_ADD(kbdev, GLB_REQ_ACQ, NULL, glb_req ^ glb_ack);

			check_protm_enter_req_complete(kbdev, glb_req, glb_ack);

			if ((glb_req ^ glb_ack) & GLB_REQ_PROTM_EXIT_MASK)
				process_protm_exit(kbdev, glb_ack);

			/* Handle IDLE Hysteresis notification event */
			if ((glb_req ^ glb_ack) & GLB_REQ_IDLE_EVENT_MASK) {
				int non_idle_offslot_grps;
				bool can_suspend_on_idle;
				dev_dbg(kbdev->dev, "Idle-hysteresis event flagged");
				kbase_csf_firmware_global_input_mask(
						global_iface, GLB_REQ, glb_ack,
						GLB_REQ_IDLE_EVENT_MASK);

				non_idle_offslot_grps = atomic_read(&scheduler->non_idle_offslot_grps);
				can_suspend_on_idle = kbase_pm_idle_groups_sched_suspendable(kbdev);
				KBASE_KTRACE_ADD(kbdev, SCHEDULER_CAN_IDLE, NULL,
					((u64)(u32)non_idle_offslot_grps) | (((u64)can_suspend_on_idle) << 32));

				if (!non_idle_offslot_grps) {
					if (can_suspend_on_idle)
						queue_work(system_highpri_wq,
							   &scheduler->gpu_idle_work);
				} else {
					/* Advance the scheduling tick to get
					 * the non-idle suspended groups loaded
					 * soon.
					 */
					kbase_csf_scheduler_advance_tick_nolock(
						kbdev);
				}
			}

			process_prfcnt_interrupts(kbdev, glb_req, glb_ack);

			kbase_csf_scheduler_spin_unlock(kbdev, flags);

			/* Invoke the MCU state machine as a state transition
			 * might have completed.
			 */
			kbase_pm_update_state(kbdev);
		}

		if (!remaining) {
			wake_up_all(&kbdev->csf.event_wait);
			KBASE_KTRACE_ADD(kbdev, CSF_INTERRUPT_END, NULL, val);
			return;
		}
	}

	kbase_csf_scheduler_spin_lock(kbdev, &flags);
	while (remaining != 0) {
		int const csg_nr = ffs(remaining) - 1;

		process_csg_interrupts(kbdev, csg_nr);
		remaining &= ~(1 << csg_nr);
	}
	kbase_csf_scheduler_spin_unlock(kbdev, flags);

	wake_up_all(&kbdev->csf.event_wait);
	KBASE_KTRACE_ADD(kbdev, CSF_INTERRUPT_END, NULL, val);
}

void kbase_csf_doorbell_mapping_term(struct kbase_device *kbdev)
{
	if (kbdev->csf.db_filp) {
		struct page *page = as_page(kbdev->csf.dummy_db_page);

		kbase_mem_pool_free(
			&kbdev->mem_pools.small[KBASE_MEM_GROUP_CSF_FW],
			page, false);

		fput(kbdev->csf.db_filp);
	}
}

int kbase_csf_doorbell_mapping_init(struct kbase_device *kbdev)
{
	struct tagged_addr phys;
	struct file *filp;
	int ret;

	filp = shmem_file_setup("mali csf", MAX_LFS_FILESIZE, VM_NORESERVE);
	if (IS_ERR(filp))
		return PTR_ERR(filp);

	ret = kbase_mem_pool_alloc_pages(
		&kbdev->mem_pools.small[KBASE_MEM_GROUP_CSF_FW],
		1, &phys, false);

	if (ret <= 0) {
		fput(filp);
		return ret;
	}

	kbdev->csf.db_filp = filp;
	kbdev->csf.dummy_db_page = phys;
	kbdev->csf.db_file_offsets = 0;

	return 0;
}

void kbase_csf_free_dummy_user_reg_page(struct kbase_device *kbdev)
{
	if (as_phys_addr_t(kbdev->csf.dummy_user_reg_page)) {
		struct page *page = as_page(kbdev->csf.dummy_user_reg_page);

		kbase_mem_pool_free(
			&kbdev->mem_pools.small[KBASE_MEM_GROUP_CSF_FW], page,
			false);
	}
}

int kbase_csf_setup_dummy_user_reg_page(struct kbase_device *kbdev)
{
	struct tagged_addr phys;
	struct page *page;
	u32 *addr;
	int ret;

	kbdev->csf.dummy_user_reg_page = as_tagged(0);

	ret = kbase_mem_pool_alloc_pages(
		&kbdev->mem_pools.small[KBASE_MEM_GROUP_CSF_FW], 1, &phys,
		false);

	if (ret <= 0)
		return ret;

	page = as_page(phys);
	addr = kmap_atomic(page);

	/* Write a special value for the latest flush register inside the
	 * dummy page
	 */
	addr[LATEST_FLUSH / sizeof(u32)] = POWER_DOWN_LATEST_FLUSH_VALUE;

	kbase_sync_single_for_device(kbdev, kbase_dma_addr(page), sizeof(u32),
				     DMA_BIDIRECTIONAL);
	kunmap_atomic(addr);

	kbdev->csf.dummy_user_reg_page = phys;

	return 0;
}

u8 kbase_csf_priority_check(struct kbase_device *kbdev, u8 req_priority)
{
	struct priority_control_manager_device *pcm_device = kbdev->pcm_dev;
	u8 out_priority = req_priority;

	if (pcm_device) {
		req_priority = kbase_csf_priority_queue_group_priority_to_relative(req_priority);
		out_priority = pcm_device->ops.pcm_scheduler_priority_check(pcm_device, current, req_priority);
		out_priority = kbase_csf_priority_relative_to_queue_group_priority(out_priority);
	}

	return out_priority;
}<|MERGE_RESOLUTION|>--- conflicted
+++ resolved
@@ -2386,34 +2386,6 @@
 				 group, 0u);
 }
 
-<<<<<<< HEAD
-static void report_queue_fatal_error(struct kbase_queue *const queue,
-				     u32 cs_fatal, u64 cs_fatal_info,
-				     u8 group_handle)
-{
-	struct base_csf_notification error =
-		{ .type = BASE_CSF_NOTIFICATION_GPU_QUEUE_GROUP_ERROR,
-		  .payload = {
-			  .csg_error = {
-				  .handle = group_handle,
-				  .error = {
-					  .error_type =
-						  BASE_GPU_QUEUE_GROUP_QUEUE_ERROR_FATAL,
-					  .payload = {
-						  .fatal_queue = {
-							  .sideband =
-								  cs_fatal_info,
-							  .status = cs_fatal,
-							  .csi_index =
-								  queue->csi_index,
-						  } } } } } };
-
-	add_error(queue->kctx, &queue->error, &error);
-	kbase_event_wakeup_sync(queue->kctx);
-}
-
-=======
->>>>>>> 0c596dc7
 /**
  * handle_fault_event - Handler for CS fault.
  *
