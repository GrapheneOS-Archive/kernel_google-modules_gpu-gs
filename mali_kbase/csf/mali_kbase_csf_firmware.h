--- conflicted
+++ resolved
@@ -902,7 +902,6 @@
 int kbase_csf_trigger_firmware_config_update(struct kbase_device *kbdev);
 
 /**
-<<<<<<< HEAD
  * kbase_csf_debug_dump_registers - Print CSF debug message.
  *
  * @kbdev: Instance of a GPU platform device that implements a CSF interface.
@@ -911,9 +910,8 @@
  * GPU must be powered during this call.
  */
 void kbase_csf_debug_dump_registers(struct kbase_device *kbdev);
-/**
-=======
->>>>>>> bce5281a
+
+/**
  * kbase_csf_firmware_req_core_dump - Request a firmware core dump
  *
  * @kbdev: Instance of a GPU platform device that implements a CSF interface.
