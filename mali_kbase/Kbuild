--- conflicted
+++ resolved
@@ -71,15 +71,11 @@
 #
 
 # Driver version string which is returned to userspace via an ioctl
-<<<<<<< HEAD
-MALI_RELEASE_NAME ?= '"r32p1-00pxl1"'
+MALI_RELEASE_NAME ?= '"r34p0-00dev1"'
 
 # We are building for Pixel
 CONFIG_MALI_PLATFORM_NAME="pixel"
 
-=======
-MALI_RELEASE_NAME ?= '"r34p0-00dev1"'
->>>>>>> 0c596dc7
 # Set up defaults if not defined by build system
 ifeq ($(CONFIG_MALI_DEBUG), y)
     MALI_UNIT_TEST = 1
