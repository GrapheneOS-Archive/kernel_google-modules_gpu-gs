--- conflicted
+++ resolved
@@ -21,11 +21,10 @@
 
 
 # Driver version string which is returned to userspace via an ioctl
-<<<<<<< HEAD
-MALI_RELEASE_NAME ?= "r25p0-01eac0-pixel"
-=======
 MALI_RELEASE_NAME ?= "r26p0-01eac0"
->>>>>>> d4ca6eb7
+
+# Append pixel to release name for debugging
+MALI_RELEASE_NAME := $(MALI_RELEASE_NAME)-pixel
 
 # Paths required for build
 
